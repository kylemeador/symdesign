import math
import os
import warnings
from collections import namedtuple
from itertools import chain  # repeat
from math import floor, exp, log, log2
import subprocess
import time
from copy import deepcopy, copy
# from glob import glob
from typing import Sequence, Any, Iterable

import numpy as np
import pandas as pd
from Bio import pairwise2, SeqIO, AlignIO
from Bio.Align import MultipleSeqAlignment, substitution_matrices
from Bio.Seq import Seq
from Bio.SeqRecord import SeqRecord
from Bio.Data.IUPACData import protein_letters, extended_protein_letters, protein_letters_3to1

import CommandDistributer
import PathUtils as PUtils
from SymDesignUtils import handle_errors, unpickle, get_all_base_root_paths, DesignError, start_log, pretty_format_table
# import dependencies.bmdca as bmdca

# Globals
logger = start_log(name=__name__)
index_offset = 1
alph_3_aa = ['A', 'R', 'N', 'D', 'C', 'Q', 'E', 'G', 'H', 'I', 'L', 'K', 'M', 'F', 'P', 'S', 'T', 'W', 'Y', 'V']
aa_counts = {'A': 0, 'C': 0, 'D': 0, 'E': 0, 'F': 0, 'G': 0, 'H': 0, 'I': 0, 'K': 0, 'L': 0, 'M': 0, 'N': 0,
             'P': 0, 'Q': 0, 'R': 0, 'S': 0, 'T': 0, 'V': 0, 'W': 0, 'Y': 0}
aa_weighted_counts = {'A': 0, 'C': 0, 'D': 0, 'E': 0, 'F': 0, 'G': 0, 'H': 0, 'I': 0, 'K': 0, 'L': 0, 'M': 0,
                      'N': 0, 'P': 0, 'Q': 0, 'R': 0, 'S': 0, 'T': 0, 'V': 0, 'W': 0, 'Y': 0, 'stats': [0, 1]}
hydrophobicity_scale = \
    {'expanded': {'A': 0, 'C': 0, 'D': 0, 'E': 0, 'F': 1, 'G': 0, 'H': 0, 'I': 1, 'K': 0, 'L': 1, 'M': 1, 'N': 0,
                  'P': 0, 'Q': 0, 'R': 0, 'S': 0, 'T': 0, 'V': 1, 'W': 1, 'Y': 1, 'B': 0, 'J': 0, 'O': 0, 'U': 0,
                  'X': 0, 'Z': 0},
     'standard': {'A': 0, 'C': 0, 'D': 0, 'E': 0, 'F': 1, 'G': 0, 'H': 0, 'I': 1, 'K': 0, 'L': 1, 'M': 0, 'N': 0,
                  'P': 0, 'Q': 0, 'R': 0, 'S': 0, 'T': 0, 'V': 1, 'W': 0, 'Y': 0, 'B': 0, 'J': 0, 'O': 0, 'U': 0,
                  'X': 0, 'Z': 0}}
add_fragment_profile_instructions = 'To add fragment information, call Pose.generate_interface_fragments()'
subs_matrices = {'BLOSUM62': substitution_matrices.load('BLOSUM62')}


class MultipleSequenceAlignment:  # (MultipleSeqAlignment):
    numerical_translation = dict(zip('-ACDEFGHIKLMNPQRSTVWY', range(21)))

    def __init__(self, alignment: MultipleSeqAlignment = None, aligned_sequence: str = None, alphabet: str = '-' + extended_protein_letters,
                 weight_alignment_by_sequence: bool = False, sequence_weights: dict = None, **kwargs):
        """Take a Biopython MultipleSeqAlignment object and process for residue specific information. One-indexed

        gaps=True treats all column weights the same. This is fairly inaccurate for scoring, so False reflects the
        probability of residue i in the specific column more accurately.
        Args:
            alignment: "Array" of SeqRecords
            aligned_sequence: Provide the sequence on which the alignment is based, otherwise the first
            sequence will be used
            alphabet: '-ACDEFGHIKLMNPQRSTVWYBXZJUO'
            weight_alignment_by_sequence=False (bool): If weighting should be performed. Use in cases of
                unrepresentative sequence population in the MSA
            sequence_weights=None (dict): If the alignment should be weighted, and weights are already available, the
                weights for each sequence
            gaps=False (bool): Whether gaps (-) should be counted in column weights
        Sets:
            alignment - (Bio.Align.MultipleSeqAlignment)
            number_of_sequences - 214
            query - 'MGSTHLVLK...'
            query_with_gaps - 'MGS--THLVLK...'
            counts - {1: {'A': 13, 'C': 1, 'D': 23, ...}, 2: {}, ...},
            frequencies - {1: {'A': 0.05, 'C': 0.001, 'D': 0.1, ...}, 2: {}, ...},
            observations - {1: 210, 2:211, ...}}
        """
        if alignment:
            if not aligned_sequence:
                aligned_sequence = str(alignment[0].seq)
            # Add Info to 'meta' record as needed and populate a amino acid count dict (one-indexed)
            self.alignment = alignment
            self.number_of_sequences = len(alignment)
            self.length = alignment.get_alignment_length()
            self.query = aligned_sequence.replace('-', '')
            self.query_length = len(self.query)
            self.query_with_gaps = aligned_sequence
            self.counts = SequenceProfile.populate_design_dictionary(self.length, alphabet)
            for record in self.alignment:
                for i, aa in enumerate(record.seq, 1):
                    self.counts[i][aa] += 1

            self.observations = find_column_observations(self.counts, **kwargs)
            if weight_alignment_by_sequence:
                sequence_weights = weight_sequences(self.counts, self.alignment, column_counts=self.observations)

            if sequence_weights:  # overwrite the current counts with weighted counts
                self.sequence_weights = sequence_weights
                for record in self.alignment:
                    for i, aa in enumerate(record.seq, 1):
                        self.counts[i][aa] += sequence_weights[i]
            else:
                self.sequence_weights = []

            self.frequencies = {}
            self.msa_to_prob_distribution()

    @classmethod
    def from_stockholm(cls, file, **kwargs):
        try:
            return cls(alignment=read_alignment(file, alignment_type='stockholm'), **kwargs)
        except FileNotFoundError:
            raise DesignError(f'The multiple sequence alignemnt file "{file}" doesn\'t exist')

    @classmethod
    def from_fasta(cls, file):
        try:
            return cls(alignment=read_alignment(file))
        except FileNotFoundError:
            raise DesignError(f'The multiple sequence alignemnt file "{file}" doesn\'t exist')

    def msa_to_prob_distribution(self):
        """Find the Alignment probability distribution

        Sets:
            self.frequencies (dict[mapping[int, dict[mapping[alphabet,float]]]]):
                {1: {'A': 0.05, 'C': 0.001, 'D': 0.1, ...}, 2: {}, ...}
        """
        for residue, amino_acid_counts in self.counts.items():
            total_column_weight = self.observations[residue]
            assert total_column_weight != 0, '%s: Processing error... Downstream cannot divide by 0. Position = %s' \
                                             % (MultipleSequenceAlignment.msa_to_prob_distribution.__name__, residue)
            self.frequencies[residue] = {aa: count / total_column_weight for aa, count in amino_acid_counts.items()}

    @property
    def query_indices(self) -> np.ndarray:
        """Returns the query as a boolean array (1, length) where gaps ("-") are False"""
        try:
            return self._sequence_index[0]
        except AttributeError:  # Todo self.array == b'-' is simpler and may be quicker...
            self._sequence_index = np.isin(self.array, b'-', invert=True)
            return self._sequence_index[0]

    @property
    def sequence_indices(self) -> np.ndarray:
        """Returns the alignment as a boolean array (number_of_sequences, length) where gaps ("-") are False"""
        try:
            return self._sequence_index
        except AttributeError:
            self._sequence_index = np.isin(self.array, b'-', invert=True)
            return self._sequence_index

    @sequence_indices.setter
    def sequence_indices(self, sequence_indices: np.ndarray):
        self._sequence_index = sequence_indices

    @property
    def numerical_alignment(self) -> np.ndarray:
        """Return the alignment as an integer array (number_of_sequences, length) of the amino acid characters

        MultipleSequenceAlignment.numerical_translation characters "-ACDEFGHIKLMNPQRSTVWY", are the resulting integer
        """
        try:
            return self._numerical_alignment
        except AttributeError:
            self._numerical_alignment = \
                np.array([[self.numerical_translation[aa] for aa in record] for record in self.alignment])
            return self._numerical_alignment

    @property
    def array(self) -> np.ndarray:
        """Return the alignment as a character array (number_of_sequences, length) with numpy.character dtype"""
        try:
            return self._array
        except AttributeError:
            self._array = np.array([list(record) for record in self.alignment], np.character)
            return self._array


class SequenceProfile:
    """Contains the sequence information for a Structural unit. Should always be subclassed by an object like an Entity.
    Basically any structure object with a .reference_sequence attribute could be used"""
    idx_to_alignment_type = {0: 'mapped', 1: 'paired'}

    def __init__(self, **kwargs):
        super().__init__(**kwargs)
        self.evolutionary_profile: dict = {}  # position specific scoring matrix
        # self.design_pssm_file = None
        self.profile: dict = {}  # design specific scoring matrix
        self.fragment_db = None
        self.fragment_queries: dict = {}
        # {(ent1, ent2): [{mapped: res_num1, paired: res_num2, cluster: id, match: score}, ...], ...}
        self.fragment_map: dict | None = None  # {}
        self.alpha: dict = {}
        self.fragment_profile: dict = {}
        # self.fragment_pssm_file = None
        # self.interface_data_file = None
<<<<<<< HEAD
        self.a3m_file: str | bytes | None = None
        self.h_fields: np.ndarray | None = None
        self.j_couplings: np.ndarray | None = None
        # self.msa: Optional[MultipleSequenceAlignment] = None
        self.msa_file: str | bytes | None = None
        self.pssm_file: str | bytes | None = None
=======
        self.a3m_file: Optional[Union[str, bytes]] = None
        self.h_fields: np.ndarray = None
        self.j_couplings: np.ndarray = None
        # self.msa: Optional[MultipleSequenceAlignment] = None
        self.msa_file: Optional[Union[str, bytes]] = None
        self.pssm_file: Optional[Union[str, bytes]] = None
>>>>>>> 628eb91a
        # self.sequence_source = None
        self.sequence_file: str | bytes | None = None

    @classmethod
    def from_structure(cls, structure=None):
        return cls(structure=structure)

    @property
    def profile_length(self):
        return self.number_of_residues

    @property
    def offset(self) -> int:
        """Return the starting index for the Entity based on pose numbering of the residues"""
        return self.residues[0].number - 1

    # @offset.setter
    # def offset(self, offset):
    #     self._entity_offset = offset

    # def set_structure(self, structure):
    #     self.structure = structure

    @property
    def structure_sequence(self):
        # return self.structure.get_structure_sequence()
        return self.get_structure_sequence()

    # def set_profile_length(self):
    #     self.profile_length = len(self.profile)

    @property
<<<<<<< HEAD
    def msa(self) -> MultipleSequenceAlignment:
        return self._msa

    @msa.setter
    def msa(self, msa: MultipleSequenceAlignment):
        self._msa = copy(msa)
        self.fit_msa_to_structure()
=======
    def msa(self) -> MultipleSequenceAlignment | None:
        try:
            return self._msa
        except AttributeError:
            return

    @msa.setter
    def msa(self, msa: MultipleSequenceAlignment):
        if isinstance(msa, MultipleSequenceAlignment):
            self._msa = copy(msa)
            self.fit_msa_to_structure()
        else:
            self.log.warning(f'The passed msa isn\'t of the required type {MultipleSequenceAlignment.__name__}')
>>>>>>> 628eb91a
    # def disorder(self):
    #     try:
    #         return self._disorder
    #     except AttributeError:
    #         if not self.reference_sequence:
    #             self.retrieve_sequence_from_api(entity_id=self.name)
    #         self._disorder = generate_mutations(self.structure_sequence, self.reference_sequence, only_gaps=True)
    #         return self._disorder

    # def attach_fragment_database(self, db=None):
    #     """Attach an existing Fragment Database to the SequenceProfile"""
    #     if db:
    #         self.fragment_db = db
    #     else:
    #         raise DesignError('%s: No fragment database connection was passed!'
    #                           % self.attach_fragment_database.__name__)

    # def retrieve_sequence_from_api(self, entity_id=None):  # Unused
    #     self.sequence = get_sequence_by_entity_id(entity_id)
    #     self.sequence_source = 'seqres'

    # def get_reference_sequence(self):
    #
    # def get_structure_sequence(self):
    #     self.sequence = self.structure.get_structure_sequence()
    #     self.sequence_source = 'atom'
    #
    # def find_sequence(self):
    #     # if self.sequence_source:
    #     #     if self.sequence_source == 'seqres':
    #     self.get_reference_sequence()
    #     #     else:
    #     self.get_structure_sequence()
    #
    # @property
    # def sequence(self):
    #     try:
    #         return self._sequence
    #     except AttributeError:
    #         self.find_sequence()
    #         return self._sequence
    #
    # @sequence.setter
    # def sequence(self, sequence):
    #     self._sequence = sequence

    def add_profile(self, evolution=True, out_path=os.getcwd(), null=False, fragments=True, **kwargs):
        #           fragment_observations=None, entities=None, pdb_numbering=True,
        """Add the evolutionary and fragment profiles onto the SequenceProfile

        Keyword Args:
            # fragment_source=None (list):
            evolution=True (bool): Whether to add evolutionary information to the sequence profile
            fragments=True (bool): Whether to add fragment information to the sequence profile
            null=False (bool): Whether to use a null profile (non-functional) as the sequence profile
            # alignment_type=None (str): Either 'mapped' or 'paired'. Indicates how entity and fragments are aligned
            out_path=os.getcwd() (str): Location where sequence files should be written
            # pdb_numbering=True (bool):
        """
        if null or not evolution and not fragments:
            null, evolution, fragments = True, False, False
            # self.add_evolutionary_profile(null=null, **kwargs)

        if evolution:  # add evolutionary information to the SequenceProfile
            if not self.evolutionary_profile:
                self.add_evolutionary_profile(out_path=out_path, **kwargs)
            self.verify_profile()
        else:
            self.null_pssm()

        if fragments:  # add fragment information to the SequenceProfile
            if self.fragment_map is None:
                raise DesignError('Fragments were specified but have not been added to the SequenceProfile! '
                                  'The Pose/Entity must call assign_fragments() with fragment information')
            elif self.fragment_db:  # fragments have already been added, connect DB info
                retrieve_fragments = [fragment['cluster'] for idx_d in self.fragment_map.values()
                                      for fragments in idx_d.values() for fragment in fragments
                                      if fragment['cluster'] not in self.fragment_db.cluster_info]
                self.fragment_db.get_cluster_info(ids=retrieve_fragments)
            else:
                raise DesignError('Fragments were specified but there is no fragment database attached to the '
                                  'SequenceProfile. Ensure fragment_db is set before requesting fragment information')

            # process fragment profile from self.fragment_map or self.fragment_query
            self.add_fragment_profile()
            self.find_alpha()

        self.calculate_design_profile(boltzmann=True, favor_fragments=fragments)

    def verify_profile(self):
        """Check Pose and evolutionary profile for equality before proceeding"""
        rerun, second, success = False, False, False
        while not success:
            if self.profile_length != len(self.evolutionary_profile):
                self.log.warning(f'{self.name}: Profile and Pose are different lengths!\nProfile='
                                 f'{len(self.evolutionary_profile)}, Pose={self.profile_length}')
                rerun = True

            if not rerun:
                # Check sequence from Pose and self.profile to compare identity before proceeding
                incorrect_count = 0
                for idx, residue in enumerate(self.residues, 1):
                    profile_res_type = self.evolutionary_profile[idx]['type']
                    pose_res_type = protein_letters_3to1[residue.type.title()]
                    if profile_res_type != pose_res_type:
                        # This may not be the worst thing in the world... If the profile was made off of an entity
                        # that is not the exact structure, there should be some reality to it. I think the issue would
                        # be with Rosetta loading of the Sequence Profile and not matching. I am trying to mutate the
                        # offending residue type in the evolutionary profile to the Pose residue type. The frequencies
                        # will reflect the actual values desired, however the surface level will be different.
                        # Otherwise, generating evolutionary profiles from individual files will be required which
                        # don't contain a reference sequence and therefore have their own caveats. Warning the user
                        # will allow the user to understand what is happening at least
                        self.log.warning(f'Profile ({self.pssm_file}) and Pose ({self.sequence_file}) sequences '
                                         f'mismatched!\n\tResidue {residue.number}: Profile={profile_res_type}, '
                                         f'Pose={pose_res_type}')
                        if self.evolutionary_profile[idx][pose_res_type] > 0:  # The residue choice isn't horrible...
                            self.log.critical('The evolutionary profile must have been generated from a different file,'
                                              ' however the evolutionary information contained is still viable. The '
                                              'correct residue from the Pose will be substituted for the missing '
                                              'residue in the profile')
                            incorrect_count += 1
                            if incorrect_count > 2:
                                self.log.critical('This error has occurred at least 3 times and your modelling accuracy'
                                                  ' will probably suffer')
                            self.evolutionary_profile[idx]['type'] = pose_res_type
                        else:
                            self.log.critical('The evolutionary profile must have been generated from a different file,'
                                              ' and the evolutionary information contained ISN\'T viable. Regenerating '
                                              'evolutionary profile from the structure sequence instead')
                            rerun = True
                            break
            if rerun:
                if second:
                    raise DesignError('Profile Generation got stuck, design aborted')
                else:
                    self.log.info(f'Generating a new profile for {self.name}')
                    self.add_evolutionary_profile(force=True, out_path=os.path.dirname(self.pssm_file))
                    second = True
            else:
                success = True

    def add_evolutionary_profile(self, out_path: str | bytes = os.getcwd(), profile_source: str = PUtils.hhblits,
                                 file: str | bytes = None, force: bool = False):
        """Add the evolutionary profile to the entity. Profile is generated through a position specific search of
        homologous protein sequences (evolutionary)

        Args:
            out_path: Location where sequence files should be written
            profile_source: One of 'hhblits' or 'psiblast'
            file: Location where profile file should be loaded from
            force: Whether to force generation of a new profile
        Sets:
            self.evolutionary_profile
        """
        if profile_source not in [PUtils.hhblits, 'psiblast']:
            raise DesignError(f'{self.add_evolutionary_profile.__name__}: Profile generation only possible from '
                              f'"{PUtils.hhblits}" or "psiblast", not {profile_source}')
        if file:
            self.pssm_file = file
        else:  # Check to see if the files of interest already exist
            # Extract/Format Sequence Information. SEQRES is prioritized if available
            if not self.sequence_file:  # not made/provided before add_evolutionary_profile, make new one at out_path
                self.write_fasta_file(self.reference_sequence, name=self.name, out_path=out_path)
            elif not os.path.exists(self.sequence_file) or force:
                self.log.debug(f'{self.name} Sequence={self.reference_sequence}')
                self.write_fasta_file(self.reference_sequence, name=self.sequence_file, out_path='')
                self.log.debug(f'{self.name} fasta file: {self.sequence_file}')

            temp_file = os.path.join(out_path, f'{self.name}.hold')
            self.pssm_file = os.path.join(out_path, f'{self.name}.hmm')
            if not os.path.exists(self.pssm_file) or force:
                if not os.path.exists(temp_file):  # No work on this pssm file has been initiated
                    # Create blocking file to prevent excess work
                    with open(temp_file, 'w') as f:
                        self.log.info(f'Fetching "{self.name}" sequence data')
                    self.log.debug(f'{self.name} Evolutionary Profile not yet created')
                    if profile_source == PUtils.hhblits:
                        self.log.info(f'Generating HHM Evolutionary Profile for {self.name}')
                        self.hhblits(out_path=out_path)
                    else:
                        self.log.info(f'Generating PSSM Evolutionary Profile for {self.name}')
                        self.psiblast(out_path=out_path)
                    if os.path.exists(temp_file):
                        os.remove(temp_file)
                else:  # Block is in place, another process is working
                    self.log.info(f'Waiting for "{self.name}" profile generation...')
                    while not os.path.exists(self.pssm_file):
                        if int(time.time()) - int(os.path.getmtime(temp_file)) > 5400:  # > 1 hr 30 minutes have passed
                            os.remove(temp_file)
                            raise DesignError(f'{self.add_evolutionary_profile.__name__}: Generation of the profile for'
                                              f' {self.name} took longer than the time limit. Job killed!')
                        time.sleep(20)

        if profile_source == PUtils.hhblits:
            self.parse_hhblits_pssm()
        else:
            self.parse_psiblast_pssm()

    def null_pssm(self):
        """Take the contents of a pssm file, parse, and input into a sequence dictionary.

        Sets:
            self.evolutionary_profile (dict): Dictionary containing residue indexed profile information
            Ex: {1: {'A': 0, 'R': 0, ..., 'lod': {'A': -5, 'R': -5, ...}, 'type': 'W', 'info': 3.20, 'weight': 0.73},
                 2: {}, ...}
        """
        self.evolutionary_profile = self.populate_design_dictionary(self.profile_length, alph_3_aa)
        structure_sequence = self.structure_sequence
        for idx, residue_number in enumerate(self.evolutionary_profile):
            self.evolutionary_profile[residue_number]['lod'] = copy(aa_counts)
            self.evolutionary_profile[residue_number]['type'] = structure_sequence[idx]
            self.evolutionary_profile[residue_number]['info'] = 0.0
            self.evolutionary_profile[residue_number]['weight'] = 0.0

    def fit_evolutionary_profile_to_structure(self):
        """From an evolutionary profile generated according to a reference sequence, align the profile to the Structure
        sequence, removing information for residues not present in the Structure

        Sets:
            (dict) self.evolutionary_profile
        """
        # generate the disordered indices which are positions in reference that are missing in structure
        disorder = self.disorder
        # removal of these positions from .evolutionary_profile will produce a properly indexed profile
        new_idx = 1
        structure_evolutionary_profile = {}
        for index, residue_data in self.evolutionary_profile.items():
            if index not in disorder:
                structure_evolutionary_profile[new_idx] = residue_data
                new_idx += 1
        self.log.debug('Different profile lengths requires %s to be performed:\nOld profile:\n\t%s\nNew profile:\n\t%s'
                       % (self.fit_evolutionary_profile_to_structure.__name__,
                          ''.join(res['type'] for res in self.evolutionary_profile.values()),
                          ''.join(res['type'] for res in structure_evolutionary_profile.values())))
        self.evolutionary_profile = structure_evolutionary_profile

    def fit_msa_to_structure(self):
        """From a multiple sequence alignment to the reference sequence, align the profile to the Structure sequence.
        Removes the view of all data not present in the structure

        Sets:
            (np.ndarray) self.msa.sequence_indices
        """
        # generate the disordered indices which are positions in reference that are missing in structure
        # disorder_indices = [index - 1 for index in self.disorder]
        assert len(self.reference_sequence) == self.msa.query_length, \
<<<<<<< HEAD
            'The reference_sequence and MultipleSequenceAlignment query should be the same length!'
=======
            f'The {self.name} reference_sequence ({len(self.reference_sequence)}) and MultipleSequenceAlignment query ' \
            f'({self.msa.query_length}) should be the same length!'
>>>>>>> 628eb91a
        sequence_indices = self.msa.sequence_indices
        sequence_indices[:, [index - 1 for index in self.disorder]] = False
        self.msa.sequence_indices = sequence_indices

    # def fit_secondary_structure_profile_to_structure(self):
    #     """
    #
    #     Sets:
    #         (dict) self.secondary_structure
    #     """
    #     # self.retrieve_info_from_api()
    #     # grab the reference sequence used for translation (expression)
    #     # if not self.reference_sequence:
    #     #     self.retrieve_sequence_from_api(entity_id=self.name)
    #     # generate the disordered indices which are positions in reference that are missing in structure
    #     # disorder = generate_mutations(self.structure_sequence, self.reference_sequence, only_gaps=True)
    #     disorder = self.disorder
    #     # removal of these positions from .evolutionary_profile will produce a properly indexed profile
    #     secondary_structure = ''
    #     for index, ss_data in enumerate(self.secondary_structure, 1):
    #         if index not in disorder:
    #             secondary_structure += ss_data
    #     self.log.debug('Different profile lengths requires %s to be performed:\nOld ss:\n\t%s\nNew ss:\n\t%s'
    #                    % (self.fit_secondary_structure_profile_to_structure.__name__,
    #                       self.secondary_structure, secondary_structure))
    #     self.secondary_structure = secondary_structure

    def psiblast(self, out_path=None, remote=False):
        """Generate an position specific scoring matrix using PSI-BLAST subprocess

        Keyword Args:
            out_path=None (str): Disk location where generated file should be written
            remote=False (bool): Whether to perform the search through the web. If False, need blast installed locally!
        Sets:
            self.pssm_file (str): Name of the file generated by psiblast
        """
        self.pssm_file = os.path.join(out_path, '%s.pssm' % str(self.name))
        cmd = ['psiblast', '-db', PUtils.alignmentdb, '-query', self.sequence_file + '.fasta', '-out_ascii_pssm',
               self.pssm_file, '-save_pssm_after_last_round', '-evalue', '1e-6', '-num_iterations', '0']  # Todo # iters
        if remote:
            cmd.append('-remote')
        else:
            cmd.extend(['-num_threads', '8'])  # Todo

        p = subprocess.Popen(cmd)
        p.communicate()

    # @handle_errors(errors=(FileNotFoundError,))
    def parse_psiblast_pssm(self, **kwargs):
        """Take the contents of a pssm file, parse, and input into a sequence dictionary.
        # Todo it's CURRENTLY IMPOSSIBLE to use in calculate_design_profile, CHANGE psiblast lod score parsing
        Sets:
            self.evolutionary_profile (dict): Dictionary containing residue indexed profile information
            Ex: {1: {'A': 0, 'R': 0, ..., 'lod': {'A': -5, 'R': -5, ...}, 'type': 'W', 'info': 3.20, 'weight': 0.73},
                 2: {}, ...}
        """
        with open(self.pssm_file, 'r') as f:
            lines = f.readlines()

        for line in lines:
            line_data = line.strip().split()
            if len(line_data) == 44:
                residue_number = int(line_data[0])
                self.evolutionary_profile[residue_number] = copy(aa_counts)
                for i, aa in enumerate(alph_3_aa, 22):  # pose_dict[residue_number], 22):
                    # Get normalized counts for pose_dict
                    self.evolutionary_profile[residue_number][aa] = (int(line_data[i]) / 100.0)
                self.evolutionary_profile[residue_number]['lod'] = {}
                for i, aa in enumerate(alph_3_aa, 2):
                    self.evolutionary_profile[residue_number]['lod'][aa] = line_data[i]
                self.evolutionary_profile[residue_number]['type'] = line_data[1]
                self.evolutionary_profile[residue_number]['info'] = float(line_data[42])
                self.evolutionary_profile[residue_number]['weight'] = float(line_data[43])

    def hhblits(self, out_path: str | bytes = os.getcwd(), threads: int = CommandDistributer.hhblits_threads,
                return_command: bool = False, **kwargs) -> str | None:
        """Generate an position specific scoring matrix from HHblits using Hidden Markov Models

        Args:
            out_path: Disk location where generated file should be written
            threads: Number of cpu's to use for the process
            return_command: Whether to simply return the hhblits command
        Sets:
            self.pssm_file (str): Name of the file generated by psiblast
        """
        self.pssm_file = os.path.join(out_path, '%s.hmm' % str(self.name))
        self.a3m_file = os.path.join(out_path, '%s.a3m' % str(self.name))
        # self.msa_file = os.path.join(out_path, '%s.fasta' % str(self.name))
        self.msa_file = os.path.join(out_path, '%s.sto' % str(self.name))  # preferred
        # this location breaks with SymDesign norm so we should modify it Todo clean
        fasta_msa = os.path.join(os.path.dirname(out_path), 'sequences', '%s.fasta' % str(self.name))
        # todo for higher performance set up https://www.howtoforge.com/storing-files-directories-in-memory-with-tmpfs
        cmd = [PUtils.hhblits_exe, '-d', PUtils.uniclustdb, '-i', self.sequence_file,
               '-ohhm', self.pssm_file, '-oa3m', self.a3m_file,  # '-Ofas', self.msa_file,
               '-hide_cons', '-hide_pred', '-hide_dssp', '-E', '1E-06',
               '-v', '1', '-cpu', str(threads)]
        # reformat_msa_cmd1 = [PUtils.reformat_msa_exe_path, self.a3m_file, self.msa_file, '-num', '-uc']
        # reformat_msa_cmd2 = [PUtils.reformat_msa_exe_path, self.a3m_file, fasta_msa, '-M', 'first', '-r']
        if return_command:
            return subprocess.list2cmdline(cmd)  # , subprocess.list2cmdline(reformat_msa_cmd)

        self.log.info('%s Profile Command: %s' % (self.name, subprocess.list2cmdline(cmd)))
        p = subprocess.Popen(cmd)
        p.communicate()
        if p.returncode != 0:
            temp_file = os.path.join(out_path, '%s.hold' % self.name)
            if os.path.exists(temp_file):  # remove hold file blocking progress
                os.remove(temp_file)
            raise DesignError(f'Profile generation for {self.name} got stuck')  #
            # raise DesignError(f'Profile generation for {self.name} got stuck. See the error for details -> {p.stderr} '
            #                   f'output -> {p.stdout}')  #
        p = subprocess.Popen([PUtils.reformat_msa_exe_path, self.a3m_file, self.msa_file, '-num', '-uc'])
        p.communicate()
        p = subprocess.Popen([PUtils.reformat_msa_exe_path, self.a3m_file, fasta_msa, '-M', 'first', '-r'])
        p.communicate()
        # os.system('rm %s' % self.a3m_file)

    # @handle_errors(errors=(FileNotFoundError,))
    def parse_hhblits_pssm(self, null_background=True, **kwargs):
        """Take contents of protein.hmm, parse file and input into pose_dict. File is Single AA code alphabetical order

        Keyword Args:
            null_background=True (bool): Whether to use the null background for the specific protein
        Sets:
            self.evolutionary_profile (dict): Dictionary containing residue indexed profile information
            Ex: {1: {'A': 0.04, 'C': 0.12, ..., 'lod': {'A': -5, 'C': -9, ...}, 'type': 'W', 'info': 0.00,
                     'weight': 0.00}, {...}}
        """
        dummy = 0.00
        # 'uniclust30_2018_08'
        null_bg = {'A': 0.0835, 'C': 0.0157, 'D': 0.0542, 'E': 0.0611, 'F': 0.0385, 'G': 0.0669, 'H': 0.0228,
                   'I': 0.0534, 'K': 0.0521, 'L': 0.0926, 'M': 0.0219, 'N': 0.0429, 'P': 0.0523, 'Q': 0.0401,
                   'R': 0.0599, 'S': 0.0791, 'T': 0.0584, 'V': 0.0632, 'W': 0.0127, 'Y': 0.0287}

        def to_freq(value):
            if value == '*':
                # When frequency is zero
                return 0.0001
            else:
                # Equation: value = -1000 * log_2(frequency)
                freq = 2 ** (-int(value) / 1000)
                return freq

        with open(self.pssm_file, 'r') as f:
            lines = f.readlines()

        self.evolutionary_profile = {}
        read = False
        for line in lines:
            if not read:
                if line[0:1] == '#':
                    read = True
            else:
                if line[0:4] == 'NULL':
                    if null_background:
                        # use the provided null background from the profile search
                        background = line.strip().split()
                        null_bg = {i: {} for i in alph_3_aa}
                        for i, aa in enumerate(alph_3_aa, 1):
                            null_bg[aa] = to_freq(background[i])

                if len(line.split()) == 23:
                    items = line.strip().split()
                    residue_number = int(items[1])
                    self.evolutionary_profile[residue_number] = {}
                    for i, aa in enumerate(protein_letters, 2):
                        self.evolutionary_profile[residue_number][aa] = to_freq(items[i])
                    self.evolutionary_profile[residue_number]['lod'] = \
                        get_lod(self.evolutionary_profile[residue_number], null_bg)
                    self.evolutionary_profile[residue_number]['type'] = items[0]
                    self.evolutionary_profile[residue_number]['info'] = dummy
                    self.evolutionary_profile[residue_number]['weight'] = dummy

    def combine_pssm(self, pssms):
        """Combine a list of PSSMs incrementing the residue number in each additional PSSM

        Args:
            pssms (list(dict)): List of PSSMs to concatenate
        Sets
            self.evolutionary_profile (dict): Using the list of input PSSMs, make a concatenated PSSM
        """
        new_key = 1
        for profile in pssms:
            for position_profile in profile.values():
                self.evolutionary_profile[new_key] = position_profile
                new_key += 1

    def combine_fragment_profile(self, fragment_profiles):
        """Combine a list of fragment profiles incrementing the residue number in each additional fragment profile

        Args:
            fragment_profiles (list(dict)): List of fragment profiles to concatenate
        Sets
            self.fragment_profile (dict): To a concatenated fragment profile from the input fragment profiles
        """
        new_key = 1
        for profile in fragment_profiles:
            for position_profile in profile.values():
                self.fragment_profile[new_key] = position_profile
                new_key += 1

    def combine_profile(self, profiles):
        """Combine a list of DSSMs incrementing the residue number in each additional DSSM

        Args:
            profiles (list(dict)): List of DSSMs to concatenate
        Sets
            self.profile (dict): Using the list of input DSSMs, make a concatenated DSSM
        """
        new_key = 1
        for profile in profiles:
            for position_profile in profile.values():
                self.profile[new_key] = position_profile
                new_key += 1

    def add_msa(self, msa: str | MultipleSequenceAlignment = None):
        """Add a multiple sequence alignment to the profile

        Args:
            msa: The multiple sequence alignment object or file to use for collapse
        """
        if msa:
            if isinstance(msa, MultipleSequenceAlignment):
                self.msa = msa
                return
            else:
                self.msa_file = msa

        if not self.msa_file:
            # self.msa = self.resources.alignments.retrieve_data(name=self.name)
            raise AttributeError('No .msa_file attribute is specified yet!')
        # self.msa = MultipleSequenceAlignment.from_stockholm(self.msa_file)
        try:
            self.msa = MultipleSequenceAlignment.from_stockholm(self.msa_file)
            # self.msa = MultipleSequenceAlignment.from_fasta(self.msa_file)
        except FileNotFoundError:
            try:
                self.msa = MultipleSequenceAlignment.from_fasta(f'{os.path.splitext(self.msa_file)[0]}.fasta')
                # self.msa = MultipleSequenceAlignment.from_stockholm('%s.sto' % os.path.splitext(self.msa_file)[0])
            except FileNotFoundError:
                raise FileNotFoundError(f'No multiple sequence alignment exists at {self.msa_file}')

    def collapse_profile(self, msa: str | MultipleSequenceAlignment = None) -> pd.DataFrame:
        """Make a profile out of the hydrophobic collapse index (HCI) for each sequence in a multiple sequence alignment

        Calculate HCI for each sequence (different lengths) into an array. For each msa sequence, make a gap array
        (# msa sequences x alignment length) to account for gaps from each individual sequence. Create a map between the
        gap array and the HCI array

        iter array   -   gap mask      -       Hydro Collapse Array     -     Aligned HCI     - -     Final HCI

        ------------

        iter - - - - - - 1 is gap    - - - -     compute for each     -     account for gaps   -  (drop col 3, idx 2)

        it 1 2 3 4  - - 0 | 1 | 2 - - - - - - - - - 0 | 1 | 2 - - - - - - - - 0 | 1 | 2 - - - - - - - 0 | 1 | 3 | ... N

        0 0 1 2 2  - - 1 | 1 | 0 - - - -   - - - - 0.5 0.2 0.5 - -   =   - - 0.5 0.2 0.0 -  ->   - - 0.5 0.2 0.4 ... 0.3

        1 0 0 1 2  - - 0 | 1 | 1 - - - -   - - - - 0.4 0.7 0.4 - -   =   - - 0.0 0.4 0.7 -  ->   - - 0.0 0.4 0.4 ... 0.1

        2 0 0 1 2  - - 0 | 1 | 1 - - - -   - - - - 0.3 0.6 0.3 - -   =   - - 0.0 0.3 0.6 -  ->   - - 0.0 0.3 0.4 ... 0.0

        After the addition, the hydro collapse array index that is accessed by the iterator is multiplied by the gap
        mask to return a null value is there is no value and the hydro collapse value if there is one
        therefore the element such as 3 in the Aligned HCI would be dropped from the array when the aligned sequence
        is removed of any gaps and only the iterations will be left, essentially giving the HCI for the sequence
        profile in the native context, however adjusted to the specific context of the protein/design sequence at hand

        Args:
            msa: The multiple sequence alignment to use for collapse
        Returns:
            DataFrame containing each sequences hydrophobic collapse values for the profile
        """
        if not self.msa:
            try:
                self.add_msa(msa)
            except FileNotFoundError:
                raise DesignError('Ensure that you have properly set up the .msa for this SequenceProfile. To do this, '
                                  'either link the Structure to the Master Database, call %s, or pass the location of a'
                                  ' multiple sequence alignment. Supported formats:\n%s)'
                                  % (msa_generation_function, pretty_format_table(msa_supported_types.items())))

        # Make the output array. Use one additional length to add np.nan value at the 0 index for gaps
        evolutionary_collapse_np = np.zeros((self.msa.number_of_sequences, self.msa.length + 1))  # aligned_hci_np.copy()
        evolutionary_collapse_np[:, 0] = np.nan  # np.nan for all missing indices
        for idx, record in enumerate(self.msa.alignment):
            non_gapped_sequence = str(record.seq).replace('-', '')
            evolutionary_collapse_np[idx, 1:len(non_gapped_sequence) + 1] = \
                hydrophobic_collapse_index(non_gapped_sequence)

        iterator_np = np.cumsum(self.msa.sequence_indices, axis=1) * self.msa.sequence_indices
        aligned_hci_np = np.take_along_axis(evolutionary_collapse_np, iterator_np, axis=1)
        # select only the query sequence indices
        # sequence_hci_np = aligned_hci_np[:, self.msa.query_indices]
        return pd.DataFrame(aligned_hci_np[:, self.msa.query_indices],
                            columns=list(range(1, self.msa.query_length + 1)))  # include last residue
        # summary = pd.concat([sequence_hci_df, pd.concat([sequence_hci_df.mean(), sequence_hci_df.std()], axis=1,
        #                                                 keys=['mean', 'std']).T])

    def direct_coupling_analysis(self, msa: MultipleSequenceAlignment = None) -> np.ndarray:  # , data_dir=None):
        """Using boltzmann machine direct coupling analysis (bmDCA), score each sequence in an alignment based on the
         statistical energy compared to the learn DCA model

        Args:
            msa: A MSA object to score. By default will use self.msa attribute
        Returns:
            The energy for each residue in each sequence of the alignment based on direct coupling
                analysis parameters. Sequences exist on axis 0, residues along axis 1
            # (numpy.ndarray): The energy for each sequence in the alignment based on direct coupling analysis parameters
        """
        if not msa:
            msa = self.msa
        if not self.h_fields or not self.j_couplings:
            raise AttributeError('The required data .h_fields and .j_couplings are not availble. Add them to the Entity'
                                 ' before %s' % self.direct_coupling_analysis.__name__)
            # return np.array([])
        analysis_length = msa.query_length
        idx_range = np.arange(analysis_length)
        # h_fields = bmdca.load_fields(os.path.join(data_dir, '%s_bmDCA' % self.name, 'parameters_h_final.bin'))
        # h_fields = h_fields.T  # this isn't required when coming in Fortran order, i.e. (21, analysis_length)
        # sum the h_fields values for each sequence position in every sequence
        h_values = self.h_fields[msa.numerical_alignment, idx_range[None, :]].sum(axis=1)
        h_sum = h_values.sum(axis=1)

        # coming in as a 4 dimension (analysis_length, analysis_length, alphabet_number, alphabet_number) ndarray
        # j_couplings = bmdca.load_couplings(os.path.join(data_dir, '%s_bmDCA' % self.name, 'parameters_J_final.bin'))
        i_idx = np.repeat(idx_range, analysis_length)
        j_idx = np.tile(idx_range, analysis_length)
        i_aa = np.repeat(msa.numerical_alignment, analysis_length)
        j_aa = np.tile(msa.numerical_alignment, msa.query_length)
        j_values = np.zeros((msa.number_of_sequences, len(i_idx)))
        for idx in range(msa.number_of_sequences):
            j_values[idx] = self.j_couplings[i_idx, j_idx, i_aa, j_aa]
        # this mask is not necessary when the array comes in as a non-symmetry matrix. All i > j result in 0 values...
        # mask = np.triu(np.ones((analysis_length, analysis_length)), k=1).flatten()
        # j_sum = j_values[:, mask].sum(axis=1)
        # sum the j_values for every design (axis 0) at every residue position (axis 1)
        j_values = np.array(np.split(j_values, 3, axis=1)).sum(axis=2).T
        j_sum = j_values.sum(axis=1)
        # couplings_idx = np.stack((i_idx, j_idx, i_aa, j_aa), axis=1)
        # this stacks all arrays like so
        #  [[[ i_idx1, i_idx2, ..., i_idxN],
        #    [ j_idx1, j_idx2, ..., j_idxN],  <- this is for one sequence
        #    [ i_aa 1, i_aa 2, ..., i_aa N],
        #    [ j_aa 1, j_aa 2, ..., j_aa N]],
        #   [[NEXT SEQUENCE],
        #    [
        # this stacks all arrays the transpose, which would match the indexing style on j_couplings much better...
        # couplings_idx = np.stack((i_idx, j_idx, i_aa, j_aa), axis=2)
        # j_sum = np.zeros((self.msa.number_of_sequences, len(couplings_idx)))
        # for idx in range(self.msa.number_of_sequences):
        #     j_sum[idx] = j_couplings[couplings_idx[idx]]
        # return -h_sum - j_sum
        return -h_values - j_values

    def write_fasta_file(self, sequence, name=None, out_path=os.getcwd()):
        """Write a fasta file from sequence(s)

        Keyword Args:
            name=None (str): The name of the file to output
            out_path=os.getcwd() (str): The location on disk to output file
        Returns:
            (str): The name of the output file
        """
        if not name:
            name = self.name
        self.sequence_file = os.path.join(out_path, '%s.fasta' % name)
        with open(self.sequence_file, 'w') as outfile:
            outfile.write('>%s\n%s\n' % (name, sequence))
            # outfile.write('>%s\n%s\n' % (name, self.structure_sequence))

        return self.sequence_file

    # fragments
    # [{'mapped': residue_number1, 'paired': residue_number2, 'cluster': cluster_id, 'match': match_score}]
    def add_fragment_profile(self):  # , fragment_source=None, alignment_type=None):
        """From self.fragment_map, add the fragment profile to the SequenceProfile

        Sets:
            self.fragment_profile
        """
        # v now done at the pose_level
        # self.assign_fragments(fragments=fragment_source, alignment_type=alignment_type)
        if self.fragment_map is not None:
            self.generate_fragment_profile()
            self.simplify_fragment_profile()
        else:  # try to separate any fragment queries to this entity
            if self.fragment_queries:  # Todo refactor this to Pose
                for query_pair, fragments in self.fragment_queries.items():
                    for query_idx, entity in enumerate(query_pair):
                        if entity.name == self.name:
                            # add to fragment map
                            self.assign_fragments(fragments=fragments,
                                                  alignment_type=SequenceProfile.idx_to_alignment_type[query_idx])
            else:
                self.log.error('No fragment information associated with the Entity %s yet! You must add to the profile '
                               'otherwise only evolutionary values will be used.\n%s'
                               % (self.name, add_fragment_profile_instructions))
                return

    def assign_fragments(self, fragments=None, alignment_type=None):
        """Distribute fragment information to self.fragment_map. One-indexed residue dictionary

        Keyword Args:
            fragments=None (list): The fragment list to assign to the sequence profile with format
            [{'mapped': residue_number1, 'paired': residue_number2, 'cluster': cluster_id, 'match': match_score}]
            alignment_type=None (str): Either mapped or paired
        Sets:
            self.fragment_map (dict): {1: [{'chain': 'mapped', 'cluster': 1_2_123, 'match': 0.61}, ...], ...}
        """
        if alignment_type not in ['mapped', 'paired']:
            return

        if not self.fragment_map:
            self.fragment_map = self.populate_design_dictionary(self.profile_length,
                                                                [j for j in range(*self.fragment_db.fragment_range)],
                                                                dtype='list')
        if not fragments:
            # self.fragment_map = {}
            return
        #     print('New fragment_map')
        # print(fragments)
        # print(self.name)
        # print(self.offset)
        for fragment in fragments:
            residue_number = fragment[alignment_type] - self.offset
            for j in range(*self.fragment_db.fragment_range):  # lower_bound, upper_bound
                self.fragment_map[residue_number + j][j].append({'chain': alignment_type,
                                                                 'cluster': fragment['cluster'],
                                                                 'match': fragment['match']})
        # should be unnecessary when fragments are generated internally
        # remove entries which don't exist on protein because of fragment_index +- residues
        not_available = [residue_number for residue_number in self.fragment_map
                         if residue_number <= 0 or residue_number > self.profile_length]
        for residue_number in not_available:
            self.log.info('In \'%s\', residue %d is represented by a fragment but there is no Atom record for it. '
                          'Fragment index will be deleted.' % (self.name, residue_number))
            self.fragment_map.pop(residue_number)

        # self.log.debug('Residue Cluster Map: %s' % str(self.fragment_map))

    def generate_fragment_profile(self):
        """Add frequency information to the fragment profile using parsed cluster information. Frequency information is
        added in a fragment index dependent manner. If multiple fragment indices are present in a single residue, a new
        observation is created for that fragment index.

        Converts a fragment_map with format:
            (dict): {1: {-2: [{'chain': 'mapped', 'cluster': '1_2_123', 'match': 0.6}, ...], -1: [], ...},
                     2: {}, ...}
        To a fragment_profile with format:
            (dict): {1: {-2: {0: {'A': 0.23, 'C': 0.01, ..., 'stats': [12, 0.37], 'match': 0.6}, 1: {}}, -1: {}, ... },
                     2: {}, ...}
        """
        self.log.debug('Generating Fragment Profile from Map')
        for residue_number, fragment_indices in self.fragment_map.items():
            self.fragment_profile[residue_number] = {}  # this may be unnecessary due to populate_design_dictionary()
            # if residue_number == 12:
            #     print('At 12, fragment_map: %s' % self.fragment_map)
            # if residue_number == 13:
            #     print('At 12, fragment_map: %s' % self.fragment_profile[12].items())
            for frag_idx, fragments in fragment_indices.items():
                self.fragment_profile[residue_number][frag_idx] = {}
                # observation_d = {}
                for observation_idx, fragment in enumerate(fragments):
                    cluster_id = fragment['cluster']
                    freq_type = fragment['chain']
                    aa_freq = self.fragment_db.retrieve_cluster_info(cluster=cluster_id, source=freq_type, index=frag_idx)
                    # {1_1_54: {'mapped': {aa_freq}, 'paired': {aa_freq}}, ...}
                    #  mapped/paired aa_freq = {-2: {'A': 0.23, 'C': 0.01, ..., 'stats': [12, 0.37]}, -1: {}, ...}
                    #  Where 'stats'[0] is total fragments in cluster, and 'stats'[1] is weight of fragment index
                    self.fragment_profile[residue_number][frag_idx][observation_idx] = aa_freq
                    self.fragment_profile[residue_number][frag_idx][observation_idx]['match'] = fragment['match']

                    # if residue_number == 12:
                    #     print('Observation_index %d\nAA_freq %s\nMatch %f' % (observation_idx, aa_freq, fragment['match']))
                    # observation_d[obs_idx] = aa_freq
                    # observation_d[obs_idx]['match'] = fragment['match']
                # self.fragment_map[residue_number][frag_index] = observation_d

    def simplify_fragment_profile(self, keep_extras=True):
        """Take a multi-indexed, a multi-observation fragment frequency dictionary and flatten to single frequency for
        each amino acid. Weight the frequency of each observation by the fragment indexed, observation weight and the
        match between the fragment library and the observed fragment overlap

        Takes the fragment_map with format:
            (dict): {1: {-2: {0: 'A': 0.23, 'C': 0.01, ..., 'stats': [12, 0.37], 'match': 0.6}}, 1: {}}, -1: {}, ... },
                     2: {}, ...}
                Dictionary containing fragment frequency and statistics across a design
        And makes into
            (dict): {1: {'A': 0.23, 'C': 0.01, ..., stats': [1, 0.37]}, 13: {...}, ...}
                Weighted average design dictionary combining all fragment profile information at a single residue where
                stats[0] is number of fragment observations at each residue, and stats[1] is the total fragment weight
                over the entire residue
        Keyword Args:
            keep_extras=True (bool): If true, keep values for all design dictionary positions that are missing data
        """
        # self.log.debug(self.fragment_profile.items())
        database_bkgnd_aa_freq = self.fragment_db.get_db_aa_frequencies()
        # Fragment profile is correct size for indexing all STRUCTURAL residues
        #  self.reference_sequence is not used for this. Instead, self.structure_sequence is used in place since the use
        #  of a disorder indicator that removes any disordered residues from input evolutionary profiles is calculated
        #  on the full reference sequence. This ensures that the profile is the right length of the structure and
        #  captures disorder specific evolutionary signals that could be important in the calculation of profiles
        sequence = self.structure_sequence
        no_design = []
        for residue, index_d in self.fragment_profile.items():
            total_fragment_weight, total_fragment_observations = 0, 0
            for index, observation_d in index_d.items():
                if observation_d:
                    # sum the weight for each fragment observation
                    total_obs_weight, total_obs_x_match_weight = 0.0, 0.0
                    # total_match_weight = 0.0
                    for observation, fragment_frequencies in observation_d.items():
                        if fragment_frequencies:
                            total_obs_weight += fragment_frequencies['stats'][1]
                            total_obs_x_match_weight += fragment_frequencies['stats'][1] * fragment_frequencies['match']
                            # total_match_weight += self.fragment_profile[residue][index][obs]['match']

                    # Check if weights are associated with observations, if not side chain isn't significant!
                    if total_obs_weight > 0:
                        total_fragment_weight += total_obs_weight
                        obs_aa_dict = deepcopy(aa_weighted_counts)  # {'A': 0, 'C': 0, ..., 'stats': [0, 1]}
                        obs_aa_dict['stats'][1] = total_obs_weight
                        for obs, obs_freq_data in self.fragment_profile[residue][index].items():
                            total_fragment_observations += 1
                            obs_x_match_weight = obs_freq_data['stats'][1] * obs_freq_data['match']
                            # match_weight = self.fragment_profile[residue][index][obs]['match']
                            # obs_weight = self.fragment_profile[residue][index][obs]['stats'][1]
                            for aa, frequency in obs_freq_data.items():
                                if aa not in ['stats', 'match']:  # Todo remove to reduce time. zip the aas with freqs?
                                    # Multiply OBS and MATCH
                                    modification_weight = obs_x_match_weight / total_obs_x_match_weight
                                    # modification_weight = ((obs_weight + match_weight) /  # WHEN SUMMING OBS and MATCH
                                    #                        (total_obs_weight + total_match_weight))
                                    # modification_weight = (obs_weight / total_obs_weight)
                                    # Add all occurrences to summed frequencies list
                                    obs_aa_dict[aa] += frequency * modification_weight
                        self.fragment_profile[residue][index] = obs_aa_dict
                    else:
                        self.fragment_profile[residue][index] = {}

            if total_fragment_weight > 0:
                res_aa_dict = copy(aa_counts)
                for index in self.fragment_profile[residue]:
                    if self.fragment_profile[residue][index]:
                        index_weight = self.fragment_profile[residue][index]['stats'][1]  # total_obs_weight
                        for aa in self.fragment_profile[residue][index]:
                            if aa not in ['stats', 'match']:  # Add all occurrences to summed frequencies list
                                res_aa_dict[aa] += self.fragment_profile[residue][index][aa] * (
                                            index_weight / total_fragment_weight)
                res_aa_dict['lod'] = self.get_lod(res_aa_dict, database_bkgnd_aa_freq)
                res_aa_dict['stats'] = [total_fragment_observations, total_fragment_weight]  # over all idx and obs
                res_aa_dict['type'] = sequence[residue - 1]  # offset to zero index
                self.fragment_profile[residue] = res_aa_dict
            else:  # Add to list for removal from the profile
                no_design.append(residue)

        if keep_extras:
            if self.evolutionary_profile:
                # Todo currently, if not an empty dictionary, add the corresponding value from evolution because the
                #  calculation of packer pallette is subtractive so the use of an overlapping evolution and
                #  null fragment would result in nothing allowed to design...
                for residue in no_design:
                    self.fragment_profile[residue] = self.evolutionary_profile.get(residue)  # TODO, aa_weighted_counts)
            else:  # Todo add a blank enty. This needs direction if not evolutionary profile
                for residue in no_design:
                    self.fragment_profile[residue] = aa_weighted_counts
        else:  # remove missing residues from dictionary
            for residue in no_design:
                self.fragment_profile.pop(residue)

    def find_alpha(self, alpha=0.5):
        """Find fragment contribution to design with a maximum contribution of alpha. Used subsequently to integrate
        fragment profile during combination with evolutionary profile in calculate_design_profile

        Takes self.fragment_map
            (dict) {1: {-2: [{'chain': 'mapped', 'cluster': '1_2_123', 'match': 0.6}, ...], -1: [], ...},
                    2: {}, ...}
        To identify cluster_id and chain thus returning fragment contribution from the fragment database statistics
            (dict): {cluster_id1: [[mapped_index_average, paired_index_average, {max_weight_counts_mapped}, {_paired}],
                                   total_fragment_observations],
                     cluster_id2: ...,
                     frequencies: {'A': 0.11, ...}}
        Then makes self.alpha
            (dict): {1: 0.5, 2: 0.321, ...}

        Keyword Args:
            alpha=0.5 (float): The maximum alpha value to use, should be bounded between 0 and 1
        """
        if not self.fragment_db:
            raise DesignError('%s: No fragment database connected! Cannot calculate optimal fragment contribution '
                              'without this.' % self.find_alpha.__name__)
        assert 0 <= alpha <= 1, '%s: Alpha parameter must be between 0 and 1' % self.find_alpha.__name__
        alignment_type_to_idx = {'mapped': 0, 'paired': 1}  # could move to class, but not used elsewhere
        match_score_average = 0.5  # when fragment pair rmsd equal to the mean cluster rmsd
        bounded_floor = 0.2
        fragment_stats = self.fragment_db.statistics
        for entry in self.fragment_profile:
            # can't use the match count as the fragment index may have no useful residue information
            # count = len([1 for obs in self.fragment_map[entry][index] for index in self.fragment_map[entry]]) or 1
            # instead use number of fragments with SC interactions count from the frequency map
            count = self.fragment_profile[entry].get('stats', (None,))[0]
            if not count:  # if the data is missing 'stats' or the 'stats'[0] is 0
                continue  # move on, this isn't a fragment observation or we have no observed fragments
            # match score is bounded between 1 and 0.2
            match_sum = sum(obs['match'] for index_values in self.fragment_map[entry].values() for obs in index_values)
            # if count == 0:
            #     # ensure that match modifier is 0 so self.alpha[entry] is 0, as there is no fragment information here!
            #     count = match_sum * 5  # makes the match average = 0.5

            match_average = match_sum / float(count)
            # find the match modifier which spans from 0 to 1
            if match_average < match_score_average:
                match_modifier = ((match_average - bounded_floor) / (match_score_average - bounded_floor))
            else:
                match_modifier = 1  # match_score_average / match_score_average  # 1 is the maximum bound

            # find the total contribution from a typical fragment of this type
            contribution_total = sum(fragment_stats[self.fragment_db.get_cluster_id(obs['cluster'], index=2)][0]
                                     [alignment_type_to_idx[obs['chain']]]
                                     for index_values in self.fragment_map[entry].values() for obs in index_values)
            # contribution_total = 0.0
            # for index in self.fragment_map[entry]:
            #     # for obs in self.fragment_map[entry][index]['cluster']: # WAS
            #     for obs in self.fragment_map[entry][index]:
            #         # get first two indices from the cluster_id
            #         # cluster_id = return_cluster_id_string(self.fragment_map[entry][index][obs]['fragment'], # WAS
            #         cluster_id = return_cluster_id_string(obs['cluster'], index_number=2)
            #
            #         # from the fragment statistics grab the average index weight for the observed chain alignment type
            #         contribution_total += fragment_stats[cluster_id][0][alignment_type_to_idx[obs['chain']]]

            # get the average contribution of each fragment type
            stats_average = contribution_total / count
            # get entry average fragment weight. total weight for issm entry / count
            frag_weight_average = self.fragment_profile[entry]['stats'][1] / match_sum

            # modify alpha proportionally to cluster average weight and match_modifier
            if frag_weight_average < stats_average:  # if design frag weight is less than db cluster average weight
                self.alpha[entry] = alpha * (frag_weight_average / stats_average) * match_modifier
            else:
                self.alpha[entry] = alpha * match_modifier

    def calculate_design_profile(self, favor_fragments=True, boltzmann=False, alpha=0.5):
        """Combine weights for profile PSSM and fragment SSM using fragment significance value to determine overlap

        Takes self.evolutionary_profile
            (dict): HHblits - {1: {'A': 0.04, 'C': 0.12, ..., 'lod': {'A': -5, 'C': -9, ...}, 'type': 'W', 'info': 0.00,
                                   'weight': 0.00}, {...}}
                    PSIBLAST - {1: {'A': 0.13, 'R': 0.12, ..., 'lod': {'A': -5, 'R': 2, ...}, 'type': 'W', 'info': 3.20,
                                    'weight': 0.73}, {...}}
        self.fragment_profile
            (dict): {48: {'A': 0.167, 'D': 0.028, 'E': 0.056, ..., 'stats': [4, 0.274]}, 50: {...}, ...}
        and self.alpha
            (dict): {48: 0.5, 50: 0.321, ...}
        Keyword Args:
            favor_fragments=True (bool): Whether to favor fragment profile in the lod score of the resulting profile
            boltzmann=True (bool): Whether to weight the fragment profile by the Boltzmann probability.
                                   lod = z[i]/Z, Z = sum(exp(score[i]/kT))
                   If=False, residues are weighted by the residue local maximum lod score in a linear fashion.
            All lods are scaled to a maximum provided in the Rosetta REF2015 per residue reference weight.
            alpha=0.5 (float): The maximum alpha value to use, bounded between 0 and 1

        And outputs self.profile
            (dict): {1: {'A': 0.04, 'C': 0.12, ..., 'lod': {'A': -5, 'C': -9, ...}, 'type': 'W', 'info': 0.00,
                         'weight': 0.00}, ...}} - combined PSSM dictionary
        """
        assert 0 <= alpha <= 1, '%s: Alpha parameter must be between 0 and 1' % self.calculate_design_profile.__name__
        # copy the evol profile to self.profile (design specific scoring matrix)
        self.profile = deepcopy(self.evolutionary_profile)
        # Combine fragment and evolutionary probability profile according to alpha parameter
        if self.alpha:
            self.log.info('At Entity %s, combined evolutionary and fragment profiles into Design Profile with:\n\t%s'
                          % (self.name, '\n\t'.join('Residue %4d: %d%% fragment weight' %
                                                    (entry, weight * 100) for entry, weight in self.alpha.items())))
        for entry, weight in self.alpha.items():  # weight will be 0 if the fragment_profile is empty
            for aa in protein_letters:
                self.profile[entry][aa] = \
                    (weight * self.fragment_profile[entry][aa]) + ((1 - weight) * self.profile[entry][aa])

        if favor_fragments:
            # Modify final lod scores to fragment profile lods. Otherwise use evolutionary profile lod scores
            # Used to weight fragments higher in design
            boltzman_energy = 1
            favor_seqprofile_score_modifier = 0.2 * CommandDistributer.reference_average_residue_weight
            database_bkgnd_aa_freq = self.fragment_db.get_db_aa_frequencies()

            null_residue = self.get_lod(database_bkgnd_aa_freq, database_bkgnd_aa_freq)
            null_residue = {aa: float(frequency) for aa, frequency in null_residue.items()}

            for entry in self.profile:
                self.profile[entry]['lod'] = null_residue  # Caution all reference same object
            for entry, weight in self.alpha.items():  # self.fragment_profile:
                self.profile[entry]['lod'] = \
                    self.get_lod(self.fragment_profile[entry], database_bkgnd_aa_freq, round_lod=False)
                # get the sum for the partition function
                partition, max_lod = 0, 0.0
                for aa in self.profile[entry]['lod']:
                    if boltzmann:  # boltzmann probability distribution scaling, lod = z[i]/Z, Z = sum(exp(score[i]/kT))
                        self.profile[entry]['lod'][aa] = exp(self.profile[entry]['lod'][aa] / boltzman_energy)
                        partition += self.profile[entry]['lod'][aa]
                    # linear scaling, remove any lod penalty
                    elif self.profile[entry]['lod'][aa] < 0:
                        self.profile[entry]['lod'][aa] = 0
                    # find the maximum/residue (local) lod score
                    if self.profile[entry]['lod'][aa] > max_lod:
                        max_lod = self.profile[entry]['lod'][aa]
                # takes the percent of max alpha for each entry multiplied by the standard residue scaling factor
                modified_entry_alpha = (weight / alpha) * favor_seqprofile_score_modifier
                if boltzmann:
                    modifier = partition
                    modified_entry_alpha /= (max_lod / partition)
                else:
                    modifier = max_lod

                # weight the final lod score by the modifier and the scaling factor for the chosen method
                for aa in self.evolutionary_profile[entry]['lod']:
                    self.profile[entry]['lod'][aa] /= modifier  # get percent total (boltzman) or percent max (linear)
                    self.profile[entry]['lod'][aa] *= modified_entry_alpha  # scale by score modifier
                # self.log.debug('Residue %4d Fragment lod ratio generated with alpha=%f' % (entry, weight / alpha))

    def solve_consensus(self, fragment_source=None, alignment_type=None):
        # Fetch IJK Cluster Dictionaries and Setup Interface Residues for Residue Number Conversion. MUST BE PRE-RENUMBER

        # frag_cluster_residue_d = PoseDirectory.gather_pose_metrics(init=True)  Call this function with it
        # ^ Format: {'1_2_24': [(78, 87, ...), ...], ...}
        # Todo Can also re-score the interface upon Pose loading and return this information
        # template_pdb = PoseDirectory.source NOW self.pdb

        # v Used for central pair fragment mapping of the biological interface generated fragments
        cluster_freq_tuple_d = {cluster: fragment_source[cluster]['freq'] for cluster in fragment_source}
        # cluster_freq_tuple_d = {cluster: {cluster_residue_d[cluster]['freq'][0]: cluster_residue_d[cluster]['freq'][1]}
        #                         for cluster in cluster_residue_d}

        # READY for all to all fragment incorporation once fragment library is of sufficient size # TODO all_frags
        # TODO freqs are now separate
        cluster_freq_d = {cluster: self.format_frequencies(fragment_source[cluster]['freq'])
                          for cluster in fragment_source}  # orange mapped to cluster tag
        cluster_freq_twin_d = {cluster: self.format_frequencies(fragment_source[cluster]['freq'], flip=True)
                               for cluster in fragment_source}  # orange mapped to cluster tag
        frag_cluster_residue_d = {cluster: fragment_source[cluster]['pair'] for cluster in fragment_source}

        frag_residue_object_d = residue_number_to_object(self, frag_cluster_residue_d)

        # Parse Fragment Clusters into usable Dictionaries and Flatten for Sequence Design
        # # TODO all_frags
        cluster_residue_pose_d = residue_object_to_number(frag_residue_object_d)
        # self.log.debug('Cluster residues pose number:\n%s' % cluster_residue_pose_d)
        # # ^{cluster: [(78, 87, ...), ...]...}
        residue_freq_map = {residue_set: cluster_freq_d[cluster] for cluster in cluster_freq_d
                            for residue_set in cluster_residue_pose_d[cluster]}  # blue
        # ^{(78, 87, ...): {'A': {'S': 0.02, 'T': 0.12}, ...}, ...}
        # make residue_freq_map inverse pair frequencies with cluster_freq_twin_d
        residue_freq_map.update({tuple(residue for residue in reversed(residue_set)): cluster_freq_twin_d[cluster]
                                 for cluster in cluster_freq_twin_d for residue_set in residue_freq_map})

        # Construct CB Tree for full interface atoms to map residue residue contacts
        # total_int_residue_objects = [res_obj for chain in names for res_obj in int_residue_objects[chain]] Now above
        # interface = PDB(atoms=[atom for residue in total_int_residue_objects for atom in residue.atoms])
        # interface_tree = residue_interaction_graph(interface)
        # interface_cb_indices = interface.cb_indices

        interface_residue_edges = {}
        for idx, residue_contacts in enumerate(interface_tree):
            if interface_tree[idx].tolist() != list():
                residue = interface.all_atoms[interface_cb_indices[idx]].residue_number
                contacts = {interface.all_atoms[interface_cb_indices[contact_idx]].residue_number
                            for contact_idx in interface_tree[idx]}
                interface_residue_edges[residue] = contacts - {residue}
        # ^ {78: [14, 67, 87, 109], ...}  green

        # solve for consensus residues using the residue graph
        self.assign_fragments(fragments=fragment_source, alignment_type=alignment_type)
        consensus_residues = {}
        all_pose_fragment_pairs = list(residue_freq_map.keys())
        residue_cluster_map = offset_index(self.cluster_map)  # change so it is one-indexed
        # for residue in residue_cluster_map:
        for residue, partner in all_pose_fragment_pairs:
            for idx, cluster in residue_cluster_map[residue]['cluster']:
                if idx == 0:  # check if the fragment index is 0. No current information for other pairs 07/24/20
                    for idx_p, cluster_p in residue_cluster_map[partner]['cluster']:
                        if idx_p == 0:  # check if the fragment index is 0. No current information for other pairs 07/24/20
                            if residue_cluster_map[residue]['chain'] == 'mapped':
                                # choose first AA from AA tuple in residue frequency d
                                aa_i, aa_j = 0, 1
                            else:  # choose second AA from AA tuple in residue frequency d
                                aa_i, aa_j = 1, 0
                            for pair_freq in cluster_freq_tuple_d[cluster]:
                                # if cluster_freq_tuple_d[cluster][k][0][aa_i] in frag_overlap[residue]:
                                if residue in frag_overlap:  # edge case where fragment has no weight but it is center res
                                    if pair_freq[0][aa_i] in frag_overlap[residue]:
                                        # if cluster_freq_tuple_d[cluster][k][0][aa_j] in frag_overlap[partner]:
                                        if partner in frag_overlap:
                                            if pair_freq[0][aa_j] in frag_overlap[partner]:
                                                consensus_residues[residue] = pair_freq[0][aa_i]
                                                break  # because pair_freq's are sorted we end at the highest matching pair

        # # Set up consensus design # TODO all_frags
        # # Combine residue fragment information to find residue sets for consensus
        # # issm_weights = {residue: final_issm[residue]['stats'] for residue in final_issm}
        final_issm = offset_index(final_issm)  # change so it is one-indexed
        frag_overlap = fragment_overlap(final_issm, interface_residue_edges, residue_freq_map)  # all one-indexed

        # consensus = SDUtils.consensus_sequence(dssm)
        self.log.debug('Consensus Residues only:\n%s' % consensus_residues)
        self.log.debug('Consensus:\n%s' % consensus)
        for n, name in enumerate(names):
            for residue in int_res_numbers[name]:  # one-indexed
                mutated_pdb.mutate_residue(number=residue)
        mutated_pdb.write(des_dir.consensus_pdb)
        # mutated_pdb.write(consensus_pdb)
        # mutated_pdb.write(consensus_pdb, cryst1=cryst)

    # @staticmethod
    # def generate_mutations(query, reference, offset=True, blanks=False, termini=False, reference_gaps=False,
    #                        only_gaps=False):
    #     """Create mutation data in a typical A5K format. One-indexed dictionary keys, mutation data accessed by 'from'
    #     and 'to' keywords. By default all gaped sequences are excluded from returned mutations
    #
    #     For PDB file comparison, query should be crystal sequence (ATOM), reference should be expression sequence
    #     (SEQRES). only_gaps=True will return only the gaped area while blanks=True will return all differences between
    #     the alignment sequences. termini=True returns missing alignments at the termini
    #
    #     Args:
    #         query (str): Mutant sequence. Will be in the 'to' key
    #         reference (str): Wild-type sequence or sequence to reference mutations against. Will be in the 'from' key
    #     Keyword Args:
    #         offset=True (bool): Whether sequences are different lengths. Creates a new alignment
    #         blanks=False (bool): Whether to include indices that are outside the reference sequence or missing residues
    #         termini=False (bool): Whether to include indices that are outside the reference sequence boundaries
    #         reference_gaps=False (bool): Whether to include indices with missing residues inside the reference sequence
    #         only_gaps=False (bool): Whether to only include indices that are missing residues
    #     Returns:
    #         (dict): {index: {'from': 'A', 'to': 'K'}, ...}
    #     """
    #     if offset:
    #         alignment = generate_alignment(query, reference)
    #         align_seq_1 = alignment[0]
    #         align_seq_2 = alignment[1]
    #     else:
    #         align_seq_1 = query
    #         align_seq_2 = reference
    #
    #     # Extract differences from the alignment
    #     starting_index_of_seq2 = align_seq_2.find(reference[0])
    #     ending_index_of_seq2 = starting_index_of_seq2 + align_seq_2.rfind(reference[-1])  # find offset end_index
    #     mutations = {}
    #     for i, (seq1_aa, seq2_aa) in enumerate(zip(align_seq_1, align_seq_2), -starting_index_of_seq2 + index_offset):
    #         if seq1_aa != seq2_aa:
    #             mutations[i] = {'from': seq2_aa, 'to': seq1_aa}
    #             # mutation_list.append(str(seq2_aa) + str(i) + str(seq1_aa))
    #
    #     remove_mutation_list = []
    #     if only_gaps:  # remove the actual mutations
    #         for entry in mutations:
    #             if entry > 0 or entry <= ending_index_of_seq2:
    #                 if mutations[entry]['to'] != '-':
    #                     remove_mutation_list.append(entry)
    #         blanks = True
    #     if blanks:  # if blanks is True, leave all types of blanks, if blanks is False check for requested types
    #         termini, reference_gaps = True, True
    #     if not termini:  # Remove indices outside of sequence 2
    #         for entry in mutations:
    #             if entry < 0 or entry > ending_index_of_seq2:
    #                 remove_mutation_list.append(entry)
    #     if not reference_gaps:  # Remove indices inside sequence 2 where sequence 1 is gapped
    #         for entry in mutations:
    #             if entry > 0 or entry <= ending_index_of_seq2:
    #                 if mutations[entry]['to'] == '-':
    #                     remove_mutation_list.append(entry)
    #
    #     for entry in remove_mutation_list:
    #         mutations.pop(entry, None)
    #
    #     return mutations

    # @staticmethod
    # def generate_alignment(seq1, seq2, matrix='BLOSUM62'):
    #     """Use Biopython's pairwise2 to generate a local alignment. *Only use for generally similar sequences*
    #
    #     Returns:
    #     """
    #     _matrix = subs_matrices.get(matrix, substitution_matrices.load(matrix))
    #     gap_penalty = -10
    #     gap_ext_penalty = -1
    #     logger.debug('Generating sequence alignment between:\n%s\nAND:\n%s' % (seq1, seq2))
    #     # Create sequence alignment
    #     return pairwise2.align.globalds(seq1, seq2, _matrix, gap_penalty, gap_ext_penalty)
    #     # return pairwise2.align.localds(seq1, seq2, _matrix, gap_penalty, gap_ext_penalty)

    # def generate_design_mutations(self, all_design_files, wild_type_file, pose_num=False):
    #     """From a wild-type sequence (original PDB structure), and a collection of structure sequences that have
    #     undergone design (Atom sequences), generate 'A5K' style mutation data
    #
    #     Args:
    #         all_design_files (list): PDB files on disk to extract sequence info and compare
    #         wild_type_file (str): PDB file on disk which contains a reference sequence
    #     Returns:
    #         mutations (dict): {'file_name': {chain_id: {mutation_index: {'from': 'A', 'to': 'K'}, ...}, ...}, ...}
    #     """
    #     # pdb_dict = {'ref': PDB(file=wild_type_file)}
    #     # for file_name in all_design_files:
    #     #     pdb = PDB(file=file_name)
    #     #     pdb.name = os.path.splitext(os.path.basename(file_name))[0])
    #     #     pdb_dict[pdb.name] = pdb
    #     #
    #     # return extract_sequence_from_pdb(pdb_dict, mutation=True, pose_num=pose_num)  # , offset=False)

    @staticmethod
    def populate_design_dictionary(n: int, alphabet: Sequence, dtype: str = 'int', zero_index: bool = False) -> \
            dict[int, dict[str, Any]]:
        """Return a dictionary with n elements, each integer key containing another dictionary with the items in
        alphabet as keys. By default, one-indexed, and data inside the alphabet dictionary is a dictionary.
        dtype can be any viable type [list, set, tuple, int, etc.]. If dtype is int or float, 0 will be initial value

        Args:
            n: number of entries in the dictionary
            alphabet: alphabet of interest
            dtype: The type of object present in the interior dictionary
            zero_index: If True, return the dictionary with zero indexing
         Returns:
             N length, one indexed dictionary with entry number keys
                ex: {1: {alphabet[0]: dtype, alphabet[1]: dtype, ...}, 2: {}, ...}
         """
        offset = 0 if zero_index else index_offset

        if dtype == 'int':
            dtype = int
        elif dtype == 'dict':
            dtype = dict
        elif dtype == 'list':
            dtype = list
        elif dtype == 'set':
            dtype = set
        elif dtype == 'float':
            dtype = float

        return {residue + offset: {character: dtype() for character in alphabet} for residue in range(n)}

    @staticmethod
    def get_lod(aa_freq, background, round_lod=True):
        """Get the lod scores for an aa frequency distribution compared to a background frequency
        Args:
            aa_freq (dict): {'A': 0.10, 'C': 0.0, 'D': 0.04, ...}
            background (dict): {'A': 0.10, 'C': 0.0, 'D': 0.04, ...}
        Keyword Args:
            round_lod=True (bool): Whether or not to round the lod values to an integer
        Returns:
             (dict): {'A': 2, 'C': -9, 'D': -1, ...}
        """
        # lods = {aa: None for aa in aa_freq}
        lods = {}
        for aa in aa_freq:
            if aa not in ['stats', 'match', 'lod', 'type']:
                if aa_freq[aa] == 0:
                    lods[aa] = -9
                else:
                    lods[aa] = float((2.0 * log2(aa_freq[aa] / background[aa])))  # + 0.0
                    if lods[aa] < -9:
                        lods[aa] = -9
                    elif round_lod:
                        lods[aa] = round(lods[aa])

        return lods

    @staticmethod
    def write_pssm_file(pssm_dict, name, out_path=os.getcwd()):
        """Create a PSI-BLAST format PSSM file from a PSSM dictionary. Assumes residue numbering is correct!

        Args:
            pssm_dict (dict): A dictionary which has the keys: 'A', 'C', ... (all aa's), 'lod', 'type', 'info', 'weight'
            name (str): The name of the file including the extension
        Keyword Args:
            out_path=os.getcwd() (str): A specific location to write the file to
        Returns:
            (str): Disk location of newly created .pssm file
        """
        if not pssm_dict:
            return None

        # find out if the pssm has values expressed as frequencies (percentages) or as counts and modify accordingly
        # lod_freq, counts_freq = False, False
        separation1, separation2 = 3, 3
        # first_key = next(iter(pssm_dict.keys()))
        if type(pssm_dict[next(iter(pssm_dict.keys()))]['lod']['A']) == float:
            separation1 = 4
            # lod_freq = True
        # if type(pssm_dict[first_key]['A']) == float:
        #     counts_freq = True

        header = '\n\n            %s%s%s\n' % ((' ' * separation1).join(alph_3_aa), ' ' * separation1,
                                               (' ' * separation2).join(alph_3_aa))
        # footer = ''
        out_file = os.path.join(out_path, name)
        with open(out_file, 'w') as f:
            f.write(header)
            for residue_number, profile in pssm_dict.items():
                aa_type = profile['type']
                # lod_string = ''
                if isinstance(profile['lod']['A'], float):  # lod_freq:  # relevant for favor_fragment
                    # for aa in alph_3_aa:  # ensures alpha_3_aa_list for PSSM format
                    #     lod_string += '{:>4.2f} '.format(profile['lod'][aa])
                    lod_string = '%s ' % ' '.join('{:>4.2f}'.format(profile['lod'][aa]) for aa in alph_3_aa)
                else:
                    # for aa in alph_3_aa:  # ensures alpha_3_aa_list for PSSM format
                    #     lod_string += '{:>3d} '.format(profile['lod'][aa])
                    lod_string = '%s ' % ' '.join('{:>3d}'.format(profile['lod'][aa]) for aa in alph_3_aa)
                # counts_string = ''
                if isinstance(profile['A'], float):  # counts_freq: # relevant for freq calculations
                    # for aa in alph_3_aa:  # ensures alpha_3_aa_list for PSSM format
                    #     counts_string += '{:>3.0f} '.format(floor(profile[aa] * 100))
                    counts_string = '%s ' % ' '.join('{:>3.0f}'.format(floor(profile[aa] * 100)) for aa in alph_3_aa)
                else:
                    # for aa in alph_3_aa:  # ensures alpha_3_aa_list for PSSM format
                    #     counts_string += '{:>3d} '.format(profile[aa])
                    counts_string = '%s ' % ' '.join('{:>3d}'.format(profile[aa]) for aa in alph_3_aa)
                info = profile.get('info', 0.0)
                weight = profile.get('weight', 0.0)
                # line = '{:>5d} {:1s}   {:80s} {:80s} {:4.2f} {:4.2f}\n'.format(residue_number, aa_type, lod_string,
                #                                                                counts_string, round(info, 4),
                #                                                                round(weight, 4))
                f.write('{:>5d} {:1s}   {:80s} {:80s} {:4.2f} {:4.2f}\n'
                        .format(residue_number, aa_type, lod_string, counts_string, round(info, 4), round(weight, 4)))
            # f.write(footer)

        return out_file

    @staticmethod
    def format_frequencies(frequency_list, flip=False):
        """Format list of paired frequency data into parsable paired format

        Args:
            frequency_list (list): [(('D', 'A'), 0.0822), (('D', 'V'), 0.0685), ...]
        Keyword Args:
            flip=False (bool): Whether to invert the mapping of internal tuple
        Returns:
            (dict): {'A': {'S': 0.02, 'T': 0.12}, ...}
        """
        if flip:
            i, j = 1, 0
        else:
            i, j = 0, 1
        freq_d = {}
        for tup in frequency_list:
            aa_mapped = tup[0][i]  # 0
            aa_paired = tup[0][j]  # 1
            freq = tup[1]
            if aa_mapped in freq_d:
                freq_d[aa_mapped][aa_paired] = freq
            else:
                freq_d[aa_mapped] = {aa_paired: freq}

        return freq_d


def overlap_consensus(issm, aa_set):
    """Find the overlap constrained consensus sequence

    Args:
        issm (dict): {1: {'A': 0.1, 'C': 0.0, ...}, 14: {...}, ...}
        aa_set (dict): {residue: {'A', 'I', 'M', 'V'}, ...}
    Returns:
        (dict): {23: 'T', 29: 'A', ...}
    """
    consensus = {}
    for res in aa_set:
        max_freq = 0.0
        for aa in aa_set[res]:
            # if max_freq < issm[(res, partner)][]:
            if issm[res][aa] > max_freq:
                max_freq = issm[res][aa]
                consensus[res] = aa

    return consensus


def get_db_statistics(database: str | bytes) -> dict:
    """Retrieve summary statistics for a specific fragment database

    Args:
        database: Disk location of a fragment database
    Returns:
        {cluster_id: [[mapped, paired, {max_weight_counts}, ...], ..., frequencies: {'A': 0.11, ...}}
            ex: {'1_0_0': [[0.540, 0.486, {-2: 67, -1: 326, ...}, {-2: 166, ...}], 2749]
    """
    for file in os.listdir(database):
        if file.endswith('statistics.pkl'):
            return unpickle(os.path.join(database, file))

    return {}


def get_db_aa_frequencies(database: str | bytes) -> dict[protein_letters, float]:
    """Retrieve database specific interface background AA frequencies

    Args:
        database: Location of database on disk
    Returns:
        {'A': 0.11, 'C': 0.03, 'D': 0.53, ...}
    """
    return get_db_statistics(database).get('frequencies', {})


def get_cluster_dicts(db=PUtils.biological_interfaces, id_list=None):  # TODO Rename
    """Generate an interface specific scoring matrix from the fragment library

    Args:
    Keyword Args:
        info_db=PUtils.biological_fragmentDB
        id_list=None: [1_2_24, ...]
    Returns:
         cluster_dict: {'1_2_45': {'size': ..., 'rmsd': ..., 'rep': ..., 'mapped': ..., 'paired': ...}, ...}
    """
    info_db = PUtils.frag_directory[db]
    if id_list is None:
        directory_list = get_all_base_root_paths(info_db)
    else:
        directory_list = []
        for _id in id_list:
            c_id = _id.split('_')
            _dir = os.path.join(info_db, c_id[0], c_id[0] + '_' + c_id[1], c_id[0] + '_' + c_id[1] + '_' + c_id[2])
            directory_list.append(_dir)

    cluster_dict = {}
    for cluster in directory_list:
        filename = os.path.join(cluster, os.path.basename(cluster) + '.pkl')
        cluster_dict[os.path.basename(cluster)] = unpickle(filename)

    return cluster_dict


def return_cluster_id_string(cluster_rep, index_number=3):
    while len(cluster_rep) < 3:
        cluster_rep += '0'
    if len(cluster_rep.split('_')) != 3:
        index = [cluster_rep[:1], cluster_rep[1:2], cluster_rep[2:]]
    else:
        index = cluster_rep.split('_')

    info = []
    n = 0
    for i in range(index_number):
        info.append(index[i])
        n += 1
    while n < 3:
        info.append('0')
        n += 1

    return '_'.join(info)


# def parameterize_frag_length(length):
#     """Generate fragment length range parameters for use in fragment functions"""
#     _range = floor(length / 2)
#     if length % 2 == 1:
#         return 0 - _range, 0 + _range + index_offset
#     else:
#         logger.critical('%d is an even integer which is not symmetric about a single residue. '
#                         'Ensure this is what you want and modify %s' % (length, parameterize_frag_length.__name__))
#         raise DesignError('Function not supported: Even fragment length \'%d\'' % length)


def format_frequencies(frequency_list, flip=False):
    """Format list of paired frequency data into parsable paired format

    Args:
        frequency_list (list): [(('D', 'A'), 0.0822), (('D', 'V'), 0.0685), ...]
    Keyword Args:
        flip=False (bool): Whether to invert the mapping of internal tuple
    Returns:
        (dict): {'A': {'S': 0.02, 'T': 0.12}, ...}
    """
    if flip:
        i, j = 1, 0
    else:
        i, j = 0, 1
    freq_d = {}
    for tup in frequency_list:
        aa_mapped = tup[0][i]  # 0
        aa_paired = tup[0][j]  # 1
        freq = tup[1]
        if aa_mapped in freq_d:
            freq_d[aa_mapped][aa_paired] = freq
        else:
            freq_d[aa_mapped] = {aa_paired: freq}

    return freq_d


def fragment_overlap(residues, interaction_graph, freq_map):
    """Take fragment contact list to find the possible AA types allowed in fragment pairs from the contact list

    Args:
        residues (iter): Iterable of residue numbers
        interaction_graph (dict): {52: [54, 56, 72, 206], ...}
        freq_map (dict): {(78, 87, ...): {'A': {'S': 0.02, 'T': 0.12}, ...}, ...}
    Returns:
        overlap (dict): {residue: {'A', 'I', 'M', 'V'}, ...}
    """
    overlap = {}
    for res in residues:
        overlap[res] = set()
        if res in interaction_graph:  # check for existence as some fragment info is not in the interface set
            # overlap[res] = set()
            for partner in interaction_graph[res]:
                if (res, partner) in freq_map:
                    overlap[res] |= set(freq_map[(res, partner)].keys())

    for res in residues:
        if res in interaction_graph:  # check for existence as some fragment info is not in the interface set
            for partner in interaction_graph[res]:
                if (res, partner) in freq_map:
                    overlap[res] &= set(freq_map[(res, partner)].keys())

    return overlap


def populate_design_dict(n, alph, counts=False):
    """Return a dictionary with n elements and alph subelements.

    Args:
        n (int): number of residues in a design
        alph (iter): alphabet of interest
    Keyword Args:
        counts=False (bool): If true include an integer placeholder for counting
     Returns:
         (dict): {0: {alph1: {}, alph2: {}, ...}, 1: {}, ...}
            Custom length, 0 indexed dictionary with residue number keys
     """
    if counts:
        return {residue: {i: 0 for i in alph} for residue in range(n)}
    else:
        return {residue: {i: dict() for i in alph} for residue in range(n)}


def offset_index(dictionary, to_zero=False):
    """Modify the index of a sequence dictionary. Default is to one-indexed. to_zero=True gives zero-indexed"""
    if to_zero:
        return {residue - index_offset: dictionary[residue] for residue in dictionary}
    else:
        return {residue + index_offset: dictionary[residue] for residue in dictionary}


def residue_object_to_number(residue_dict):  # TODO DEPRECIATE
    """Convert sets of PDB.Residue objects to residue numbers

    Args:
        residue_dict (dict): {'key1': [(residue1_ca_atom, residue2_ca_atom, ...), ...] ...}
    Returns:
        residue_dict (dict): {'key1': [(78, 87, ...),], ...} - Entry mapped to residue sets
    """
    for entry in residue_dict:
        pairs = []
        # for _set in range(len(residue_dict[entry])):
        for j, _set in enumerate(residue_dict[entry]):
            residue_num_set = []
            # for i, residue in enumerate(residue_dict[entry][_set]):
            for residue in _set:
                resi_number = residue.residue_number
                # resi_object = PDB.Residue(pdb.getResidueAtoms(pdb.chain_ids[i], residue)).ca
                # assert resi_object, DesignError('Residue \'%s\' missing from PDB \'%s\'' % (residue, pdb.filepath))
                residue_num_set.append(resi_number)
            pairs.append(tuple(residue_num_set))
        residue_dict[entry] = pairs

    return residue_dict


def convert_to_residue_cluster_map(residue_cluster_dict, frag_range):
    """Make a residue and cluster/fragment index map

    Args:
        residue_cluster_dict (dict): {'1_2_45': [(residue1_ca_atom, residue2_ca_atom), ...] ...}
        frag_range (dict): A range of the fragment size to search over. Ex: (-2, 3) for fragments of length 5
    Returns:
        cluster_map (dict): {48: {'chain': 'mapped', 'cluster': [(-2, 1_1_54), ...]}, ...}
            Where the key is the 0 indexed residue id
    """
    cluster_map = {}
    for cluster in residue_cluster_dict:
        for pair in range(len(residue_cluster_dict[cluster])):
            for i, residue_atom in enumerate(residue_cluster_dict[cluster][pair]):
                # for each residue in map add the same cluster to the range of fragment residue numbers
                residue_num = residue_atom.residue_number - index_offset  # zero index
                for j in range(*frag_range):
                    if residue_num + j not in cluster_map:
                        if i == 0:
                            cluster_map[residue_num + j] = {'chain': 'mapped', 'cluster': []}
                        else:
                            cluster_map[residue_num + j] = {'chain': 'paired', 'cluster': []}
                    cluster_map[residue_num + j]['cluster'].append((j, cluster))

    return cluster_map


def deconvolve_clusters(cluster_dict, design_dict, cluster_map):
    """Add frequency information from a fragment database to a design dictionary

    The frequency information is added in a fragment index dependent manner. If multiple fragment indices are present in
    a single residue, a new observation is created for that fragment index.

    Args:
        cluster_dict (dict): {1_1_54: {'mapped': {aa_freq}, 'paired': {aa_freq}}, ...}
            mapped/paired aa_freq = {-2: {'A': 0.23, 'C': 0.01, ..., 'stats': [12, 0.37]}, -1: {}, ...}
                Where 'stats'[0] is total fragments in cluster, and 'stats'[1] is weight of fragment index
        design_dict (dict): {0: {-2: {'A': 0.0, 'C': 0.0, ...}, -1: {}, ... }, 1: {}, ...}
        cluster_map (dict): {48: {'chain': 'mapped', 'cluster': [(-2, 1_1_54), ...], 'match': 1.2}, ...}
    Returns:
        (dict): {0: {-2: {O: {'A': 0.23, 'C': 0.01, ..., 'stats': [12, 0.37], 'match': 1.2}, 1: {}}, -1: {}, ... },
                 1: {}, ...}
    """

    for resi in cluster_map:
        dict_type = cluster_map[resi]['chain']
        observation = {-2: 0, -1: 0, 0: 0, 1: 0, 2: 0}  # counter for each residue obs along the fragment index
        for index_cluster_pair in cluster_map[resi]['cluster']:
            aa_freq = cluster_dict[index_cluster_pair[1]][dict_type][index_cluster_pair[0]]
            # Add the aa_freq from cluster to the residue/frag_index/observation
            try:
                design_dict[resi][index_cluster_pair[0]][observation[index_cluster_pair[0]]] = aa_freq
                design_dict[resi][index_cluster_pair[0]][observation[index_cluster_pair[0]]]['match'] = \
                    cluster_map[resi]['match']
            except KeyError:
                raise DesignError('Missing residue %d in %s.' % (resi, deconvolve_clusters.__name__))
            observation[index_cluster_pair[0]] += 1

    return design_dict


def flatten_for_issm(design_cluster_dict, keep_extras=True):
    """Take a multi-observation, mulit-fragment index, fragment frequency dictionary and flatten to single frequency

    Args:
        design_cluster_dict (dict): {0: {-2: {'A': 0.1, 'C': 0.0, ...}, -1: {}, ... }, 1: {}, ...}
            Dictionary containing fragment frequency and statistics across a design sequence
    Keyword Args:
        keep_extras=True (bool): If true, keep values for all design dictionary positions that are missing fragment data
    Returns:
        design_cluster_dict (dict): {0: {'A': 0.1, 'C': 0.0, ...}, 13: {...}, ...}
            Weighted average design dictionary combining all fragment profile information at a single residue
    """
    no_design = []
    for res in design_cluster_dict:
        total_residue_weight = 0
        num_frag_weights_observed = 0
        for index in design_cluster_dict[res]:
            if design_cluster_dict[res][index] != dict():
                total_obs_weight = 0
                for obs in design_cluster_dict[res][index]:
                    total_obs_weight += design_cluster_dict[res][index][obs]['stats'][1]
                if total_obs_weight > 0:
                    total_residue_weight += total_obs_weight
                    obs_aa_dict = deepcopy(aa_weighted_counts)
                    obs_aa_dict['stats'][1] = total_obs_weight
                    for obs in design_cluster_dict[res][index]:
                        num_frag_weights_observed += 1
                        obs_weight = design_cluster_dict[res][index][obs]['stats'][1]
                        for aa in design_cluster_dict[res][index][obs]:
                            if aa != 'stats':
                                # Add all occurrences to summed frequencies list
                                obs_aa_dict[aa] += design_cluster_dict[res][index][obs][aa] * (obs_weight /
                                                                                               total_obs_weight)
                    design_cluster_dict[res][index] = obs_aa_dict
                else:
                    # Case where no weights associated with observations (side chain not structurally significant)
                    design_cluster_dict[res][index] = dict()

        if total_residue_weight > 0:
            res_aa_dict = deepcopy(aa_weighted_counts)
            res_aa_dict['stats'][1] = total_residue_weight
            res_aa_dict['stats'][0] = num_frag_weights_observed
            for index in design_cluster_dict[res]:
                if design_cluster_dict[res][index] != dict():
                    index_weight = design_cluster_dict[res][index]['stats'][1]
                    for aa in design_cluster_dict[res][index]:
                        if aa != 'stats':
                            # Add all occurrences to summed frequencies list
                            res_aa_dict[aa] += design_cluster_dict[res][index][aa] * (index_weight / total_residue_weight)
            design_cluster_dict[res] = res_aa_dict
        else:
            # Add to list for removal from the design dict
            no_design.append(res)

    # Remove missing residues from dictionary
    if keep_extras:
        for res in no_design:
            design_cluster_dict[res] = aa_weighted_counts
    else:
        for res in no_design:
            design_cluster_dict.pop(res)

    return design_cluster_dict


# def psiblast(query, outpath=None, remote=False):  # UNUSED
#     """Generate an position specific scoring matrix using PSI-BLAST subprocess
#
#     Args:
#         query (str): Basename of the sequence to use as a query, intended for use as pdb
#     Keyword Args:
#         outpath=None (str): Disk location where generated file should be written
#         remote=False (bool): Whether to perform the serach locally (need blast installed locally) or perform search through web
#     Returns:
#         outfile_name (str): Name of the file generated by psiblast
#         p (subprocess): Process object for monitoring progress of psiblast command
#     """
#     # I would like the background to come from Uniref90 instead of BLOSUM62 #TODO
#     if outpath is not None:
#         outfile_name = os.path.join(outpath, query + '.pssm')
#         direct = outpath
#     else:
#         outfile_name = query + '.hmm'
#         direct = os.getcwd()
#     if query + '.pssm' in os.listdir(direct):
#         cmd = ['echo', 'PSSM: ' + query + '.pssm already exists']
#         p = subprocess.Popen(cmd)
#
#         return outfile_name, p
#
#     cmd = ['psiblast', '-db', PUtils.alignmentdb, '-query', query + '.fasta', '-out_ascii_pssm', outfile_name,
#            '-save_pssm_after_last_round', '-evalue', '1e-6', '-num_iterations', '0']
#     if remote:
#         cmd.append('-remote')
#     else:
#         cmd.append('-num_threads')
#         cmd.append('8')
#
#     p = subprocess.Popen(cmd)
#
#     return outfile_name, p
#
#
# def hhblits(query, cores=CommandDistributer.hhblits_threads, outpath=os.getcwd()):
#     """Generate an position specific scoring matrix from HHblits using Hidden Markov Models
#
#     Args:
#         query (str): Basename of the sequence to use as a query, intended for use as pdb
#         cores (int): Number of cpu's to use for the process
#     Keyword Args:
#         outpath=None (str): Disk location where generated file should be written
#     Returns:
#         outfile_name (str): Name of the file generated by hhblits
#         p (subprocess): Process object for monitoring progress of hhblits command
#     """
#
#     outfile_name = os.path.join(outpath, os.path.splitext(os.path.basename(query))[0] + '.hmm')
#
#     cmd = [PUtils.hhblits, '-d', PUtils.uniclustdb, '-i', query, '-ohhm', outfile_name, '-v', '1', '-cpu', str(cores)]
#     logger.info('%s Profile Command: %s' % (query, subprocess.list2cmdline(cmd)))
#     p = subprocess.Popen(cmd)
#
#     return outfile_name, p


# @handle_errors(errors=(FileNotFoundError,))
def parse_pssm(file, **kwargs):
    """Take the contents of a pssm file, parse, and input into a pose profile dictionary.

    Resulting residue dictionary is zero-indexed
    Args:
        file (str): The name/location of the file on disk
    Returns:
        pose_dict (dict): Dictionary containing residue indexed profile information
            Ex: {1: {'A': 0, 'R': 0, ..., 'lod': {'A': -5, 'R': -5, ...}, 'type': 'W', 'info': 3.20, 'weight': 0.73},
                {...}}
    """
    with open(file, 'r') as f:
        lines = f.readlines()

    pose_dict = {}
    for line in lines:
        line_data = line.strip().split()
        if len(line_data) == 44:
            residue_number = int(line_data[0])
            pose_dict[residue_number] = copy(aa_counts)
            for i, aa in enumerate(alph_3_aa, 22):
                # Get normalized counts for pose_dict
                pose_dict[residue_number][aa] = (int(line_data[i]) / 100.0)
            pose_dict[residue_number]['lod'] = {}
            for i, aa in enumerate(alph_3_aa, 2):
                pose_dict[residue_number]['lod'][aa] = line_data[i]
            pose_dict[residue_number]['type'] = line_data[1]
            pose_dict[residue_number]['info'] = float(line_data[42])
            pose_dict[residue_number]['weight'] = float(line_data[43])

    return pose_dict


def get_lod(aa_freq_dict, bg_dict, round_lod=True):
    """Get the lod scores for an aa frequency distribution compared to a background frequency
    Args:
        aa_freq_dict (dict): {'A': 0.10, 'C': 0.0, 'D': 0.04, ...}
        bg_dict (dict): {'A': 0.10, 'C': 0.0, 'D': 0.04, ...}
    Keyword Args:
        round_lod=True (bool): Whether or not to round the lod values to an integer
    Returns:
         lods (dict): {'A': 2, 'C': -9, 'D': -1, ...}
    """
    lods = {}
    iteration = 0
    for a in aa_freq_dict:
        if aa_freq_dict[a] == 0:
            lods[a] = -9
        elif a != 'stats':
            lods[a] = float((2.0 * log2(aa_freq_dict[a]/bg_dict[a])))  # + 0.0
            if lods[a] < -9:
                lods[a] = -9
            if round_lod:
                lods[a] = round(lods[a])
            iteration += 1

    return lods


# @handle_errors(errors=(FileNotFoundError,))
# def parse_stockholm_to_msa(file):
#     """
#     Args:
#         file (str): The location of a file containing the .fasta records of interest
#     Returns:
#         (dict): {'meta': {'num_sequences': 214, 'query': 'MGSTHLVLK...', 'query_with_gaps': 'MGS--THLVLK...'},
#                  'msa': (Bio.Align.MultipleSeqAlignment)
#                  'counts': {1: {'A': 13, 'C': 1, 'D': 23, ...}, 2: {}, ...},
#                  'frequencies': {1: {'A': 0.05, 'C': 0.001, 'D': 0.1, ...}, 2: {}, ...},
#                  'rep': {1: 210, 2:211, ...}}
#             The msa formatted with counts and indexed by residue
#     """
#     return generate_msa_dictionary(read_stockholm_file(file)))


# @handle_errors(errors=(FileNotFoundError,))
# def parse_fasta_to_msa(file):
#     """
#     Args:
#         file (str): The location of a file containing the .fasta records of interest
#     Returns:
#         (dict): {'meta': {'num_sequences': 214, 'query': 'MGSTHLVLK...', 'query_with_gaps': 'MGS--THLVLK...'},
#                  'msa': (Bio.Align.MultipleSeqAlignment)
#                  'counts': {1: {'A': 13, 'C': 1, 'D': 23, ...}, 2: {}, ...},
#                  'frequencies': {1: {'A': 0.05, 'C': 0.001, 'D': 0.1, ...}, 2: {}, ...},
#                  'rep': {1: 210, 2:211, ...}}
#             The msa formatted with counts and indexed by residue
#     """
#     return generate_msa_dictionary(msa_from_seq_records(read_fasta_file(file)))


# @handle_errors(errors=(FileNotFoundError,))
def parse_hhblits_pssm(file, null_background=True, **kwargs):
    """Take contents of protein.hmm, parse file and input into pose_dict. File is Single AA code alphabetical order

    Args:
        file (str): The file to parse, typically with the extension '.hmm'
    Keyword Args:
        null_background=True (bool): Whether to use the null background for the specific protein
    Returns:
        (dict): Dictionary containing residue indexed profile information
        Ex: {1: {'A': 0.04, 'C': 0.12, ..., 'lod': {'A': -5, 'C': -9, ...}, 'type': 'W', 'info': 0.00,
                 'weight': 0.00}, {...}}
    """
    dummy = 0.00
    null_bg = {'A': 0.0835, 'C': 0.0157, 'D': 0.0542, 'E': 0.0611, 'F': 0.0385, 'G': 0.0669, 'H': 0.0228, 'I': 0.0534,
               'K': 0.0521, 'L': 0.0926, 'M': 0.0219, 'N': 0.0429, 'P': 0.0523, 'Q': 0.0401, 'R': 0.0599, 'S': 0.0791,
               'T': 0.0584, 'V': 0.0632, 'W': 0.0127, 'Y': 0.0287}  # 'uniclust30_2018_08'

    def to_freq(value):
        if value == '*':
            # When frequency is zero
            return 0.0001
        else:
            # Equation: value = -1000 * log_2(frequency)
            freq = 2 ** (-int(value)/1000)
            return freq

    with open(file, 'r') as f:
        lines = f.readlines()

    pose_dict = {}
    read = False
    for line in lines:
        if not read:
            if line[0:1] == '#':
                read = True
        else:
            if line[0:4] == 'NULL':
                if null_background:
                    # use the provided null background from the profile search
                    background = line.strip().split()
                    null_bg = {i: {} for i in alph_3_aa}
                    for i, aa in enumerate(alph_3_aa, 1):
                        null_bg[aa] = to_freq(background[i])

            if len(line.split()) == 23:
                items = line.strip().split()
                residue_number = int(items[1])
                pose_dict[residue_number] = {}
                for i, aa in enumerate(protein_letters, 2):
                    pose_dict[residue_number][aa] = to_freq(items[i])
                pose_dict[residue_number]['lod'] = get_lod(pose_dict[residue_number], null_bg)
                pose_dict[residue_number]['type'] = items[0]
                pose_dict[residue_number]['info'] = dummy
                pose_dict[residue_number]['weight'] = dummy

    return pose_dict


def make_pssm_file(pssm_dict, name, outpath=os.getcwd()):
    """Create a PSI-BLAST format PSSM file from a PSSM dictionary

    Args:
        pssm_dict (dict): A pssm dictionary which has the fields 'A', 'C', (all aa's), 'lod', 'type', 'info', 'weight'
        name (str): The name of the file
    Keyword Args:
        outpath=cwd (str): A specific location to write the .pssm file to
    Returns:
        out_file (str): Disk location of newly created .pssm file
    """
    lod_freq, counts_freq = False, False
    separation_string1, separation_string2 = 3, 3
    if type(pssm_dict[0]['lod']['A']) == float:
        lod_freq = True
        separation_string1 = 4
    if type(pssm_dict[0]['A']) == float:
        counts_freq = True

    header = '\n\n            ' + (' ' * separation_string1).join(aa for aa in alph_3_aa) \
             + ' ' * separation_string1 + (' ' * separation_string2).join(aa for aa in alph_3_aa) + '\n'
    footer = ''
    out_file = os.path.join(outpath, name)  # + '.pssm'
    with open(out_file, 'w') as f:
        f.write(header)
        for res in pssm_dict:
            aa_type = pssm_dict[res]['type']
            lod_string = ''
            if lod_freq:
                for aa in alph_3_aa:  # ensure alpha_3_aa_list for PSSM format
                    lod_string += '{:>4.2f} '.format(pssm_dict[res]['lod'][aa])
            else:
                for aa in alph_3_aa:  # ensure alpha_3_aa_list for PSSM format
                    lod_string += '{:>3d} '.format(pssm_dict[res]['lod'][aa])
            counts_string = ''
            if counts_freq:
                for aa in alph_3_aa:  # ensure alpha_3_aa_list for PSSM format
                    counts_string += '{:>3.0f} '.format(floor(pssm_dict[res][aa] * 100))
            else:
                for aa in alph_3_aa:  # ensure alpha_3_aa_list for PSSM format
                    counts_string += '{:>3d} '.format(pssm_dict[res][aa])
            info = pssm_dict[res]['info']
            weight = pssm_dict[res]['weight']
            line = '{:>5d} {:1s}   {:80s} {:80s} {:4.2f} {:4.2f}''\n'.format(res + index_offset, aa_type, lod_string,
                                                                             counts_string, round(info, 4),
                                                                             round(weight, 4))
            f.write(line)
        f.write(footer)

    return out_file


def combine_pssm(pssms):
    """To a first pssm, append subsequent pssms incrementing the residue number in each additional pssm

    Args:
        pssms (list(dict)): List of pssm dictionaries to concatenate
    Returns:
        (dict): Concatenated PSSM
    """
    combined_pssm = {}
    new_key = 0
    for i in range(len(pssms)):
        # requires python 3.6+ to maintain sorted dictionaries
        # for old_key in pssms[i]:
        for old_key in sorted(list(pssms[i].keys())):
            combined_pssm[new_key] = pssms[i][old_key]
            new_key += 1

    return combined_pssm


def combine_ssm(pssm, issm, alpha, db=PUtils.biological_interfaces, favor_fragments=True, boltzmann=False, a=0.5):
    """Combine weights for profile PSSM and fragment SSM using fragment significance value to determine overlap

    All input must be zero indexed
    Args:
        pssm (dict): HHblits - {0: {'A': 0.04, 'C': 0.12, ..., 'lod': {'A': -5, 'C': -9, ...}, 'type': 'W',
            'info': 0.00, 'weight': 0.00}, {...}}
              PSIBLAST -  {0: {'A': 0.13, 'R': 0.12, ..., 'lod': {'A': -5, 'R': 2, ...}, 'type': 'W', 'info': 3.20,
                          'weight': 0.73}, {...}} CURRENTLY IMPOSSIBLE, NEED TO CHANGE THE LOD SCORE IN PARSING
        issm (dict): {48: {'A': 0.167, 'D': 0.028, 'E': 0.056, ..., 'stats': [4, 0.274]}, 50: {...}, ...}
        alpha (dict): {48: 0.5, 50: 0.321, ...}
    Keyword Args:
        db: Disk location of fragment database
        favor_fragments=True (bool): Whether to favor fragment profile in the lod score of the resulting profile
        boltzmann=True (bool): Whether to weight the fragment profile by the Boltzmann probability. If false, residues
            are weighted by a local maximum over the residue scaled to a maximum provided in the standard Rosetta per
            residue reference weight.
        a=0.5 (float): The maximum alpha value to use, should be bounded between 0 and 1
    Returns:
        pssm (dict): {0: {'A': 0.04, 'C': 0.12, ..., 'lod': {'A': -5, 'C': -9, ...}, 'type': 'W', 'info': 0.00,
            'weight': 0.00}, ...}} - combined PSSM dictionary
    """

    # Combine fragment and evolutionary probability profile according to alpha parameter
    for entry in alpha:
        for aa in protein_letters:
            pssm[entry][aa] = (alpha[entry] * issm[entry][aa]) + ((1 - alpha[entry]) * pssm[entry][aa])
        logger.info('Residue %d Combined evolutionary and fragment profile: %.0f%% fragment'
                    % (entry + index_offset, alpha[entry] * 100))

    if favor_fragments:
        # Modify final lod scores to fragment profile lods. Otherwise use evolutionary profile lod scores
        # Used to weight fragments higher in design
        boltzman_energy = 1
        favor_seqprofile_score_modifier = 0.2 * CommandDistributer.reference_average_residue_weight
        db = PUtils.frag_directory[db]
        stat_dict_bkg = get_db_aa_frequencies(db)
        null_residue = get_lod(stat_dict_bkg, stat_dict_bkg)
        null_residue = {aa: float(null_residue[aa]) for aa in null_residue}

        for entry in pssm:
            pssm[entry]['lod'] = null_residue
        for entry in issm:
            pssm[entry]['lod'] = get_lod(issm[entry], stat_dict_bkg, round_lod=False)
            partition, max_lod = 0, 0.0
            for aa in pssm[entry]['lod']:
                # for use with a boltzman probability weighting, Z = sum(exp(score / kT))
                if boltzmann:
                    pssm[entry]['lod'][aa] = exp(pssm[entry]['lod'][aa] / boltzman_energy)
                    partition += pssm[entry]['lod'][aa]
                # remove any lod penalty
                elif pssm[entry]['lod'][aa] < 0:
                    pssm[entry]['lod'][aa] = 0
                # find the maximum/residue (local) lod score
                if pssm[entry]['lod'][aa] > max_lod:
                    max_lod = pssm[entry]['lod'][aa]
            modified_entry_alpha = (alpha[entry] / a) * favor_seqprofile_score_modifier
            if boltzmann:
                modifier = partition
                modified_entry_alpha /= (max_lod / partition)
            else:
                modifier = max_lod
            for aa in pssm[entry]['lod']:
                pssm[entry]['lod'][aa] /= modifier
                pssm[entry]['lod'][aa] *= modified_entry_alpha
            logger.info('Residue %d Fragment lod ratio generated with alpha=%f'
                        % (entry + index_offset, alpha[entry] / a))

    return pssm


def find_alpha(issm, cluster_map, db=PUtils.biological_interfaces, a=0.5):
    """Find fragment contribution to design with cap at alpha

    Args:
        issm (dict): {48: {'A': 0.167, 'D': 0.028, 'E': 0.056, ..., 'stats': [4, 0.274]}, 50: {...}, ...}
        cluster_map (dict): {48: {'chain': 'mapped', 'cluster': [(-2, 1_1_54), ...]}, ...}
    Keyword Args:
        db: Disk location of fragment database
        a=0.5 (float): The maximum alpha value to use, should be bounded between 0 and 1
    Returns:
        alpha (dict): {48: 0.5, 50: 0.321, ...}
    """
    db = PUtils.frag_directory[db]
    stat_dict = get_db_statistics(db)
    alpha = {}
    for entry in issm:  # cluster_map
        if cluster_map[entry]['chain'] == 'mapped':
            i = 0
        else:
            i = 1

        contribution_total, count = 0.0, 1
        # count = len([1 for obs in cluster_map[entry][index] for index in cluster_map[entry]]) or 1
        for count, residue_cluster_pair in enumerate(cluster_map[entry]['cluster'], 1):
            cluster_id = return_cluster_id_string(residue_cluster_pair[1], index_number=2)  # get first two indices
            contribution_total += stat_dict[cluster_id][0][i]  # get the average contribution of each fragment type
        stats_average = contribution_total / count
        entry_ave_frag_weight = issm[entry]['stats'][1] / count  # total weight for issm entry / number of fragments
        if entry_ave_frag_weight < stats_average:  # if design frag weight is less than db cluster average weight
            # modify alpha proportionally to cluster average weight
            alpha[entry] = a * (entry_ave_frag_weight / stats_average)
        else:
            alpha[entry] = a

    return alpha


def consensus_sequence(pssm):
    """Return the consensus sequence from a PSSM

    Args:
        pssm (dict): pssm dictionary
    Return:
        consensus_identities (dict): {1: 'M', 2: 'H', ...} One-indexed
    """
    consensus_identities = {}
    for residue in pssm:
        max_lod = 0
        max_res = pssm[residue]['type']
        for aa in alph_3_aa:
            if pssm[residue]['lod'][aa] > max_lod:
                max_lod = pssm[residue]['lod'][aa]
                max_res = aa
        consensus_identities[residue + index_offset] = max_res

    return consensus_identities


def sequence_difference(seq1, seq2, d=None, matrix='BLOSUM62'):  # TODO AMS
    """Returns the sequence difference between two sequence iterators

    Args:
        seq1 (any): Either an iterable with residue type as array, or key, with residue type as d[seq1][residue]['type']
        seq2 (any): Either an iterable with residue type as array, or key, with residue type as d[seq2][residue]['type']
    Keyword Args:
        d=None (dict): The dictionary to look up seq1 and seq2 if they are keys in the a dictionary
        matrix='BLOSUM62' (str): The type of matrix to score the sequence differences on
    Returns:
        (float): The computed sequence difference between seq1 and seq2
    """
    # s = 0
    if d:
        # seq1 = d[seq1]
        # seq2 = d[seq2]
        # for residue in d[seq1]:
            # s.append((d[seq1][residue]['type'], d[seq2][residue]['type']))
        pairs = [(d[seq1][residue]['type'], d[seq2][residue]['type']) for residue in d[seq1]]
    else:
        pairs = [(seq1_res, seq2[i]) for i, seq1_res in enumerate(seq1)]
            # s.append((seq1[i], seq2[i]))
    #     residue_iterator1 = seq1
    #     residue_iterator2 = seq2
    m = substitution_matrices.load(matrix)
    s = 0
    for tup in pairs:
        try:
            s += m[tup]
        except KeyError:
            s += m[(tup[1], tup[0])]

    return s


def return_consensus_design(frequency_sorted_msa):
    for residue in frequency_sorted_msa:
        if residue == 0:
            pass
        else:
            if len(frequency_sorted_msa[residue]) > 2:
                for alternative in frequency_sorted_msa[residue]:
                    # Prepare for Letter sorting SchemA
                    sequence_logo = None
            else:
                # DROP from analysis...
                frequency_sorted_msa[residue] = None


def position_specific_jsd(msa: dict[int, dict[str, float]], background: dict[int, dict[str, float]]) -> \
        dict[int, float]:
    """Generate the Jensen-Shannon Divergence for a dictionary of residues versus a specific background frequency

    Both msa and background must be the same index
    Args:
        msa: {15: {'A': 0.05, 'C': 0.001, 'D': 0.1, ...}, 16: {}, ...}
        background: {0: {'A': 0, 'R': 0, ...}, 1: {}, ...}
            Containing residue index with inner dictionary of single amino acid types
    Returns:
        divergence_dict: {15: 0.732, 16: 0.552, ...}
    """
    return {idx: distribution_divergence(freq, background[idx]) for idx, freq in msa.items() if idx in background}


def distribution_divergence(frequencies: dict[str, float], bgd_frequencies: dict[str, float], lambda_: float = 0.5) -> \
        float:
    """Calculate residue specific Jensen-Shannon Divergence value

    Args:
        frequencies: {'A': 0.05, 'C': 0.001, 'D': 0.1, ...}
        bgd_frequencies: {'A': 0, 'R': 0, ...}
        lambda_: Value bounded between 0 and 1
    Returns:
        Bounded between 0 and 1. 1 is more divergent from background frequencies
    """
    sum_prob1, sum_prob2 = 0, 0
    for item, frequency in frequencies.items():
        bgd_frequency = bgd_frequencies.get(item)
        try:
            r = (lambda_ * frequency) + ((1 - lambda_) * bgd_frequency)
        except TypeError:  # bgd_frequency is None, therefore the frequencies can't be compared. Should error be raised?
            continue
        try:
            with warnings.catch_warnings() as w:
                # Cause all warnings to always be ignored
                warnings.simplefilter('ignore')
                try:
                    prob2 = (bgd_frequency * log(bgd_frequency / r, 2))
                    sum_prob2 += prob2
                except (ValueError, RuntimeWarning):  # math DomainError doesn't raise, instead RunTimeWarn
                    pass  # continue
                try:
                    prob1 = (frequency * log(frequency / r, 2))
                    sum_prob1 += prob1
                except (ValueError, RuntimeWarning):  # math domain error
                    continue
        except ZeroDivisionError:  # r = 0
            continue

    return lambda_ * sum_prob1 + (1 - lambda_) * sum_prob2


def msa_from_dictionary(named_sequences: dict[str, str]) -> MultipleSequenceAlignment:
    """Create a MultipleSequenceAlignment from a dictionary of named sequences

    Args:
        named_sequences: {name: sequence, ...} ex: {'clean_asu': 'MNTEELQVAAFEI...', ...}
    Returns:
        The MultipleSequenceAlignment object for the provided sequences
    """
    return MultipleSequenceAlignment(MultipleSeqAlignment([SeqRecord(Seq(sequence),
                                                                     annotations={'molecule_type': 'Protein'}, id=name)
                                                           for name, sequence in named_sequences.items()]))


def msa_from_seq_records(seq_records: Iterable[SeqRecord]) -> MultipleSeqAlignment:
    """Create a BioPython Multiple Sequence Alignment from a SeqRecord Iterable

    Args:
        seq_records: {name: sequence, ...} ex: {'clean_asu': 'MNTEELQVAAFEI...', ...}
    Returns:
        [SeqRecord(Seq('MNTEELQVAAFEI...', ...), id="Alpha"),
         SeqRecord(Seq('MNTEEL-VAAFEI...', ...), id="Beta"), ...]
    """
    return MultipleSeqAlignment(seq_records)


def make_mutations(sequence: Sequence, mutations: dict[int, dict[str, str]], find_orf: bool = True) -> str:
    """Modify a sequence to contain mutations specified by a mutation dictionary

    Args:
        sequence: 'Wild-type' sequence to mutate
        mutations: {mutation_index: {'from': AA, 'to': AA}, ...}
        find_orf: Whether to find the correct ORF for the mutations and the seq
    Returns:
        seq: The mutated sequence
    """
    # Seq can be either list or string
    if find_orf:
        offset = -find_orf_offset(sequence, mutations)
        logger.info(f'Found ORF. Offset = {-offset}')
    else:
        offset = index_offset

    # zero index seq and 1 indexed mutation_dict
    index_errors = []
    for key in mutations:
        try:
            if seq[key - offset] == mutations[key]['from']:  # adjust seq for zero index slicing
                seq = seq[:key - offset] + mutations[key]['to'] + seq[key - offset + 1:]
            else:  # find correct offset, or mark mutation source as doomed
                index_errors.append(key)
        except IndexError:
            logger.error(key - offset)
    if index_errors:
        logger.warning(f'{make_mutations.__name__} index errors: {", ".join(map(str, index_errors))}')

    return seq


def find_orf_offset(sequence: Sequence,  mutations: dict[int, dict[str, str]]) -> int:
    """Using a sequence and mutation data, find the open reading frame that matches mutations closest

    Args:
        sequence: Sequence to search for ORF in 1 letter format
        mutations: {mutation_index: {'from': AA, 'to': AA}, ...} One-indexed sequence dictionary
    Returns:
        The zero-indexed integer to offset the provided sequence to best match the provided mutations
    """
    unsolvable = False
    orf_start_idx = 0
    orf_offsets = {idx: 0 for idx, aa in enumerate(sequence) if aa == 'M'}
    methionine_positions = list(orf_offsets.keys())
    while True:
        if not orf_offsets:  # MET is missing/not the ORF start
            orf_offsets = {start_idx: 0 for start_idx in range(0, 50)}

        # Weight potential MET offsets by finding the one which gives the highest number correct mutation sites
        for test_orf_index in orf_offsets:
            for mutation_index, mutation in mutations.items():
                try:
                    if sequence[test_orf_index + mutation_index - index_offset] == mutation['from']:
                        orf_offsets[test_orf_index] += 1
                except IndexError:  # we have reached the end of the sequence
                    break

        max_count = max(list(orf_offsets.values()))
        # Check if likely ORF has been identified (count < number mutations/2). If not, MET is missing/not the ORF start
        if max_count < len(mutations) / 2:
            if unsolvable:
                return orf_start_idx
            orf_offsets = {}
            unsolvable = True  # if we reach this spot again, the problem is deemed unsolvable
        else:  # find the index of the max_count
            for idx, count in orf_offsets.items():
                if max_count == count:  # orf_offsets[offset]:
                    orf_start_idx = idx  # select the first occurrence of the max count
                    break

            # for cases where the orf doesn't begin on Met, try to find a prior Met. Otherwise, selects the id'd Met
            closest_met = None
            for met_index in methionine_positions:
                if met_index <= orf_start_idx:
                    closest_met = met_index
                else:  # we have passed the identified orf_start_idx
                    if closest_met is not None:
                        orf_start_idx = closest_met  # + index_offset # change to one-index
                    break
            break

    return orf_start_idx


Alignment = namedtuple('Alignment', 'seqA, seqB, score, start, end')


# def generate_alignment_local(seq1: str, seq2: str, matrix: str = 'BLOSUM62', top_aligment: bool = True) -> \
#         Union[Alignment, List[Alignment]]:
#     """Use Biopython's pairwise2 to generate a local alignment. *Only use for generally similar sequences*
#
#     Args:
#         seq1: The first sequence to align
#         seq2: The second sequence to align
#         matrix: The matrix used to compare character similarities
#         top_aligment: Only include the highest scoring alignment
#     Returns:
#         Union[Bio.pairwise2.Alignment, List]
#     """
#     _matrix = subs_matrices.get(matrix, substitution_matrices.load(matrix))
#     gap_penalty = -10
#     gap_ext_penalty = -1
#     logger.debug('Generating LOCAL sequence alignment between:\n%s\nAND:\n%s' % (seq1, seq2))
#     # Create sequence alignment
#     align = pairwise2.align.localds(seq1, seq2, _matrix, gap_penalty, gap_ext_penalty, one_alignment_only=top_aligment)
#     return align[0] if top_aligment else align


def generate_alignment(seq1: Sequence, seq2: Sequence, matrix: str = 'BLOSUM62', local: bool = False,
                       top_aligment: bool = True) -> Alignment | list[Alignment]:
    """Use Biopython's pairwise2 to generate a global alignment

    Args:
        seq1: The first sequence to align
        seq2: The second sequence to align
        matrix: The matrix used to compare character similarities
        local: Whether to run a local alignment. Only use for generally similar sequences!
        top_aligment: Only include the highest scoring alignment
    Returns:
        The resulting alignment
    """
    if local:
        _type = 'local'
    else:
        _type = 'global'
    _matrix = subs_matrices.get(matrix, substitution_matrices.load(matrix))
    gap_penalty = -10
    gap_ext_penalty = -1
    logger.debug('Generating sequence alignment between:\n%s\nAND:\n%s' % (seq1, seq2))
    # Create sequence alignment
    align = getattr(pairwise2.align, '%sds' % _type)(seq1, seq2, _matrix, gap_penalty, gap_ext_penalty,
                                                     one_alignment_only=top_aligment)
    return align[0] if top_aligment else align


def generate_mutations(reference: Sequence, query: Sequence, offset: bool = True, blanks: bool = False,
                       remove_termini: bool = True, remove_query_gaps: bool = True, only_gaps: bool = False,
                       zero_index: bool = False, return_all: bool = False) -> dict[int, dict[str, str]]:
    """Create mutation data in a typical A5K format. One-indexed dictionary keys with the index matching the reference
     sequence index. Sequence mutations accessed by "from" and "to" keys. By default, all gaped sequences are excluded
     from returned mutation dictionary

    For PDB comparison, reference should be expression sequence (SEQRES), query should be atomic sequence (ATOM)

    Args:
        reference: Reference sequence to align mutations against. Character values are returned in the "from" key
        query: Query sequence. Character values are returned in the "to" key
        offset: Whether sequences are different lengths. Will create an alignment of the two sequences
        blanks: Include all gaped indices, i.e. outside the reference sequence or missing characters in the sequence
        remove_termini: Remove indices that are outside the reference sequence boundaries
        remove_query_gaps: Remove indices where there are gaps present in the query sequence
        only_gaps: Only include reference indices that are missing query residues. All "to" values will be a gap "-"
        zero_index: Whether to return the indices zero-indexed (like python) or one-indexed
        return_all: Whether to return all the indices and there corresponding mutational data
    Returns:
        Mutation index to mutations in the format of {1: {'from': 'A', 'to': 'K'}, ...}
    """
    if offset:
        align_seq_1, align_seq_2, *_ = generate_alignment(reference, query)
    else:
        align_seq_1, align_seq_2 = reference, query

    if zero_index:
        idx_offset = 0
    else:
        idx_offset = index_offset

    # Extract differences from the alignment
    starting_idx_of_seq1 = align_seq_1.find(reference[0])  # get the first matching index of the reference sequence
    ending_index_of_seq1 = starting_idx_of_seq1 + align_seq_1.rfind(reference[-1])  # find last index of reference
    if return_all:
        mutations = \
            {idx: {'from': seq1, 'to': seq2}  # always ensure sequence1/reference starts at idx 1    v
             for idx, (seq1, seq2) in enumerate(zip(align_seq_1, align_seq_2), -starting_idx_of_seq1 + idx_offset)}
    else:
        mutations = \
            {idx: {'from': seq1, 'to': seq2}  # always ensure sequence1/reference starts at idx 1    v
             for idx, (seq1, seq2) in enumerate(zip(align_seq_1, align_seq_2), -starting_idx_of_seq1 + idx_offset)
             if seq1 != seq2}

    remove_mutation_list = []
    if only_gaps:  # remove the actual mutations, keep internal and external gap indices and the reference sequence
        blanks = True
        remove_mutation_list.extend([entry for entry, mutation in mutations.items()
                                     if 0 < entry <= ending_index_of_seq1 and mutation['to'] != '-'])
    if blanks:  # leave all types of blanks, otherwise check for each requested type
        remove_termini, remove_query_gaps = False, False

    if remove_termini:  # remove indices outside of sequence 1
        remove_mutation_list.extend([entry for entry in mutations if entry < 0 or ending_index_of_seq1 < entry])

    if remove_query_gaps:  # remove indices where sequence 2 is gaped
        remove_mutation_list.extend([entry for entry, mutation in mutations.items()
                                     if 0 < entry <= ending_index_of_seq1 and mutation['to'] == '-'])
    for entry in remove_mutation_list:
        mutations.pop(entry, None)

    return mutations


def format_mutations(mutations):
    return ['%s%d%s' % (mutation['from'], index, mutation['to']) for index, mutation in mutations.items()]


def make_mutations_chain_agnostic(mutations):
    """Remove chain identifier from mutation dictionary

    Args:
        mutations (dict): {design: {chain_id: {mutation_index: {'from': 'A', 'to': 'K'}, ...}, ...}, ...}
    Returns:
        (dict): {design: {mutation_index: {'from': 'A', 'to': 'K'}, ...}, ...}
    """
    flattened_mutations = {}
    for design, chain_mutations in mutations.items():
        flattened_mutations[design] = {}
        for chain, mutations in chain_mutations.items():
            flattened_mutations[design].update(mutations)

    return flattened_mutations


def simplify_mutation_dict(mutations, to=True):
    """Simplify mutation dictionary to 'to'/'from' AA key

    Args:
        mutations (dict): {pdb: {mutation_index: {'from': 'A', 'to': 'K'}, ...}, ...}, ...}
    Keyword Args:
        to=True (bool): Whether to use 'to' AA (True) or 'from' AA (False)
    Returns:
        (dict): {pdb: {mutation_index: 'K', ...}, ...}
    """
    if to:
        simplification = 'to'
        # simplification = get_mutation_to
    else:
        simplification = 'from'
        # simplification = get_mutation_from

    for pdb in mutations:
        for index in mutations[pdb]:
            mutations[pdb][index] = mutations[pdb][index][simplification]
            # mutations[pdb][index] = simplification(mutations[pdb][index])

    return mutations


# def get_mutation_from(mutation_dict):
#     """Remove 'to' identifier from mutation dictionary
#
#     Args:
#         mutation_dict (dict): {mutation_index: {'from': 'A', 'to': 'K'}, ...},
#     Returns:
#         mutation_dict (str): 'A'
#     """
#     return mutation_dict['from']
#
#
# def get_mutation_to(mutation_dict):
#     """Remove 'from' identifier from mutation dictionary
#     Args:
#         mutation_dict (dict): {mutation_index: {'from': 'A', 'to': 'K'}, ...},
#     Returns:
#         mutation_dict (str): 'K'
#     """
#     return mutation_dict['to']


def weave_mutation_dict(sorted_freq, mut_prob, resi_divergence, int_divergence, des_divergence):
    """Make final dictionary, index to sequence

    Args:
        sorted_freq (dict): {15: ['S', 'A', 'T'], ... }
        mut_prob (dict): {15: {'A': 0.05, 'C': 0.001, 'D': 0.1, ...}, 16: {}, ...}
        resi_divergence (dict): {15: 0.732, 16: 0.552, ...}
        int_divergence (dict): {15: 0.732, 16: 0.552, ...}
        des_divergence (dict): {15: 0.732, 16: 0.552, ...}
    Returns:
        weaved_dict (dict): {16: {'S': 0.134, 'A': 0.050, ..., 'jsd': 0.732, 'int_jsd': 0.412}, ...}
    """
    weaved_dict = {}
    for residue in sorted_freq:
        final_resi = residue + index_offset
        weaved_dict[final_resi] = {}
        for aa in sorted_freq[residue]:
            weaved_dict[final_resi][aa] = round(mut_prob[residue][aa], 3)
        weaved_dict[final_resi]['jsd'] = resi_divergence[residue]
        weaved_dict[final_resi]['int_jsd'] = int_divergence[residue]
        weaved_dict[final_resi]['des_jsd'] = des_divergence[residue]

    return weaved_dict


def weave_sequence_dict(base_dict=None, **kwargs):
    """Weave together a single dictionary with residue numbers as keys, from separate residue keyed, dictionaries
    All supplied dictionaries must be same integer index for accurate function

    Keyword Args:
        base=None (dict): If a dictionary already exists, pass the dictionary to add residue data to
        **kwargs (dict): keyword=dictionary pairs. Ex: sorted_freq={16: ['S', 'A', ...], ... },
            mut_prob={16: {'A': 0.05, 'C': 0.01, ...}, ...}, jsd={16: 0.732, 17: 0.552, ...}
    Returns:
        (dict): {16: {'mut_prob': {'A': 0.05, 'C': 0.01, ...}, 'jsd': 0.732, 'sorted_freq': ['S', 'A', ...]}, ...}
    """
    if not base_dict:
        base_dict = {}

    for observation_type, sequence_data in kwargs.items():
        for residue, value in sequence_data.items():
            if residue not in base_dict:
                base_dict[residue] = {}
            # else:
            #     weaved_dict[residue][observation_type] = {}
            # if isinstance(value, dict):  # TODO make endlessly recursive?
                # base_dict[residue][observation_type] = dict(sub_item for sub_item in value.items())
                # base_dict[residue][observation_type] = value
            # else:
            base_dict[residue][observation_type] = value

    return base_dict


# def get_paired_fragment_metrics(separated_fragment_metrics):
#     # -------------------------------------------
#     # score the interface separately
#     mapped_all_score, mapped_center_score = nanohedra_fragment_match_score(separated_fragment_metrics['mapped'])
#     paired_all_score, paired_center_score = nanohedra_fragment_match_score(separated_fragment_metrics['paired'])
#     # combine
#     all_residue_score = mapped_all_score + paired_all_score
#     center_residue_score = mapped_center_score + paired_center_score
#     # -------------------------------------------
#     # Get the number of CENTRAL residues with overlapping fragments given z_value criteria TOTAL interface
#     central_residues_with_fragment_overlap = len(interface_residues_with_fragment_overlap['mapped']) + len(interface_residues_with_fragment_overlap['paired'])
#     # Get the number of TOTAL residues with overlapping fragments given z_value criteria
#     total_residues_with_fragment_overlap = len(entity1_match_scores) + len(entity2_match_scores)
#
#     total_residue_observations = len(fragment_matches) * 2
#     if central_residues_with_fragment_overlap > 0:
#         multiple_frag_ratio = total_residue_observations / central_residues_with_fragment_overlap
#     else:
#         multiple_frag_ratio = 0
#
#     interface_residue_count = len(interface_residues_with_fragment_overlap['mapped']) + \
#         len(interface_residues_with_fragment_overlap['paired'])
#     if interface_residue_count > 0:
#         percent_interface_matched = central_residues_with_fragment_overlap / float(interface_residue_count)
#         percent_interface_covered = total_residues_with_fragment_overlap / float(interface_residue_count)
#     else:
#         percent_interface_matched, percent_interface_covered = 0, 0
#
#     # Sum the total contribution from each fragment type on both sides of the interface
#     total_fragment_content = {'1': 0, '2': 0, '3': 0, '4': 0, '5': 0}
#     for index in fragment_i_index_count_d:
#         total_fragment_content[index] += fragment_i_index_count_d[index]
#         total_fragment_content[index] += fragment_j_index_count_d[index]
#
#     if total_residue_observations > 0:
#         for index in total_fragment_content:
#             total_fragment_content[index] = total_fragment_content[index] / total_residue_observations
#
#     return all_residue_score, center_residue_score, total_residues_with_fragment_overlap, \
#         central_residues_with_fragment_overlap, multiple_frag_ratio, total_fragment_content
#         # interface_residue_count, percent_interface_matched, percent_interface_covered,


# def residue_number_to_object(pdb, residue_dict):
#     """Convert sets of residue numbers to sets of PDB.Residue objects
#
#     Args:
#         pdb (PDB): PDB object to extract residues from. Chain order matches residue order in residue_dict
#         residue_dict (dict): {'key1': [(78, 87, ...),], ...} - Entry mapped to residue sets
#     Returns:
#         residue_dict - {'key1': [(residue1_ca_atom, residue2_ca_atom, ...), ...] ...}
#     """
#     for entry in residue_dict:
#         pairs = []
#         for _set in range(len(residue_dict[entry])):
#             residue_obj_set = []
#             for i, residue in enumerate(residue_dict[entry][_set]):
#                 resi_object = Residue(pdb.getResidueAtoms(pdb.chain_ids[i], residue)).ca
#                 assert resi_object, DesignError('Residue \'%s\' missing from PDB \'%s\'' % (residue, pdb.filepath))
#                 residue_obj_set.append(resi_object)
#             pairs.append(tuple(residue_obj_set))
#         residue_dict[entry] = pairs
#
#     return residue_dict


def clean_gapped_columns(alignment_dict, correct_index):  # UNUSED
    """Cleans an alignment dictionary by revising key list with correctly indexed positions. 0 indexed"""
    return {i: alignment_dict[index] for i, index in enumerate(correct_index)}


def weight_sequences(alignment, bio_alignment, column_counts=None):
    """Measure diversity/surprise when comparing a single alignment entry to the rest of the alignment

    Operation is: SUM(1 / (column_j_aa_representation * aa_ij_count)) as was described by Heinkoff and Heinkoff, 1994
    Args:
        alignment (dict): {1: {'A': 31, 'C': 0, ...}, 2: {}, ...}
        bio_alignment (biopython.MultipleSeqAlignment):
        column_counts=None (dict): The indexed counts for each column in the msa
    Returns:
        (dict): { 1: 2.390, 2: 2.90, 3:5.33, 4: 1.123, ...} - sequence_in_MSA: sequence_weight_factor
    """
    if not column_counts:
        column_counts = {}
        for idx, amino_acid_counts in alignment.items():
            s = 0  # column amino acid representation
            for aa in amino_acid_counts:
                if aa == '-':
                    continue
                elif amino_acid_counts[aa] > 0:
                    s += 1
            column_counts[idx] = s

    sequence_weights = {}
    for k, record in enumerate(bio_alignment):
        s = 0  # "diversity/surprise"
        for j, aa in enumerate(record.seq):
            s += (1 / (column_counts[j] * alignment[j][aa]))
        sequence_weights[k] = s

    return sequence_weights


msa_supported_types = {'fasta': '.fasta', 'stockholm': '.sto'}
msa_generation_function = 'SequenceProfile.hhblits()'


# def generate_msa_dictionary(bio_alignment, aligned_sequence=None, alphabet=protein_letters,
#                             weight_alignment_by_sequence=False, sequence_weights=None, **kwargs):
#     """Take a Biopython MultipleSeqAlignment object and process for residue specific information. One-indexed
#
#     gaps=True treats all column weights the same. This is fairly inaccurate for scoring, so False reflects the
#     probability of residue i in the specific column more accurately.
#     Args:
#         bio_alignment ((Bio.Align.MultipleSeqAlignment)): "Array" of SeqRecords
#     Keyword Args:
#         aligned_sequence=None (str): Provide the sequence on which the alignment is based, otherwise the first sequence
#             will be used
#         alphabet=protein_letters (str): 'ACDEFGHIKLMNPQRSTVWY'
#         weight_alignment_by_sequence=False (bool): If weighting should be performed
#         sequence_weights=None (dict): If the alignment should be weighted, and weights are already available, the
#             weights for each sequence
#         gaps=False (bool): Whether gaps (-) should be counted in column weights
#     Returns:
#         (dict): {'meta': {'num_sequences': 214, 'query': 'MGSTHLVLK...', 'query_with_gaps': 'MGS--THLVLK...'},
#                  'msa': (Bio.Align.MultipleSeqAlignment)
#                  'counts': {1: {'A': 13, 'C': 1, 'D': 23, ...}, 2: {}, ...},
#                  'frequencies': {1: {'A': 0.05, 'C': 0.001, 'D': 0.1, ...}, 2: {}, ...},
#                  'rep': {1: 210, 2:211, ...}}
#             The msa formatted with counts and indexed by residue
#     """
#     if not aligned_sequence:
#         aligned_sequence = str(bio_alignment[0].seq)
#     # Add Info to 'meta' record as needed and populate a amino acid count dict (one-indexed)
#     alignment = {'msa' : bio_alignment,
#         'meta': {'num_sequences': len(bio_alignment), 'query': aligned_sequence.replace('-', ''),
#                   'query_with_gaps': aligned_sequence},
#         'counts': SequenceProfile.populate_design_dictionary(bio_alignment.get_alignment_length(), alphabet, dtype=int)}
#     for record in bio_alignment:
#         for i, aa in enumerate(record.seq, 1):
#             alignment['counts'][i][aa] += 1
#
#     alignment['rep'] = add_column_weight(alignment['counts'], **kwargs)
#     if weight_alignment_by_sequence:
#         sequence_weights = weight_sequences(alignment['counts'], bio_alignment, column_counts=alignment['rep'])
#
#     if sequence_weights:  # overwrite the current counts with weighted counts
#         for record in bio_alignment:
#             for i, aa in enumerate(record.seq, 1):
#                 alignment['counts'][i][aa] += sequence_weights[i]
#
#     return msa_to_prob_distribution(alignment)


def find_column_observations(counts, **kwargs):
    """Find total representation for each column in the alignment

    Args:
        counts (dict): {1: {'A': 13, 'C': 1, 'D': 23, ...}, 2: {}, ...}
    Keyword Args:
        gaps=False (bool): Whether to count gaps (True) or not in the alignment
    Returns:
        (dict): {1: 210, 2:211, ...}
    """
    return {idx: sum_column_observations(aa_counts, **kwargs) for idx, aa_counts in counts.items()}


def sum_column_observations(column, gaps=False, **kwargs):
    """Sum the column weight for a single alignment dict column

    Args:
        column (dict): {'A': 13, 'C': 1, 'D': 23, ...}
    Keyword Args:
        gaps=False (bool): Whether to count gaps (True) or not
    Returns:
        s (int): Total counts in the alignment
    """
    if not gaps:
        column.pop('-')

    return sum(column.values())


def msa_to_prob_distribution(alignment):
    """Turn Alignment dictionary into a probability distribution

    Args:
        alignment (dict): {'meta': {'num_sequences': 214, 'query': 'MGSTHLVLK...', 'query_with_gaps': 'MGS--THLVLK...'},
                           'msa': (Bio.Align.MultipleSeqAlignment)
                           'counts': {1: {'A': 13, 'C': 1, 'D': 23, ...}, 2: {}, ...},
                           'frequencies': {1: {'A': 0.05, 'C': 0.001, 'D': 0.1, ...}, 2: {}, ...},
                           'rep': {1: 210, 2:211, ...}}
            The msa formatted with counts and indexed by residue
    Returns:
        (dict): {'meta': {'num_sequences': 214, 'query': 'MGSTHLVLK...', 'query_with_gaps': 'MGS--THLVLK...'},
                 'msa': (Bio.Align.MultipleSeqAlignment)
                 'counts': {1: {'A': 13, 'C': 1, 'D': 23, ...}, 2: {}, ...},
                 'frequencies': {1: {'A': 0.05, 'C': 0.001, 'D': 0.1, ...}, 2: {}, ...},
                 'rep': {1: 210, 2:211, ...}}
            The msa formatted with counts and indexed by residue
    """
    alignment['frequencies'] = {}
    for residue, amino_acid_counts in alignment['counts'].items():
        total_column_weight = alignment['rep'][residue]
        assert total_column_weight != 0, '%s: Processing error... Downstream cannot divide by 0. Position = %s' \
                                         % (msa_to_prob_distribution.__name__, residue)
        alignment['frequencies'][residue] = {aa: count / total_column_weight for aa, count in amino_acid_counts.items()}

    return alignment


def jensen_shannon_divergence(multiple_sequence_alignment, background_aa_probabilities, lambda_=0.5):
    """Calculate Jensen-Shannon Divergence value for all residues against a background frequency dict

    Args:
        multiple_sequence_alignment (dict): {15: {'A': 0.05, 'C': 0.001, 'D': 0.1, ...}
        background_aa_probabilities (dict): {'A': 0.11, 'C': 0.03, 'D': 0.53, ...}
    Keyword Args:
        jsd_lambda=0.5 (float): Value bounded between 0 and 1
    Returns:
        (dict): {15: 0.732, ...} Divergence per residue bounded between 0 and 1. 1 is more divergent from background
    """
    return {residue_number: distribution_divergence(aa_probabilities, background_aa_probabilities, lambda_=lambda_)
            for residue_number, aa_probabilities in multiple_sequence_alignment.items()}


def weight_gaps(divergence, representation, alignment_length):  # UNUSED
    for i in range(len(divergence)):
        divergence[i] = divergence[i] * representation[i] / alignment_length

    return divergence


def window_score(score_dict, window_len, score_lambda=0.5):  # UNUSED
    """Takes a MSA score dict and transforms so that each position is a weighted average of the surrounding positions.
    Positions with scores less than zero are not changed and are ignored calculation

    Modified from Capra and Singh 2007 code
    Args:
        score_dict (dict):
        window_len (int): Number of residues on either side of the current residue
    Keyword Args:
        lamda=0.5 (float): Float between 0 and 1
    Returns:
        (dict):
    """
    if window_len == 0:
        return score_dict
    else:
        window_scores = {}
        for i in range(len(score_dict) + index_offset):
            s, number_terms = 0, 0
            if i <= window_len:
                for j in range(1, i + window_len + index_offset):
                    if i != j:
                        number_terms += 1
                        s += score_dict[j]
            elif i + window_len > len(score_dict):
                for j in range(i - window_len, len(score_dict) + index_offset):
                    if i != j:
                        number_terms += 1
                        s += score_dict[j]
            else:
                for j in range(i - window_len, i + window_len + index_offset):
                    if i != j:
                        number_terms += 1
                        s += score_dict[j]
            window_scores[i] = (1 - score_lambda) * (s / number_terms) + score_lambda * score_dict[i]

        return window_scores


def rank_possibilities(probability_dict):  # UNUSED
    """Gather alternative residues and sort them by probability.

    Args:
        probability_dict (dict): {15: {'A': 0.05, 'C': 0.001, 'D': 0.1, ...}, 16: {}, ...}
    Returns:
         sorted_alternates_dict (dict): {15: ['S', 'A', 'T'], ... }
    """
    sorted_alternates_dict = {}
    for residue in probability_dict:
        residue_probability_list = []
        for aa in probability_dict[residue]:
            if probability_dict[residue][aa] > 0:
                residue_probability_list.append((aa, round(probability_dict[residue][aa], 5)))  # tuple instead of list
        residue_probability_list.sort(key=lambda tup: tup[1], reverse=True)
        # [('S', 0.13190), ('A', 0.0500), ...]
        sorted_alternates_dict[residue] = [aa[0] for aa in residue_probability_list]

    return sorted_alternates_dict


# def process_alignment(bio_alignment, **kwargs):
#     """Take a Biopython MultipleSeqAlignment object and process for residue specific information. One-indexed
#
#     gaps=True treats all column weights the same. This is fairly inaccurate for scoring, so False reflects the
#     probability of residue i in the specific column more accurately.
#     Args:
#         bio_alignment (MultipleSeqAlignment): List of SeqRecords
#     Keyword Args:
#         weight_sequences=False (bool): Whether sequences should be weighted by their information content
#         gaps=False (bool): Whether gaps (-) should be counted in column weights
#         aligned_sequence=None (str): Provide the sequence on which the alignment is based, otherwise the first sequence
#             will be used
#         alphabet=protein_letters (str): 'ACDEFGHIKLMNPQRSTVWY'
#         sequence_weights=None (dict): If the alignment should be weighted, a dictionary with weights for each sequence
#     Returns:
#         (dict): {'meta': {'num_sequences': 214, 'query': 'MGSTHLVLK...', 'query_with_gaps': 'MGS--THLVLK...'},
#                  'msa': (Bio.Align.MultipleSeqAlignment)
#                  'counts': {1: {'A': 13, 'C': 1, 'D': 23, ...}, 2: {}, ...},
#                  'frequencies': {1: {'A': 0.05, 'C': 0.001, 'D': 0.1, ...}, 2: {}, ...},
#                  'rep': {1: 210, 2:211, ...}}
#             The msa formatted with counts and indexed by residue
#     """
#     if weight_sequences:
#         kwargs['sequence_weights'] = weight_sequences()
#     alignment = generate_msa_dictionary(bio_alignment, **kwargs)
#     # alignment['rep'] = add_column_weight(alignment['counts'], **kwargs)
#
#     return msa_to_prob_distribution(alignment)


def multi_chain_alignment(mutated_sequences):
    """Combines different chain's Multiple Sequence Alignments into a single MSA. One-indexed

    Args:
        mutated_sequences (dict): {chain: {name: sequence, ...}
    Returns:
        (MultipleSequenceAlignment): The MSA object with counts, frequencies, sequences, and indexed by residue
    """
    #         (dict): {'meta': {'num_sequences': 214, 'query': 'MGSTHLVLK...', 'query_with_gaps': 'MGS--THLVLK...'},
    #                  'msa': (Bio.Align.MultipleSeqAlignment)
    #                  'counts': {1: {'A': 13, 'C': 1, 'D': 23, ...}, 2: {}, ...},
    #                  'frequencies': {1: {'A': 0.05, 'C': 0.001, 'D': 0.1, ...}, 2: {}, ...},
    #                  'rep': {1: 210, 2:211, ...}}
    #             The msa formatted with counts and indexed by residue

    # Combine alignments for all chains from design file Ex: A: 1-102, B: 1-130. Alignment: 1-232
    total_alignment = None
    for idx, named_sequences in enumerate(mutated_sequences.values()):
        if idx == 0:
            total_alignment = msa_from_dictionary(named_sequences)[:, :]
        else:
            total_alignment += msa_from_dictionary(named_sequences)[:, :]

    if total_alignment:
        # return generate_msa_dictionary(total_alignment)
        return MultipleSequenceAlignment(alignment=total_alignment)
    else:
        raise DesignError('%s - No sequences were found!' % multi_chain_alignment.__name__)


# def generate_all_design_mutations(all_design_files, wild_type_file, pose_num=False):
#     """From a list of PDB's and a wild-type PDB, generate a list of 'A5K' style mutations
#
#     Args:
#         all_design_files (list): PDB files on disk to extract sequence info and compare
#         wild_type_file (str): PDB file on disk which contains a reference sequence
#     Returns:
#         mutations (dict): {'file_name': {chain_id: {mutation_index: {'from': 'A', 'to': 'K'}, ...}, ...}, ...}
#     """
#     wild_type_pdb = PDB.from_file(wild_type_file, log=None, entities=False)
#     pdb_sequences = {}
#     for file_name in all_design_files:
#         pdb = PDB.from_file(file_name, log=None, entities=False)
#         pdb_sequences[pdb.name] = pdb.atom_sequences
#
#     return generate_multiple_mutations(wild_type_pdb.atom_sequences, pdb_sequences, pose_num=pose_num)


def pdb_to_pose_offset(reference_sequence):
    """Take a dictionary with chain name as keys and return the length of Pose numbering offset

    Args:
        reference_sequence (dict(iter)): {key1: 'MSGKLDA...', ...} or {key2: {1: 'A', 2: 'S', ...}, ...}
    Order of dictionary must maintain chain order, so 'A', 'B', 'C'. Python 3.6+ should be used
    Returns:
        (dict): {key1: 0, key2: 123, ...}
    """
    offset = {}
    # prior_chain = None
    prior_chains_len = 0
    for i, key in enumerate(reference_sequence):
        if i > 0:
            prior_chains_len += len(reference_sequence[prior_key])
        offset[key] = prior_chains_len
        # insert function here? Make this a decorator!?
        prior_key = key

    return offset


def generate_multiple_mutations(reference, sequences, pose_num=True):
    """Extract mutation data from multiple sequence dictionaries with regard to a reference. Default is Pose numbering

    Args:
        reference (dict[mapping[str, str]]): {chain: sequence, ...} The reference sequence to compare sequences to
        sequences (dict[mapping[str, dict[mapping[str, str]]): {pdb_code: {chain: sequence, ...}, ...}
    Keyword Args:
        pose_num=True (bool): Whether to return the mutations in Pose numbering with the first Entity as 1 and the
        second Entity as Entity1 last residue + 1
    Returns:
        (dict): {pdb_code: {chain_id: {mutation_index: {'from': 'A', 'to': 'K'}, ...}, ...}, ...}
    """
    # add reference sequence mutations
    mutations = {'reference': {chain: {sequence_idx: {'from': aa, 'to': aa}
                                       for sequence_idx, aa in enumerate(ref_sequence, 1)}
                               for chain, ref_sequence in reference.items()}}
    #                         returns {1: {'from': 'A', 'to': 'K'}, ...}
    # mutations = {pdb: {chain: generate_mutations(sequence, reference[chain], offset=False)
    #                    for chain, sequence in chain_sequences.items()}
    #              for pdb, chain_sequences in pdb_sequences.items()}
    try:
        for name, chain_sequences in sequences.items():
            mutations[name] = {}
            for chain, sequence in chain_sequences.items():
                mutations[name][chain] = generate_mutations(reference[chain], sequence, offset=False)
    except KeyError:
        raise DesignError('The reference sequence and mutated_sequences have different chains! Chain %s isn\'t in the '
                          'reference' % chain)
    if pose_num:
        offset_dict = pdb_to_pose_offset(reference)
        # pose_mutations = {}
        # for chain, offset in offset_dict.items():
        #     for pdb_code in mutations:
        #         if pdb_code not in pose_mutations:
        #             pose_mutations[pdb_code] = {}
        #         pose_mutations[pdb_code][chain] = {}
        #         for mutation_idx in mutations[pdb_code][chain]:
        #             pose_mutations[pdb_code][chain][mutation_idx + offset] = mutations[pdb_code][chain][mutation_idx]
        # mutations = pose_mutations
        mutations = {name: {chain: {idx + offset: mutation for idx, mutation in chain_mutations[chain].iems()}
                            for chain, offset in offset_dict.items()} for name, chain_mutations in mutations.items()}
    return mutations


def generate_mutations_from_reference(reference: str, sequences: dict[str, str]) -> \
        dict[str, dict[int, dict[str, str]]]:
    """Generate mutation data from multiple sequences dictionaries with regard to a single reference

    Args:
        reference: The reference sequence to compare each sequence against
        sequences: {alias: sequence, ...}
    Returns:
        {alias: {mutation_index: {'from': 'A', 'to': 'K'}, ...}, ...}
    """
    mutations = {alias: generate_mutations(reference, sequence, offset=False) for alias, sequence in sequences.items()}
    # add reference sequence mutations
    mutations[PUtils.reference_name] = \
        {sequence_idx: {'from': aa, 'to': aa} for sequence_idx, aa in enumerate(reference, 1)}

    return mutations

# def extract_aa_seq(pdb, aa_code=1, source='atom', chain=0):
#     """Extracts amino acid sequence from either ATOM or SEQRES record of PDB object
#     Returns:
#         (str): Sequence of PDB
#     """
#     if type(chain) == int:
#         chain = pdb.chain_ids[chain]
#     final_sequence = None
#     sequence_list = []
#     failures = []
#     aa_code = int(aa_code)
#
#     if source == 'atom':
#         # Extracts sequence from ATOM records
#         if aa_code == 1:
#             for atom in pdb.all_atoms:
#                 if atom.chain == chain and atom.type == 'N' and (atom.alt_location == '' or atom.alt_location == 'A'):
#                     try:
#                         sequence_list.append(protein_letters_3to1[atom.residue_type.title()])
#                     except KeyError:
#                         sequence_list.append('X')
#                         failures.append((atom.residue_number, atom.residue_type))
#             final_sequence = ''.join(sequence_list)
#         elif aa_code == 3:
#             for atom in pdb.all_atoms:
#                 if atom.chain == chain and atom.type == 'N' and atom.alt_location == '' or atom.alt_location == 'A':
#                     sequence_list.append(atom.residue_type)
#             final_sequence = sequence_list
#         else:
#             logger.critical('In %s, incorrect argument \'%s\' for \'aa_code\'' % (aa_code, extract_aa_seq.__name__))
#
#     elif source == 'seqres':
#         # Extract sequence from the SEQRES record
#         sequence = pdb.seqres_sequences[chain]
#         # fail = False
#         # while True:
#         #     if chain in pdb.seqres_sequences:
#         #         sequence = pdb.seqres_sequences[chain]
#         #         break
#         #     else:
#         #         if not fail:
#         #             temp_pdb = PDB.from_file(pdb.filepath)
#         #             fail = True
#         #         else:
#         #             raise DesignError('Invalid PDB input, no SEQRES record found')
#         if aa_code == 1:
#             final_sequence = sequence
#             for i in range(len(sequence)):
#                 if sequence[i] == 'X':
#                     failures.append((i, sequence[i]))
#         elif aa_code == 3:
#             for i, residue in enumerate(sequence):
#                 sequence_list.append(protein_letters_1to3[residue])
#                 if residue == 'X':
#                     failures.append((i, residue))
#             final_sequence = sequence_list
#         else:
#             logger.critical('In %s, incorrect argument \'%s\' for \'aa_code\'' % (aa_code, extract_aa_seq.__name__))
#     else:
#         raise DesignError('Invalid sequence input')
#
#     return final_sequence, failures


def make_sequences_from_mutations(wild_type, pdb_mutations, aligned=False):
    """Takes a list of sequence mutations and returns the mutated form on wildtype

    Args:
        wild_type (str): Sequence to mutate
        pdb_mutations (dict): {name: {mutation_index: {'from': AA, 'to': AA}, ...}, ...}, ...}
    Keyword Args:
        aligned=False (bool): Whether the input sequences are already aligned
    Returns:
        all_sequences (dict): {name: sequence, ...}
    """
    return {pdb: make_mutations(wild_type, mutations, find_orf=not aligned) for pdb, mutations in pdb_mutations.items()}


def generate_sequences(wild_type_sequences, all_design_mutations):
    """Separate chains from mutation dictionary and generate mutated sequences

    Args:
        wild_type_sequences (dict): {chain: sequence, ...}
        all_design_mutations (dict): {'name': {chain: {mutation_index: {'from': AA, 'to': AA}, ...}, ...}, ...}
            Index so mutation_index starts at 1
    Returns:
        mutated_sequences (dict): {chain: {name: sequence, ...}
    """
    mutated_sequences = {}
    for chain in wild_type_sequences:
        # pdb_chain_mutations = {pdb: chain_mutations.get(chain) for pdb, chain_mutations in all_design_mutations.items()}
        pdb_chain_mutations = {}
        for pdb, chain_mutations in all_design_mutations.items():
            if chain in chain_mutations:
                pdb_chain_mutations[pdb] = all_design_mutations[pdb][chain]
        mutated_sequences[chain] = make_sequences_from_mutations(wild_type_sequences[chain], pdb_chain_mutations,
                                                                 aligned=True)

    return mutated_sequences


def hydrophobic_collapse_index(sequence: str, hydrophobicity: str = 'standard', lower_window: int = 3,
                               upper_window: int = 9) -> np.ndarray:
    """Calculate hydrophobic collapse index for a particular sequence of an iterable object and return an HCI array

    Args:
        sequence: The sequence to measure
        hydrophobicity: The degree of hydrophobicity to consider. Either 'standard' (FILV) or 'expanded' (FMILYVW)
        lower_window: The smallest window used to measure
        upper_window: The largest window used to measure
    Returns:
        1D array with the mean collapse score for every position on the input sequence
    """
    if hydrophobicity == 'background':  # Todo
        raise DesignError('This function is not yet possible')
    hydrophobicity_values = hydrophobicity_scale.get(hydrophobicity)
    # sequence_array = np.array([hydrophobicity_values.get(aa, 0) for aa in sequence])
    sequence_array = [hydrophobicity_values.get(aa, 0) for aa in sequence]

    # make an array with # of rows equal to range of windows used, length equal to # of characters in sequence
    sequence_length = len(sequence)
    range_size = upper_window + 1 - lower_window  # + 1 makes lower:upper inclusive of upper in range
    window_array = np.zeros((range_size, sequence_length))
    for array_idx, window_size in enumerate(map(float, range(lower_window, upper_window + 1))):  # make divisor float
        half_window = math.floor(window_size / 2)  # how far on each side should the window extend
        # # calculate score accordingly, with cases for N- and C-terminal windows
        # for seq_idx in range(half_window):  # N-terminus windows
        #     # add 1 as high slice not inclusive
        #     window_array[array_idx, seq_idx] = sequence_array[:seq_idx + half_window + 1].sum() / window_size
        # for seq_idx in range(half_window, sequence_length - half_window):  # continuous length windows
        #     # add 1 as high slice not inclusive
        #     window_array[array_idx, seq_idx] = \
        #         sequence_array[seq_idx - half_window: seq_idx + half_window + 1].sum() / window_size
        # for seq_idx in range(sequence_length - half_window, sequence_length):  # C-terminus windows
        #     # No add 1 as low slice inclusive
        #     window_array[array_idx, seq_idx] = sequence_array[seq_idx - half_window:].sum() / window_size
        #
        # # check if the range is even, then subtract 1/2 of the value of trailing and leading window values
        # if window_size % 2 == 0.:
        #     # subtract_half_leading_residue = sequence_array[half_window:] * 0.5 / window_size
        #     window_array[array_idx, :sequence_length - half_window] -= \
        #         sequence_array[half_window:] * 0.5 / window_size
        #     # subtract_half_trailing_residue = sequence_array[:sequence_length - half_window] * 0.5 / window_size
        #     window_array[array_idx, half_window:] -= \
        #         sequence_array[:sequence_length - half_window] * 0.5 / window_size

        # check if the range is odd or even, then calculate score accordingly, with cases for N- and C-terminal windows
        # if window_size % 2 == 1.:  # range is odd
        for seq_idx in range(sequence_length):
            position_sum = 0
            if seq_idx < half_window:  # N-terminus
                for window_position in range(seq_idx + half_window + 1):
                    position_sum += sequence_array[window_position]
            elif seq_idx + half_window >= sequence_length:  # C-terminus
                for window_position in range(seq_idx - half_window, sequence_length):
                    position_sum += sequence_array[window_position]
            else:
                for window_position in range(seq_idx - half_window, seq_idx + half_window + 1):
                    position_sum += sequence_array[window_position]
            window_array[array_idx, seq_idx] = position_sum / window_size
        # else:  # range is even
        #     for seq_idx in range(sequence_length):
        #         position_sum = 0
        #         if seq_idx < half_window:  # N-terminus
        #             for window_position in range(seq_idx + half_window + 1):
        #                 # if window_position == seq_idx + half_window:
        #                 #     position_sum += 0.5 * sequence_array[window_position]
        #                 # else:
        #                 position_sum += sequence_array[window_position]
        #         elif seq_idx + half_window >= sequence_length:  # C-terminus
        #             for window_position in range(seq_idx - half_window, sequence_length):
        #                 # if window_position == seq_idx - half_window:
        #                 #     position_sum += 0.5 * sequence_array[window_position]
        #                 # else:
        #                 position_sum += sequence_array[window_position]
        #         else:
        #             for window_position in range(seq_idx - half_window, seq_idx + half_window + 1):
        #                 # if window_position == seq_idx - half_window \
        #                 #         or window_position == seq_idx + half_window + 1:
        #                 #     position_sum += 0.5 * sequence_array[window_position]
        #                 # else:
        #                 position_sum += sequence_array[window_position]
        #         window_array[array_idx, seq_idx] = position_sum / window_size
        if window_size % 2 == 0.:  # range is even
            even_modifier = 0.5 / window_size
            # subtract_half_leading_residue = sequence_array[half_window:] * 0.5 / window_size
            window_array[array_idx, :sequence_length - half_window] -= \
                [hydrophobicity * even_modifier for hydrophobicity in sequence_array[half_window:]]
            # subtract_half_trailing_residue = sequence_array[:sequence_length - half_window] * 0.5 / window_size
            window_array[array_idx, half_window:] -= \
                [hydrophobicity * even_modifier for hydrophobicity in sequence_array[:sequence_length - half_window]]

    return window_array.mean(axis=0)  # hci


@handle_errors(errors=(FileNotFoundError,))
def read_fasta_file(file_name, **kwargs):
    """Open a fasta file and return a parser object to load the sequences to SeqRecords
    Returns:
        (Iterator[SeqRecords]): Ex. [record1, record2, ...]
    """
    return SeqIO.parse(file_name, 'fasta')


@handle_errors(errors=(FileNotFoundError,))
def read_alignment(file_name, alignment_type='fasta', **kwargs):
    """Open a fasta file and return a parser object to load the sequences to SeqRecords
    Returns:
        (Iterator[SeqRecords]): Ex. [record1, record2, ...]
    """
    # return AlignIO.read(file_name, 'stockholm')
    return AlignIO.read(file_name, alignment_type)


def write_fasta(sequence_records, file_name=None):  # Todo, consolidate (self.)write_fasta_file() with here
    """Writes an iterator of SeqRecords to a file with .fasta appended. The file name is returned"""
    if not file_name:
        return None
    if '.fasta' in file_name:
        file_name = file_name.rstrip('.fasta')
    SeqIO.write(sequence_records, '%s.fasta' % file_name, 'fasta')

    return '%s.fasta' % file_name


def concatenate_fasta_files(file_names, output='concatenated_fasta'):
    """Take multiple fasta files and concatenate into a single file"""
    seq_records = [read_fasta_file(file) for file in file_names]
    return write_fasta(list(chain.from_iterable(seq_records)), file_name=output)<|MERGE_RESOLUTION|>--- conflicted
+++ resolved
@@ -190,21 +190,12 @@
         self.fragment_profile: dict = {}
         # self.fragment_pssm_file = None
         # self.interface_data_file = None
-<<<<<<< HEAD
         self.a3m_file: str | bytes | None = None
         self.h_fields: np.ndarray | None = None
         self.j_couplings: np.ndarray | None = None
         # self.msa: Optional[MultipleSequenceAlignment] = None
         self.msa_file: str | bytes | None = None
         self.pssm_file: str | bytes | None = None
-=======
-        self.a3m_file: Optional[Union[str, bytes]] = None
-        self.h_fields: np.ndarray = None
-        self.j_couplings: np.ndarray = None
-        # self.msa: Optional[MultipleSequenceAlignment] = None
-        self.msa_file: Optional[Union[str, bytes]] = None
-        self.pssm_file: Optional[Union[str, bytes]] = None
->>>>>>> 628eb91a
         # self.sequence_source = None
         self.sequence_file: str | bytes | None = None
 
@@ -237,15 +228,6 @@
     #     self.profile_length = len(self.profile)
 
     @property
-<<<<<<< HEAD
-    def msa(self) -> MultipleSequenceAlignment:
-        return self._msa
-
-    @msa.setter
-    def msa(self, msa: MultipleSequenceAlignment):
-        self._msa = copy(msa)
-        self.fit_msa_to_structure()
-=======
     def msa(self) -> MultipleSequenceAlignment | None:
         try:
             return self._msa
@@ -259,7 +241,6 @@
             self.fit_msa_to_structure()
         else:
             self.log.warning(f'The passed msa isn\'t of the required type {MultipleSequenceAlignment.__name__}')
->>>>>>> 628eb91a
     # def disorder(self):
     #     try:
     #         return self._disorder
@@ -507,12 +488,8 @@
         # generate the disordered indices which are positions in reference that are missing in structure
         # disorder_indices = [index - 1 for index in self.disorder]
         assert len(self.reference_sequence) == self.msa.query_length, \
-<<<<<<< HEAD
-            'The reference_sequence and MultipleSequenceAlignment query should be the same length!'
-=======
             f'The {self.name} reference_sequence ({len(self.reference_sequence)}) and MultipleSequenceAlignment query ' \
             f'({self.msa.query_length}) should be the same length!'
->>>>>>> 628eb91a
         sequence_indices = self.msa.sequence_indices
         sequence_indices[:, [index - 1 for index in self.disorder]] = False
         self.msa.sequence_indices = sequence_indices
