--- conflicted
+++ resolved
@@ -181,16 +181,6 @@
             self.add_fragment_profile()  # fragment_source=fragment_source, alignment_type=frag_alignment_type)
             self.find_alpha()
 
-<<<<<<< HEAD
-        if evolution:  # add evolutionary information to the SequenceProfile
-            self.add_evolutionary_profile(out_path=out_path, **kwargs)
-            self.verify_profile()
-            # TODO currently using self.reference_sequence which could be ATOM, could be SEQRES.
-            #  For the next step, we NEED ATOM. Must resize the profile! Can use the sequence alignment from sequence
-            #  processing
-            # Todo currently using favor_fragments as mechanism if fragments exist, this is overloaded and not intended
-=======
->>>>>>> 20bf5591
         self.calculate_design_profile(boltzmann=True, favor_fragments=fragments)
 
     def verify_profile(self):
@@ -205,7 +195,6 @@
             if not rerun:
                 # Check sequence from Pose and self.profile to compare identity before proceeding
                 for idx, residue in enumerate(self.residues, 1):
-                # for idx, residue in enumerate(self.residues, 1):  # Todo
                     profile_res_type = self.evolutionary_profile[idx]['type']
                     pose_res_type = IUPACData.protein_letters_3to1[residue.type.title()]
                     if profile_res_type != pose_res_type:
@@ -281,7 +270,6 @@
         if not self.sequence_file:
             # Extract/Format Sequence Information. This will be SEQRES if available
             self.log.debug('%s Sequence=%s' % (self.name, self.reference_sequence))
-            # self.log.debug('%s Sequence=%s' % (self.name, self.reference_sequence))  # Todo
             self.write_fasta_file(self.reference_sequence, name='%s' % self.name, out_path=out_path)
             self.log.debug('%s fasta file: %s' % (self.name, self.sequence_file))
 
@@ -557,8 +545,6 @@
         for fragment in fragments:
             residue_number = fragment[alignment_type] - self.entity_offset
             for j in range(*self.frag_db.fragment_range):  # lower_bound, upper_bound
-                if residue_number + j <= 0 or residue_number > self.profile_length:
-                    continue
                 self.fragment_map[residue_number + j][j].append({'chain': alignment_type,
                                                                  'cluster': fragment['cluster'],
                                                                  'match': fragment['match']})
