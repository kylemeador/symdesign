import os
import copy
import re
from math import ceil, sqrt
import shutil
from subprocess import Popen, list2cmdline
from glob import glob
from itertools import combinations, repeat  # chain as iter_chain
from typing import Union, Dict, List
# from textwrap import fill

import matplotlib.pyplot as plt
# import seaborn as sns
import numpy as np
import pandas as pd
# from matplotlib.axes import Axes
# from mpl_toolkits.mplot3d import Axes3D
from Bio.Data.IUPACData import protein_letters_3to1, protein_letters_1to3
from cycler import cycler
from matplotlib.ticker import MultipleLocator
from pickle import UnpicklingError
from scipy.spatial.distance import pdist, cdist
from sklearn.decomposition import PCA
from sklearn.preprocessing import StandardScaler
from sklearn.neighbors import BallTree

import PathUtils as PUtils
from Structure import Structure  # , Structures
from SymDesignUtils import unpickle, start_log, null_log, handle_errors, write_shell_script, DesignError, \
    match_score_from_z_value, handle_design_errors, pickle_object, filter_dictionary_keys, all_vs_all, \
    condensed_to_square, digit_translate_table, sym, index_intersection, z_score, large_color_array, starttime
from Query import Flags
from CommandDistributer import reference_average_residue_weight, run_cmds, script_cmd, rosetta_flags, relax_flags
from PDB import PDB
from Pose import Pose, MultiModel, Models  # , Model
from DesignMetrics import read_scores, necessary_metrics, division_pairs, delta_pairs, \
    columns_to_new_column, unnecessary, rosetta_terms, dirty_hbond_processing, dirty_residue_processing, \
    mutation_conserved, per_res_metric, residue_classificiation, interface_residue_composition_similarity, \
    stats_metrics, significance_columns, df_permutation_test, clean_up_intermediate_columns, fragment_metric_template, \
    protocol_specific_columns, rank_dataframe_by_metric_weights, background_protocol, filter_df_for_index_by_value
from PathUtils import groups
#   columns_to_rename, calc_relative_sa, join_columns,
from SequenceProfile import parse_pssm, generate_mutations_from_reference, get_db_aa_frequencies, \
    simplify_mutation_dict, weave_sequence_dict, position_specific_jsd, sequence_difference, jensen_shannon_divergence, \
    hydrophobic_collapse_index, msa_from_dictionary  # multi_chain_alignment,
from classes.SymEntry import SymEntry, sdf_lookup, identity_matrix
from Database import FragmentDatabase
from utils.SymmetryUtils import valid_subunit_number


# Globals
logger = start_log(name=__name__)
idx_offset = 1
design_directory_modes = [PUtils.interface_design, 'dock', 'filter']
cst_value = round(0.2 * reference_average_residue_weight, 2)


class JobResources:
    """The intention of JobResources is to serve as a singular source of design info which is common accross all
    designs. This includes common paths, databases, and design flags which should only be set once in program operation,
    then shared across all member designs"""
    def __init__(self, program_root, **kwargs):
        """For common resources for all SymDesign outputs, ensure paths to these resources are available attributes"""
        if not os.path.exists(program_root):
            raise DesignError('Path does not exist!\n\t%s' % program_root)
        else:
            self.program_root = program_root
        self.protein_data = os.path.join(self.program_root, PUtils.data.title())
        self.pdbs = os.path.join(self.protein_data, 'PDBs')  # Used to store downloaded PDB's
        self.orient_dir = os.path.join(self.pdbs, 'oriented')
        self.orient_asu_dir = os.path.join(self.pdbs, 'oriented_asu')
        self.refine_dir = os.path.join(self.pdbs, 'refined')
        self.full_model_dir = os.path.join(self.pdbs, 'full_models')
        self.stride_dir = os.path.join(self.pdbs, 'stride')
        # self.sdf_dir = os.path.join(self.pdbs, PUtils.symmetry_def_file_dir)
        self.sequence_info = os.path.join(self.protein_data, PUtils.sequence_info)
        self.sequences = os.path.join(self.sequence_info, 'sequences')
        self.profiles = os.path.join(self.sequence_info, 'profiles')
        # try:
        # if not self.projects:  # used for subclasses
        if not getattr(self, 'projects', None):  # used for subclasses
            self.projects = os.path.join(self.program_root, PUtils.projects)
        # except AttributeError:
        #     self.projects = os.path.join(self.program_root, PUtils.projects)
        self.clustered_poses = os.path.join(self.protein_data, 'ClusteredPoses')
        self.job_paths = os.path.join(self.program_root, 'JobPaths')
        self.sbatch_scripts = os.path.join(self.program_root, 'Scripts')
        self.fragment_db = None
        self.resources = None
        self.all_scores = os.path.join(self.program_root, PUtils.all_scores)  # TODO ScoreDatabase integration

    @staticmethod
    def make_path(path, condition=True):
        """Make all required directories in specified path if it doesn't exist, and optional condition is True

        Keyword Args:
            condition=True (bool): A condition to check before the path production is executed
        """
        if condition:
            os.makedirs(path, exist_ok=True)


# Todo move PDB coordinate information to Pose. Only use to handle Pose paths/options
class DesignDirectory:  # (JobResources):
    frag_db: Union[FragmentDatabase, None]

    def __init__(self, design_path, pose_id=None, root=None, **kwargs):
        #        project=None, specific_design=None, dock=False, construct_pose=False,
        self.job_resources = kwargs.get('job_resources', None)

        # DesignDirectory flags
        self.construct_pose = kwargs.get('construct_pose', False)
        self.debug = kwargs.get('debug', False)
        self.dock = kwargs.get('dock', False)
        self.initialized = None
        self.log = None
        self.master_db = kwargs.get('master_db', None)
        self.nanohedra_output = kwargs.get('nanohedra_output', False)
        if pose_id:
            self.directory_string_to_path(root, design_path)  # sets self.path
            self.source_path = self.path
        else:
            self.source_path = os.path.abspath(design_path)
        self.name = os.path.splitext(os.path.basename(self.source_path))[0]
        # DesignDirectory path attributes
        # self.scores = None  # /program_root/Projects/project_Designs/design/scores
        self.scores_file = None  # /program_root/Projects/project_Designs/design/data/name.sc
        self.data = None  # /program_root/Projects/project_Designs/design/data
        self.designs = None  # /program_root/Projects/project_Designs/design/designs
        # self.sdf_dir = None  # path/to/directory/sdf/
        self.frags = None  # /program_root/Projects/project_Designs/design/matching_fragments
        self.flags = None  # /program_root/Projects/project_Designs/design/scripts/flags
        self.frag_file = None  # /program_root/Projects/project_Designs/design/
        self.output_directory = kwargs.get('output_directory', None)
        self.pose_file = None  # /program_root/Projects/project_Designs/design/
        self.scripts = None  # /program_root/Projects/project_Designs/design/scripts
        self.serialized_info = None  # /program_root/Projects/project_Designs/design/data/info.pkl
        self.asu = None  # /program_root/Projects/project_Designs/design/design_name_clean_asu.pdb
        self.assembly = None  # /program_root/Projects/project_Designs/design/design_name_assembly.pdb
        self.refine_pdb = None
        # self._fragment_database = {}
        # self._evolutionary_profile = {}
        # self._design_profile = {}
        # self._fragment_data = {}
        # program_root/building_blocks/DEGEN_A_B/ROT_A_B/tx_C/clean_asu_for_refine.pdb
        self.refined_pdb = None  # /program_root/Projects/project_Designs/design/design_name_refined.pdb
        self.scouted_pdb = None  # /program_root/Projects/project_Designs/design/designs/design_name_scouted.pdb
        self.consensus_pdb = None  # /program_root/Projects/project_Designs/design/design_name_for_consensus.pdb
        self.consensus_design_pdb = None  # /program_root/Projects/project_Designs/design/designs/design_name_for_consensus.pdb
        self.pdb_list = None  # /program_root/Projects/project_Designs/design/scripts/design_files.txt
        self.design_profile_file = None  # /program_root/Projects/project_Designs/design/data/design.pssm
        self.evolutionary_profile_file = None  # /program_root/Projects/project_Designs/design/data/evolutionary.pssm
        self.fragment_data_pkl = None  # /program_root/Projects/project_Designs/design/data/%s_fragment_profile.pkl

        # Design flags
        self.consensus = kwargs.get('consensus', None)  # Whether to run consensus or not
        self.design_residues = False  # (set[int])
        self.no_term_constraint = kwargs.get(PUtils.no_term_constraint, True)
        self.directives = kwargs.get('directives', {})
        self.no_evolution_constraint = kwargs.get(PUtils.no_evolution_constraint, True)
        # self.fragment_file = None
        # self.fragment_type = 'biological_interfaces'  # default for now, can be found in frag_db
<<<<<<< HEAD
        self.force_flags = kwargs.get(PUtils.force_flags, False)
=======
        self.force_flags = kwargs.get('force_flags', False)
>>>>>>> 05dd9777
        self.fuse_chains = [tuple(pair.split(':')) for pair in kwargs.get('fuse_chains', [])]
        self.interface_residues = False
        self.no_hbnet = kwargs.get(PUtils.no_hbnet, False)
        self.number_of_trajectories = kwargs.get(PUtils.number_of_trajectories, PUtils.nstruct)  # was False, notapparent why
        self.pre_refine = False  # True
        self.query_fragments = kwargs.get(PUtils.generate_fragments, False)
        self.scout = kwargs.get(PUtils.scout, False)
        self.sequence_background = kwargs.get('sequence_background', False)
        self.specific_design = kwargs.get('specific_design', None)
        self.specific_protocol = kwargs.get('specific_protocol', False)
        self.structure_background = kwargs.get(PUtils.structure_background, False)
        self.write_frags = kwargs.get('write_fragments', True)
        self.write_oligomers = kwargs.get('write_oligomers', False)
        self.run_in_shell = kwargs.get('run_in_shell', False)
        self.mpi = kwargs.get('mpi', False)
        self.output_assembly = kwargs.get('output_assembly', False)
        self.increment_chains = kwargs.get('increment_chains', False)
        self.ignore_clashes = kwargs.get('ignore_clashes', False)
        # Development Flags
        self.command_only = kwargs.get('command_only', False)  # Whether to reissue the commands, only works with run_in_shell = False
        self.development = kwargs.get('development', False)

        # Analysis flags
        self.skip_logging = kwargs.get('skip_logging', False)
        self.copy_nanohedra = kwargs.get('copy_nanohedra', False)  # no construction specific flags
        self.nanohedra_root = None

        # Design attributes
        self.composition = None  # building_blocks (4ftd_5tch)
        self.design_background = kwargs.get('design_background', 'design_profile')  # by default, grab design profile
        self.design_db = None
        self.design_residue_ids = {}  # {'interface1': '23A,45A,46A,...' , 'interface2': '234B,236B,239B,...'}
        self.design_selector = kwargs.get('design_selector', None)
        self.entity_names = []
        self.euler_lookup = None
        self.fragment_observations = None  # (dict): {'1_2_24': [(78, 87, ...), ...], ...}
        self.info = {}  # internal state info
        self._info = {}  # internal state info at load time
        self.init_pdb = None  # used if the design has never been initialized previously
        # self.oligomer_names = []
        self.oligomers = []
        self.pose = None  # contains the design's Pose object
        self.pose_id = None
        self.score_db = None
        self.source = None

        # Symmetry attributes Todo fully integrate with SymEntry
        # self._pose_transformation = {}  # dict[pdb# (1, 2)] = {'rotation': matrix, 'translation': vector}
        self.cryst_record = None
        self.expand_matrices = None
        # self.sdfs = {}
        self.sym_def_file = None
        self.sym_entry = kwargs.get('sym_entry', None)
        if not self.sym_entry and kwargs.get('sym_entry_number', None):
            self.sym_entry = SymEntry(kwargs.get('sym_entry_number'))
        # if symmetry:
        #     if symmetry == 'cryst':
        #         raise DesignError('This functionality is not possible yet. Please pass --symmetry by Symmetry Entry'
        #                           ' Number instead (See Laniado & Yeates, 2020).')
        #         cryst_record_d = PDB.get_cryst_record(
        #             self.source)  # Todo must get self.source before attempt this call
        #         self.sym_entry = space_group_to_sym_entry[cryst_record_d['space_group']]
        self.symmetry_protocol = None
        self.uc_dimensions = None

        # Metric attributes TODO MOVE Metrics
        self.interface_ss_topology = {}  # {1: 'HHLH', 2: 'HSH'}
        self.interface_ss_fragment_topology = {}  # {1: 'HHH', 2: 'HH'}
        self.center_residue_numbers = []
        self.total_residue_numbers = []
        self.all_residue_score = None
        self.center_residue_score = None
        self.high_quality_int_residues_matched = None
        self.central_residues_with_fragment_overlap = None
        self.fragment_residues_total = None
        self.percent_overlapping_fragment = None
        self.multiple_frag_ratio = None
        self.helical_fragment_content = None
        self.strand_fragment_content = None
        self.coil_fragment_content = None
        self.ave_z = None
        self.total_interface_residues = None
        self.total_non_fragment_interface_residues = None
        self.percent_residues_fragment_total = None
        self.percent_residues_fragment_center = None

        if self.nanohedra_output:
            # source_path is design_symmetry/building_blocks/DEGEN_A_B/ROT_A_B/tx_C (P432/4ftd_5tch/DEGEN1_2/ROT_1/tx_2)
            if not os.path.exists(self.source_path):
                raise FileNotFoundError('The specified DesignDirectory \'%s\' was not found!' % self.source_path)
            # v used in dock_dir set up
            self.building_block_logs = []
            self.building_block_dirs = []

            self.canonical_pdb1 = None  # canonical pdb orientation
            self.canonical_pdb2 = None
            self.rot_step_deg1 = None  # TODO
            self.rot_step_deg2 = None  # TODO

            if self.dock:
                # Saves the path of the docking directory as DesignDirectory.path attribute. Try to populate further
                # using typical directory structuring
                # self.program_root = glob(os.path.join(path, 'NanohedraEntry*DockedPoses*'))  # TODO final implement?
                self.program_root = self.source_path  # Assuming that output directory (^ or v) of Nanohedra was passed
                # v for design_recap
                # self.program_root = glob(os.path.join(self.path, 'NanohedraEntry*DockedPoses%s'
                #                                                   % str(program_root or '')))
                # self.nano_master_log = os.path.join(self.program_root, PUtils.master_log)
                # self.log = [os.path.join(_sym, PUtils.master_log) for _sym in self.program_root]
                # for k, _sym in enumerate(self.program_root):
                # for k, _sym in enumerate(next(os.walk(self.program_root))):
                # self.building_blocks.append(list())
                # self.building_block_logs.append(list())
                # get all dirs from walk('NanohedraEntry*DockedPoses/) Format: [[], [], ...]
                # for bb_dir in next(os.walk(_sym))[1]:
                for bb_dir in next(os.walk(self.program_root))[1]:  # [1] grabs dirs from os.walk, yields only top level
                    if os.path.exists(os.path.join(self.program_root, bb_dir, '%s_log.txt' % bb_dir)):  # TODO PUtils?
                        self.building_block_dirs.append(bb_dir)
                        # self.building_block_dirs[k].append(bb_dir)
                        self.building_block_logs.append(os.path.join(self.program_root, bb_dir, '%s_log.txt' % bb_dir))
                        # self.building_block_logs[k].append(os.path.join(_sym, bb_dir, '%s_log.txt' % bb_dir))
            else:  # if self.construct_pose:
                self.initialized = False
                path_components = self.source_path.split(os.sep)
                self.nanohedra_root = os.sep.join(path_components[:-4])  # path_components[-5]
                # design_symmetry (P432)
                # path_components[-3] are the oligomeric names
                self.composition = self.source_path[:self.source_path.find(path_components[-3]) - 1]
                # design_symmetry/building_blocks (P432/4ftd_5tch)
                self.oligomer_names = list(map(str.lower, os.path.basename(self.composition).split('_')))
                self.entity_names = ['%s_1' % name for name in self.oligomer_names]  # assumes the entity is the first
                # self.pose_id = self.source_path[self.source_path.find(path_components[-3]) - 1:]\
                #     .replace(os.sep, '-')
                self.pose_id = '-'.join(path_components[-4:])  # [-5:-1] because of trailing os.sep
                self.name = self.pose_id
                if self.output_directory:
                    # self.make_path(self.output_directory)
                    self.program_root = self.output_directory  # os.getcwd()
                    self.projects = ''
                    self.project_designs = self.output_directory  # ''
                    self.path = self.output_directory
                    # ^ /output_directory<- self.path /design.pdb
                else:
                    self.program_root = os.path.join(os.getcwd(), PUtils.program_output)
                    self.projects = os.path.join(self.program_root, PUtils.projects)
                    self.project_designs = os.path.join(self.projects, '%s_%s' % (path_components[-5],
                                                                                  PUtils.design_directory))
                    self.path = os.path.join(self.project_designs, self.name)
                    self.make_path(self.program_root)
                    self.make_path(self.projects)
                    self.make_path(self.project_designs)
                # copy the master log
                if not os.path.exists(os.path.join(self.project_designs, PUtils.master_log)):
                    shutil.copy(os.path.join(self.nanohedra_root, PUtils.master_log), self.project_designs)

                self.make_path(self.path, condition=(self.copy_nanohedra or self.construct_pose))

                if not self.construct_pose:  # no construction specific flags
                    self.write_frags = False
        elif '.pdb' in self.source_path:  # Initial set up of directory -> /program_root/projects/project/design
            self.initialized = False
            if not os.path.exists(self.source_path):
                raise FileNotFoundError('The file \'%s\' couldn\'t be located! Ensure this location is correct.')
            self.source = self.source_path
            if self.output_directory:
                self.make_path(self.output_directory)
                self.program_root = self.output_directory  # os.getcwd()
                self.projects = ''
                self.project_designs = ''
                self.path = self.output_directory
                # ^ /output_directory<- self.path /design.pdb
            else:
                self.program_root = os.path.join(os.getcwd(), PUtils.program_output)  # symmetry.rstrip(os.sep)
                self.projects = os.path.join(self.program_root, PUtils.projects)
                self.project_designs = os.path.join(self.projects, '%s_%s' % (self.source_path.split(os.sep)[-2],
                                                                              PUtils.design_directory))
                self.path = os.path.join(self.project_designs, self.name)
                # ^ /program_root/projects/project/design<- self.path /design.pdb
                self.make_path(self.program_root)
                self.make_path(self.projects)
                self.make_path(self.project_designs)
                self.make_path(self.path)
                shutil.copy(self.source_path, self.path)
            # need to start here if I want to load pose through normal mechanism... ugh
            self.set_up_design_directory()
            if not self.entity_names:
                self.init_pdb = PDB.from_file(self.source_path, log=self.log)
                self.entity_names = [entity.name for entity in self.init_pdb.entities]
                # self.load_pose()  # load the source pdb to find the entity_names
                # self.entity_names = [entity.name for entity in self.pose.entities]
            # self.set_up_design_directory()
        else:  # initialize DesignDirectory with existing /program_root/projects/project/design
            self.initialized = True
            self.path = self.source_path
            if not os.path.exists(self.path):
                raise FileNotFoundError('The specified DesignDirectory \'%s\' was not found!' % self.source_path)
            self.project_designs = os.path.dirname(self.path)
            self.projects = os.path.dirname(self.project_designs)
            self.program_root = os.path.dirname(self.projects)
            # path_components = self.path.split(os.sep)
            # self.program_root = '/%s' % os.path.join(*path_components[:-3])
            # self.projects = '/%s' % os.path.join(*path_components[:-2])
            # self.project_designs = '/%s' % os.path.join(*path_components[:-1])
            # self.set_up_design_directory()
        # self.link_master_directory()
        # super().__init__(self.program_root, **kwargs)

    @classmethod
    def from_nanohedra(cls, design_path, project=None, **kwargs):
        return cls(design_path, nanohedra_output=True, project=project, **kwargs)

    @classmethod
    def from_file(cls, design_path, project=None, **kwargs):
        return cls(design_path, project=project, **kwargs)

    @classmethod
    def from_pose_id(cls, design_path, root=None, **kwargs):
        return cls(design_path, pose_id=True, root=root, **kwargs)

    # Master job resources path attributes
    @property
    def all_scores(self):
        return self.job_resources.all_scores  # program_root/AllScores

    @property
    def frag_db(self):
        return self.job_resources.fragment_db

    @property
    def resources(self):
        return self.job_resources.resources

    @property
    def clustered_poses(self):
        return self.job_resources.clustered_poses  # program_root/Data/ClusteredPoses

    @property
    def full_model_dir(self):
        return self.job_resources.full_model_dir  # program_root/Data/PDBs/full_models

    @property
    def job_paths(self):
        return self.job_resources.job_paths  # program_root/JobPaths

    @property
    def orient_dir(self):
        return self.job_resources.orient_dir  # program_root/Data/PDBs/oriented

    @property
    def orient_asu_dir(self):
        return self.job_resources.orient_asu_dir  # program_root/Data/PDBs/oriented_asu

    @property
    def pdbs(self):
        return self.job_resources.pdbs  # program_root/Data/PDBs

    @property
    def profiles(self):
        return self.job_resources.profiles  # program_root/SequenceInfo/profiles

    @property
    def protein_data(self):
        return self.job_resources.protein_data  # program_root/Data

    @property
    def refine_dir(self):
        return self.job_resources.refine_dir  # program_root/Data/PDBs/refined

    @property
    def stride_dir(self):
        return self.job_resources.stride_dir  # program_root/Data/PDBs/stride

    @property
    def sequence_info(self):
        return self.job_resources.sequence_info  # program_root/SequenceInfo

    @property
    def sequences(self):
        return self.job_resources.sequences  # program_root/SequenceInfo/sequences

    @property
    def sbatch_scripts(self):
        return self.job_resources.sbatch_scripts  # program_root/Scripts

    # @property
    # def design_sequences(self):
    #     return self.job_resources.design_sequences  # program_root/AllScores/str(self)_Sequences.pkl
    #
    # @property
    # def residues(self):
    #     return self.job_resources.residues  # program_root/AllScores/str(self)_Residues.csv
    #
    # @property
    # def trajectories(self):
    #     return self.job_resources.trajectories  # program_root/AllScores/str(self)_Trajectories.csv

    @property
    def design_symmetry(self):
        try:
            return self.sym_entry.resulting_symmetry
        except AttributeError:
            return

    @property
    def sym_entry_number(self):
        try:
            return self.sym_entry.entry_number
        except AttributeError:
            return

    @property
    def design_dimension(self):
        try:
            return self.sym_entry.dimension
        except AttributeError:
            return

    @property
    def trajectories(self):
        return os.path.join(self.all_scores, '%s_Trajectories.csv' % self.__str__())

    @property
    def residues(self):
        return os.path.join(self.all_scores, '%s_Residues.csv' % self.__str__())

    @property
    def design_sequences(self):
        return os.path.join(self.all_scores, '%s_Sequences.pkl' % self.__str__())

    @property
    def number_of_fragments(self):
        return len(self.fragment_observations) if self.fragment_observations else 0

    @property
    def score(self):
        try:
            self.get_fragment_metrics()
            return self.center_residue_score / self.central_residues_with_fragment_overlap
        except ZeroDivisionError:
            self.log.error('No fragment information found! Fragment scoring unavailable.')
            return 0.0

    @property
    def design_background(self):
        try:
            return getattr(self, self._design_background)
        except AttributeError:
            return self.design_profile

    @design_background.setter
    def design_background(self, background):
        self._design_background = background

    @property
    def design_profile(self):
        try:
            return self._design_profile
        except AttributeError:
            self._design_profile = parse_pssm(self.design_profile_file)
            return self._design_profile

    @property
    def evolutionary_profile(self):
        try:
            return self._evolutionary_profile
        except AttributeError:
            self._evolutionary_profile = parse_pssm(self.evolutionary_profile_file)
            return self._evolutionary_profile

    @property
    def fragment_profile(self):
        try:
            return self._fragment_profile
        except AttributeError:
            self._fragment_profile = parse_pssm(self.fragment_profile_file)
            return self._fragment_profile

    @property
    def fragment_data(self):  # Todo associate fragment_data into info.pkl state as it is a separate I/O operation
        try:
            return self._fragment_data
        except AttributeError:
            self._fragment_data = unpickle(self.fragment_data_pkl)
            return self._fragment_data

    @property
    def fragment_database(self):
        try:
            return self._fragment_database
        except AttributeError:
            self._fragment_database = self.info.get('fragment_database')
            return self._fragment_database

    def pose_score(self):  # Todo merge with above
        """Returns:
            (float): The Nanohedra score as reported in Laniado, Meador, Yeates 2021
        """
        return self.all_residue_score

    def pose_metrics(self):
        """Gather all metrics relating to the Pose and the interfaces within the Pose

        Returns:
            (dict): {'nanohedra_score_normalized': , 'nanohedra_score_center_normalized':,
                     'nanohedra_score': , 'nanohedra_score_center': , 'number_fragment_residues_total': ,
                     'number_fragment_residues_center': , 'multiple_fragment_ratio': ,
                     'percent_fragment_helix': , 'percent_fragment_strand': ,
                     'percent_fragment_coil': , 'number_of_fragments': , 'total_interface_residues': ,
                     'percent_residues_fragment_total': , 'percent_residues_fragment_center': }
        """
        self.get_fragment_metrics()
        # Interface B Factor TODO ensure asu.pdb has B-factors for Nanohedra
        int_b_factor = sum(self.pose.pdb.residue(residue).b_factor for residue in self.interface_residues)
        metrics = {
            'interface_b_factor_per_residue': round(int_b_factor / self.total_interface_residues, 2),
            'nanohedra_score': self.all_residue_score,
            'nanohedra_score_normalized': self.all_residue_score / self.fragment_residues_total
            if self.fragment_residues_total else 0.0,
            'nanohedra_score_center': self.center_residue_score,
            'nanohedra_score_center_normalized': self.center_residue_score / self.central_residues_with_fragment_overlap
            if self.central_residues_with_fragment_overlap else 0.0,
            'number_fragment_residues_total': self.fragment_residues_total,
            'number_fragment_residues_center': self.central_residues_with_fragment_overlap,
            'multiple_fragment_ratio': self.multiple_frag_ratio,
            'percent_fragment': self.fragment_residues_total / self.total_interface_residues,
            'percent_fragment_helix': self.helical_fragment_content,
            'percent_fragment_strand': self.strand_fragment_content,
            'percent_fragment_coil': self.coil_fragment_content,
            'number_of_fragments': self.number_of_fragments,
            'total_interface_residues': self.total_interface_residues,
            'total_non_fragment_interface_residues': self.total_non_fragment_interface_residues,
            'percent_residues_fragment_total': self.percent_residues_fragment_total,
            'percent_residues_fragment_center': self.percent_residues_fragment_center}

        # pose.secondary_structure attributes are set in the get_fragment_metrics() call
        for number, elements in self.pose.split_interface_ss_elements.items():
            self.interface_ss_topology[number] = ''.join(self.pose.ss_type_array[element] for element in set(elements))
        total_fragment_elements, total_interface_elements = '', ''
        for number, topology in self.interface_ss_topology.items():
            metrics['interface_secondary_structure_topology_%d' % number] = topology
            total_interface_elements += topology
            metrics['interface_secondary_structure_fragment_topology_%d' % number] = \
                self.interface_ss_fragment_topology.get(number, '-')
            total_fragment_elements += self.interface_ss_fragment_topology.get(number, '')

        metrics['interface_secondary_structure_fragment_topology'] = total_fragment_elements
        metrics['interface_secondary_structure_fragment_count'] = len(total_fragment_elements)
        metrics['interface_secondary_structure_topology'] = total_interface_elements
        metrics['interface_secondary_structure_count'] = len(total_interface_elements)

        if self.sym_entry:
            metrics['design_dimension'] = self.design_dimension
            # Todo must clarify symmetry separation if non-nanohedra
            for idx, name in enumerate(self.entity_names, 1):
                metrics['symmetry_group_%d' % idx] = self.sym_entry.sym_map[idx]
        else:
            metrics['design_dimension'] = 'asymmetric'

        total_residue_counts = []
        minimum_radius, maximum_radius = float('inf'), 0
        for ent_idx, entity in enumerate(self.pose.entities, 1):
            ent_com = entity.distance_to_reference()
            min_rad = entity.distance_to_reference(measure='min')
            max_rad = entity.distance_to_reference(measure='max')
            # distances.append(np.array([ent_idx, ent_com, min_rad, max_rad]))
            # distances[entity] = np.array([ent_idx, ent_com, min_rad, max_rad, entity.number_of_residues])
            total_residue_counts.append(entity.number_of_residues)
            metrics.update({
                'entity_%d_symmetry' % ent_idx: entity.symmetry if entity.is_oligomeric else 'monomer',
                'entity_%d_name' % ent_idx: entity.name,
                'entity_%d_number_of_residues' % ent_idx: entity.number_of_residues,
                'entity_%d_radius' % ent_idx: ent_com,
                'entity_%d_min_radius' % ent_idx: min_rad, 'entity_%d_max_radius' % ent_idx: max_rad,
                'entity_%d_n_terminal_helix' % ent_idx: entity.is_termini_helical(),
                'entity_%d_c_terminal_helix' % ent_idx: entity.is_termini_helical(termini='c'),
                'entity_%d_n_terminal_orientation' % ent_idx: entity.termini_proximity_from_reference(),
                'entity_%d_c_terminal_orientation' % ent_idx: entity.termini_proximity_from_reference(termini='c')})
            if min_rad < minimum_radius:
                minimum_radius = min_rad
            if max_rad > maximum_radius:
                maximum_radius = max_rad

        metrics['entity_minimum_radius'] = minimum_radius
        metrics['entity_maximum_radius'] = maximum_radius
        metrics['entity_residue_length_total'] = sum(total_residue_counts)
        # # for distances1, distances2 in combinations(distances, 2):
        # for entity1, entity2 in combinations(self.pose.entities, 2):
        #     # entity_indices = (int(distances1[0]), int(distances2[0]))  # this is a sloppy conversion rn, but oh well
        #     entity_indices = (int(distances[entity1][0]), int(distances[entity2][0]))  # this is kinda sloppy conversion
        #     # entity_ratios = distances1 / distances2
        #     entity_ratios = distances[entity1] / distances[entity2]
        #     metrics.update({'entity_radius_ratio_%dv%d' % entity_indices: entity_ratios[1],
        #                     'entity_min_radius_ratio_%dv%d' % entity_indices: entity_ratios[2],
        #                     'entity_max_radius_ratio_%dv%d' % entity_indices: entity_ratios[3],
        #                     'entity_number_of_residues_ratio_%dv%d' % entity_indices:
        #                         residue_counts[entity_indices[0]] / residue_counts[entity_indices[1]]})

        radius_ratio_sum, min_ratio_sum, max_ratio_sum, residue_ratio_sum = 0, 0, 0, 0
        for counter, (entity_idx1, entity_idx2) in enumerate(combinations(range(1, len(self.pose.entities) + 1), 2), 1):
            radius_ratio = metrics['entity_%d_radius' % entity_idx1] / metrics['entity_%d_radius' % entity_idx2]
            min_ratio = metrics['entity_%d_min_radius' % entity_idx1] / metrics['entity_%d_min_radius' % entity_idx2]
            max_ratio = metrics['entity_%d_max_radius' % entity_idx1] / metrics['entity_%d_max_radius' % entity_idx2]
            residue_ratio = metrics['entity_%d_number_of_residues' % entity_idx1] / metrics['entity_%d_number_of_residues' % entity_idx2]
            radius_ratio_sum += abs(1 - radius_ratio)
            min_ratio_sum += abs(1 - min_ratio)
            max_ratio_sum += abs(1 - max_ratio)
            residue_ratio_sum += abs(1 - residue_ratio)
            metrics.update({'entity_radius_ratio_%dv%d' % (entity_idx1, entity_idx2): radius_ratio,
                            'entity_min_radius_ratio_%dv%d' % (entity_idx1, entity_idx2): min_ratio,
                            'entity_max_radius_ratio_%dv%d' % (entity_idx1, entity_idx2): max_ratio,
                            'entity_number_of_residues_ratio_%dv%d' % (entity_idx1, entity_idx2): residue_ratio})
        metrics.update({'entity_radius_average_deviation': radius_ratio_sum / counter,
                        'entity_min_radius_average_deviation': min_ratio_sum / counter,
                        'entity_max_radius_average_deviation': max_ratio_sum / counter,
                        'entity_number_of_residues_average_deviation': residue_ratio_sum / counter})
        return metrics

    def return_termini_accessibility(self, entity=None, report_if_helix=False):
        """Return the termini which are not buried in the Pose

        Keyword Args:
            entity=None (Structure): The Structure to query which originates in the pose
            report_if_helix=False (bool): Whether the query should additionally report on the helicity of the termini
        Returns:
            (dict): {'n': True, 'c': False}
        """
        # self.pose.get_assembly_symmetry_mates()
        if not self.pose.assembly.sasa:
            # self.pose.assembly.write(os.path.join(self.data, 'ASSEMBLY_DEBUG.pdb'))
            self.pose.assembly.get_sasa()

        # self.pose.assembly.write(out_path=os.path.join(self.path, 'POSE_ASSEMBLY.pdb'))
        entity_chain = self.pose.assembly.chain(entity.chain_id)
        n_term, c_term = False, False
        # Todo add reference when in a crystalline environment  # reference=pose_transformation[idx].get('translation2')
        n_termini_orientation = entity.termini_proximity_from_reference()
        if n_termini_orientation == 1:  # if outward
            if entity_chain.n_terminal_residue.relative_sasa > 0.25:
                n_term = True
        # Todo add reference when in a crystalline environment
        c_termini_orientation = entity.termini_proximity_from_reference(termini='c')
        if c_termini_orientation == 1:  # if outward
            if entity_chain.c_terminal_residue.relative_sasa > 0.25:
                c_term = True

        if report_if_helix:
            if self.resources:
                parsed_secondary_structure = self.resources.stride.retrieve_data(name=entity.name)
                if parsed_secondary_structure:
                    entity.fill_secondary_structure(secondary_structure=parsed_secondary_structure)
                else:
                    entity.stride()
            n_term = True if n_term and entity.is_termini_helical() else False
            c_term = True if c_term and entity.is_termini_helical(termini='c') else False

        return {'n': n_term, 'c': c_term}

    def clear_pose_transformation(self):
        """Remove any pose transformation data from the Pose"""
        try:
            del self._pose_transformation
            self.info.pop('pose_transformation')
        except AttributeError:
            pass

    @property
    def pose_transformation(self):
        """Provide the transformation parameters for the design in question

        Returns:
            (list[dict]): [{'rotation': numpy.ndarray, 'translation': numpy.ndarray, 'rotation2': numpy.ndarray,
                            'translation2': numpy.ndarray}, ...]
        """
        try:
            return self._pose_transformation
        except AttributeError:
            try:
                self._pose_transformation = self.retrieve_pose_transformation_from_file()
            except FileNotFoundError:
                try:
                    self._pose_transformation = self.pose.assign_pose_transformation()
                except DesignError:
                    # Todo
                    #  This must be something outside of the realm of possibilities of Nanohedra symmetry groups
                    #  Perhaps we need to get the parameters for oligomer generation from PISA or other operator source
                    self.log.critical('There was no pose transformation file specified at %s and no transformation '
                                      'found from routine search of Nanohedra docking parameters. Is this pose from the'
                                      ' PDB? You may need to utilize PISA to accurately deduce the locations of pose '
                                      'transformations to make the correct oligomers. For now, using null '
                                      'transformation which is likely not what you want...' % self.pose_file)
                    self._pose_transformation = \
                        [dict(rotation=identity_matrix, translation=None) for _ in self.pose.entities]
                # raise FileNotFoundError('There was no pose transformation file specified at %s' % self.pose_file)
            self.info['pose_transformation'] = self._pose_transformation
            # self.log.debug('Using transformation parameters:\n\t%s'
            #                % '\n\t'.join(pretty_format_table(self._pose_transformation.items())))
            return self._pose_transformation

    @pose_transformation.setter
    def pose_transformation(self, transform):
        if isinstance(transform, list):
            self._pose_transformation = transform
            self.info['pose_transformation'] = self._pose_transformation
        else:
            raise ValueError('The attribute pose_transformation must be a list, not %s' % type(transform))

    def rotation_parameters(self):
        return self.rot_range_deg_pdb1, self.rot_range_deg_pdb2, self.rot_step_deg1, self.rot_step_deg2

    def degeneracy_parameters(self):
        return self.sym_entry.degeneracy_matrices_1, self.sym_entry.degeneracy_matrices_2

    def degen_and_rotation_parameters(self):
        return self.degeneracy_parameters(), self.rotation_parameters()

    def compute_last_rotation_state(self):
        number_steps1 = self.rot_range_deg_pdb1 / self.rot_step_deg1
        number_steps2 = self.rot_range_deg_pdb2 / self.rot_step_deg1

        return int(number_steps1), int(number_steps2)

    def return_symmetry_parameters(self):
        return dict(symmetry=self.design_symmetry, design_dimension=self.design_dimension,
                    uc_dimensions=self.uc_dimensions, expand_matrices=self.expand_matrices)

    def start_log(self, level=2):
        if self.log:
            return

        if self.debug:
            handler, level = 1, 1  # defaults to stdout, debug is level 1
            propagate, no_log_name = False, False
        else:
            handler = 2  # to a file
            propagate, no_log_name = True, True

        if self.skip_logging:  # set up null_logger
            self.log = null_log
        elif self.nanohedra_output and not self.construct_pose:
            # self.log = start_log(name=str(self), handler=handler, level=level, propagate=propagate)
            self.log = start_log(name=str(self), handler=3, propagate=True, no_log_name=no_log_name)
        else:
            self.log = start_log(name=str(self), handler=handler, level=level, no_log_name=no_log_name,
                                 location=os.path.join(self.path, self.name), propagate=propagate)

    def directory_string_to_path(self, root, pose_id):
        """Set the DesignDirectory self.path to the root/pose-ID where the pose-ID is converted from dash separation to
         path separators"""
        assert root, 'No program directory attribute set! Cannot create a path from a pose_id without a root directory!' \
                     ' Pass both -f with the pose_id\'s and -d with the specified directory'
        # assert self.program_root, 'No program_root attribute set! Cannot create a path from a pose_id without a ' \
        #                           'program_root!'
        if self.nanohedra_output:
            self.path = os.path.join(root, pose_id.replace('-', os.sep))
        else:
            self.path = os.path.join(root, 'Projects', pose_id.replace('_Designs-', '_Designs%s' % os.sep))
        # .replace('Projects-', 'Projects%s' % os.sep)  .replace('-', os.sep))

    # def link_master_directory(self, master_db=None):  # UNUSED. Could be useful in case where root is unknown
    #     """For common resources for all SymDesign outputs, ensure paths to these resources are available attributes
    #
    #     Keyword Args:
    #         master_db=None (JobResources):
    #     """
    #     # if not os.path.exists(self.program_root):
    #     #     raise DesignError('Path does not exist!\n\t%s' % self.program_root)
    #     if master_db:
    #         self.master_db = master_db
    #
    #     if self.master_db:
    #         self.protein_data = self.master_db.protein_data
    #         self.pdbs = self.master_db.pdbs
    #         self.orient_dir = self.master_db.orient_dir
    #         self.orient_asu_dir = self.master_db.orient_asu_dir
    #         self.refine_dir = self.master_db.refine_dir
    #         self.full_model_dir = self.master_db.full_model_dir
    #         self.stride_dir = self.master_db.stride_dir
    #         # self.sdf_dir = self.master_db.sdf_dir
    #         self.sequence_info = self.master_db.sequence_info
    #         self.sequences = self.master_db.sequences
    #         self.profiles = self.master_db.profiles
    #         self.clustered_poses = self.master_db.clustered_poses
    #         self.job_paths = self.master_db.job_paths
    #         self.sbatch_scripts = self.master_db.sbatch_scripts
    #         self.all_scores = self.master_db.all_scores
    #
    # def link_database(self, resource_db=None, frag_db=None, design_db=None, score_db=None):
    #     """Connect the design to the master Database object to fetch shared resources"""
    #     if resource_db:
    #         self.resources = resource_db
    #         if self.pose:
    #             self.pose.source_db = resource_db
    #     if frag_db:
    #         self.frag_db = frag_db
    #         if self.pose:
    #             self.pose.frag_db = frag_db
    #     # if design_db and isinstance(design_db, FragmentDatabase):  # Todo DesignDatabase
    #     #     self.design_db = design_db
    #     # if score_db and isinstance(score_db, FragmentDatabase):  # Todo ScoreDatabase
    #     #     self.score_db = score_db

    @handle_design_errors(errors=(DesignError, ))
    def set_up_design_directory(self, pre_refine=None, pre_loop_model=None):
        """Prepare output Directory and File locations. Each DesignDirectory always includes this format

        Keyword Args:
            pre_refine=None (Union[None, bool]): Whether the Pose has been refined previously (before loading)
            pre_loop_model=None (Union[None, bool]): Whether the Pose had loops modeled previously (before loading)
        """
        # self.make_path(self.path, condition=(not self.nano or self.copy_nanohedra or self.construct_pose))
        self.start_log()
        # self.scores = os.path.join(self.path, PUtils.scores_outdir)
        # Todo if I use this for design, it opens up a can of worms. Maybe it is better to include only this identifier
        #  for specific modules
        self.output_identifier = '%s_' % self.name if self.output_directory else ''
        self.designs = os.path.join(self.path, PUtils.pdbs_outdir)
        self.scripts = os.path.join(self.path, '%s%s' % (self.output_identifier, PUtils.scripts))
        self.frags = os.path.join(self.path, '%s%s' % (self.output_identifier, PUtils.frag_dir))
        self.flags = os.path.join(self.scripts, 'flags')  # '%sflags' % self.output_identifier)
        self.data = os.path.join(self.path, '%s%s' % (self.output_identifier, PUtils.data))
        self.scores_file = os.path.join(self.data, '%s.sc' % self.name)
        self.serialized_info = os.path.join(self.data, 'info.pkl')  # '%sinfo.pkl' % self.output_identifier)
        self.asu = os.path.join(self.path, '%s_%s' % (self.name, PUtils.clean_asu))
        self.assembly = os.path.join(self.path, '%s_%s' % (self.name, PUtils.assembly))
        self.refine_pdb = '%s_for_refine.pdb' % os.path.splitext(self.asu)[0]
        self.consensus_pdb = '%s_for_consensus.pdb' % os.path.splitext(self.asu)[0]
        self.consensus_design_pdb = os.path.join(self.designs, os.path.basename(self.consensus_pdb))
        self.pdb_list = os.path.join(self.scripts, 'design_files.txt')
        if self.nanohedra_output:
            self.pose_file = os.path.join(self.source_path, PUtils.pose_file)
            self.frag_file = os.path.join(self.source_path, PUtils.frag_dir, PUtils.frag_text_file)
            if self.copy_nanohedra:  # copy nanohedra output directory to the design directory
                if os.path.exists(self.frags):  # only present if a copy or generate fragments command is issued
                    raise DesignError('The directory %s already exists! Can\'t complete set up without an overwrite!')
                shutil.copytree(self.source_path, self.path)
            elif self.construct_pose:
                if not os.path.exists(os.path.join(self.path, PUtils.pose_file)):
                    shutil.copy(self.pose_file, self.path)
                    shutil.copy(self.frag_file, self.path)
                self.info['nanohedra'] = True
                self.info['sym_entry'] = self.sym_entry
                self.info['oligomer_names'] = self.oligomer_names
                self.pose_transformation = self.retrieve_pose_metrics_from_file()
                # self.entity_names = ['%s_1' % name for name in self.oligomer_names]  # this assumes the entity is the first
                self.info['entity_names'] = self.entity_names  # Todo remove after T33
                # self.info['pre_refine'] = self.pre_refine  # Todo remove after T33
                self.pickle_info()  # save this info on the first copy so that we don't have to construct again
        else:
            self.pose_file = os.path.join(self.path, PUtils.pose_file)
            self.frag_file = os.path.join(self.frags, PUtils.frag_text_file)
            if os.path.exists(self.serialized_info):  # Pose has already been processed, gather state data
                try:
                    self.info = unpickle(self.serialized_info)
                except UnpicklingError:  # pickle.UnpicklingError:
                    self.log('%s: There was an issue retrieving design state from binary file...' % self.name)
                    raise DesignError('There was an issue retrieving design state from binary file...')
                # if os.stat(self.serialized_info).st_size > 10000:
                #     print('Found pickled file with huge size %d. fragmentdatabase being removed'
                #           % os.stat(self.serialized_info).st_size)
                #     self.info['fragment_database'] = \
                #         getattr(self.info.get('fragment_database'), 'source', 'biological_interfaces')
                #     self.pickle_info()  # save this info so that we don't have this issue again!
                self._info = self.info.copy()  # create a copy of the state upon initialization
                # if self.info.get('nanohedra'):
                self._pose_transformation = self.info.get('pose_transformation', None)
                if not self.sym_entry:
                    self.sym_entry = self.info.get('sym_entry', None)
                else:
                    self.info['sym_entry'] = self.sym_entry
                self.oligomer_names = self.info.get('oligomer_names', [])
                # self.oligomer_names = self.info.get('entity_names', list())  # Todo TEMP addition
                self.entity_names = self.info.get('entity_names', [])
                self.pre_refine = self.info.get('pre_refine', False)  # default value is False unless set to True
                # self._info = self.info.copy()  # create a copy of the state upon initialization
                self.fragment_observations = self.info.get('fragments', None)  # None signifies query wasn't attempted
                # Todo v temporary patch, remove if and else statements once active designs are converted
                self.design_residue_ids = self.info.get('design_residue_ids')
                if self.design_residue_ids:
                    self.design_residue_ids = self.info.get('design_residue_ids', {})
                    self.interface_residues = self.info.get('interface_residues', False)
                else:
                    self.design_residue_ids = self.info.get('interface_residues', {})
                    self.interface_residues = self.info.get('interface_residues', False)
                self.design_residues = self.info.get('design_residues', False)  # (set[int])
                if isinstance(self.design_residues, str):  # Todo remove as this conversion updates old directories
                    # 'design_residues' coming in as 234B (residue_number|chain), remove chain, change type to int
                    self.design_residues = \
                        set(int(res.translate(digit_translate_table)) for res in self.design_residues.split(','))
            else:  # we are constructing for the first time. Save all relevant information
                self.info['sym_entry'] = self.sym_entry
                self.info['entity_names'] = self.entity_names
                # self.pickle_info()  # save this info on the first copy so that we don't have to construct again

        if pre_refine is not None:
            self.pre_refine = pre_refine
        # check if the source of the pdb files was refined upon loading
        if self.pre_refine:
            self.refined_pdb = self.asu
            self.scouted_pdb = '%s_scout.pdb' \
                               % os.path.join(self.designs, os.path.basename(os.path.splitext(self.refined_pdb)[0]))
        else:
            self.refined_pdb = os.path.join(self.designs, os.path.basename(self.refine_pdb))
            self.scouted_pdb = '%s_scout.pdb' % os.path.splitext(self.refined_pdb)[0]

        if self.specific_design:
            matching_designs = glob(os.path.join(self.designs, '*%s.pdb' % self.specific_design))
            self.specific_design = self.name + '_' + self.specific_design
            if matching_designs and os.path.exists(matching_designs[0]):
                self.specific_design_path = matching_designs[0]
            else:
                raise DesignError('Couldn\'t locate a design matching the specific_design name %s'
                                  % self.specific_design)
            if len(matching_designs) > 1:
                self.log.warning('Found %d matching designs to your specified design, choosing the first %s'
                                 % (len(matching_designs), matching_designs[0]))
            self.source = self.specific_design_path
        elif not self.source:
            if os.path.exists(self.asu):  # standard mechanism of loading the pose
                self.source = self.asu
            else:
                try:
                    self.source = glob(os.path.join(self.path, '%s.pdb' % self.name))[0]
                except IndexError:  # glob found no files
                    self.source = None
        else:  # if the DesignDirectory is loaded as .pdb, the source should be loaded already
            pass

        # design specific files
        self.design_profile_file = os.path.join(self.data, 'design.pssm')  # os.path.abspath(self.path), 'data'
        self.evolutionary_profile_file = os.path.join(self.data, 'evolutionary.pssm')
        self.fragment_profile_file = os.path.join(self.data, 'fragment.pssm')
        self.fragment_data_pkl = os.path.join(self.data, '%s_fragment_profile.pkl' % self.fragment_database)

    def get_wildtype_file(self):
        """Retrieve the wild-type file name from Design Directory"""
        wt_file = glob(self.asu)
        assert len(wt_file) == 1, 'More than one matching file found during search %s' % self.asu

        return wt_file[0]

    def get_designs(self):  # design_type=PUtils.interface_design
        """Return the paths of all design files in a DesignDirectory"""
        return sorted(glob(os.path.join(self.designs, '*.pdb')))

    # TODO generators for the various directory levels using the stored directory pieces
    def get_building_block_dir(self, building_block):
        for sym_idx, symm in enumerate(self.program_root):
            try:
                bb_idx = self.building_block_dirs[sym_idx].index(building_block)
                return os.path.join(self.program_root[sym_idx], self.building_block_dirs[sym_idx][bb_idx])
            except ValueError:
                continue
        return

    # def return_symmetry_stats(self):  # Depreciated
    #     return len(symm for symm in self.program_root)
    #
    # def return_building_block_stats(self):  # Depreciated
    #     return len(bb for symm_bb in self.composition for bb in symm_bb)
    #
    # def return_unique_pose_stats(self):  # Depreciated
    #     return len(bb for symm in self.composition for bb in symm)

    # def return_fragment_metrics(self):
    #     self.all_residue_score, self.center_residue_score, self.fragment_residues_total, \
    #         self.central_residues_with_fragment_overlap, self.multiple_frag_ratio, self.fragment_content_d

    def get_fragment_metrics(self):
        """Set, then get fragment metrics for all fragment observations in the design.
        TODO Doesn't need an attached pose if fragments have been generated"""
        if self.design_residues is False:  # no search yet, == False
            self.identify_interface()  # sets self.design_residues and self.interface_residues

        self.log.debug('Starting fragment metric collection')
        if self.fragment_observations:  # check if fragment generation has been populated somewhere
            # frag_metrics = self.pose.return_fragment_metrics(fragments=self.info.get('fragments'))
            frag_metrics = self.pose.return_fragment_metrics(fragments=self.fragment_observations)
        else:
            if self.pose.fragment_queries:
                self.log.debug('Fragment observations found in Pose. Adding to the Design state')
                self.fragment_observations = self.pose.return_fragment_observations()
                frag_metrics = self.pose.return_fragment_metrics(fragments=self.fragment_observations)
            elif os.path.exists(self.frag_file):  # try to pull them from disk
                self.log.debug('Fragment observations found on disk. Adding to the Design state')
                self.retrieve_fragment_info_from_file()
                # frag_metrics = format_fragment_metrics(calculate_match_metrics(self.fragment_observations))
                frag_metrics = self.pose.return_fragment_metrics(fragments=self.fragment_observations)
            # fragments were attempted, but returned nothing, set frag_metrics to the template (empty)
            elif self.fragment_observations == list():
                frag_metrics = fragment_metric_template
            # fragments haven't been attempted on this pose
            elif self.fragment_observations is None:
                self.log.warning('There were no fragments generated for this Design! If this isn\'t what you expected, '
                                 'ensure that you haven\'t disabled it with "--%s" or explicitly request it with --%s'
                                 % (PUtils.no_term_constraint, PUtils.generate_fragments))
                                 # 'Have you run %s on it yet?' % PUtils.generate_fragments)
                frag_metrics = fragment_metric_template
                # self.log.warning('%s: There are no fragment observations for this Design! Have you run %s on it yet?
                #                  ' Trying %s now...' % (self.path, PUtils.generate_fragments, generate_fragments))
                # self.generate_interface_fragments()
            else:
                raise DesignError('Design hit a snag that shouldn\'t have happened. Please report to the developers')
            self.info['fragments'] = self.fragment_observations
            self.pickle_info()  # Todo remove once DesignDirectory state can be returned to the SymDesign dispatch w/ MP

        self.center_residue_numbers = frag_metrics['center_residues']
        self.total_residue_numbers = frag_metrics['total_residues']
        self.all_residue_score = frag_metrics['nanohedra_score']
        self.center_residue_score = frag_metrics['nanohedra_score_center']
        self.fragment_residues_total = frag_metrics['number_fragment_residues_total']
        # ^ can be more than self.total_interface_residues because each fragment may have members not in the interface
        self.central_residues_with_fragment_overlap = frag_metrics['number_fragment_residues_center']
        self.multiple_frag_ratio = frag_metrics['multiple_fragment_ratio']
        self.helical_fragment_content = frag_metrics['percent_fragment_helix']
        self.strand_fragment_content = frag_metrics['percent_fragment_strand']
        self.coil_fragment_content = frag_metrics['percent_fragment_coil']

        self.total_interface_residues = len(self.interface_residues)
        try:
            self.total_non_fragment_interface_residues = \
                max(self.total_interface_residues - self.central_residues_with_fragment_overlap, 0)
            # if interface_distance is different between interface query and fragment generation these can be < 0 or > 1
            self.percent_residues_fragment_center = \
                min(self.central_residues_with_fragment_overlap / self.total_interface_residues, 1)
            self.percent_residues_fragment_total = min(self.fragment_residues_total / self.total_interface_residues, 1)

        except ZeroDivisionError:
            self.log.warning('%s: No interface residues were found. Is there an interface in your design?'
                             % self.source)
            self.percent_residues_fragment_center, self.percent_residues_fragment_total = 0.0, 0.0

        # todo make dependent on split_interface_residues which doesn't have residues obj, just number (pickle concerns)
        if not self.pose.ss_index_array or not self.pose.ss_type_array:
            self.pose.interface_secondary_structure()  # source_db=self.resources, source_dir=self.stride_dir)
        for number, elements in self.pose.split_interface_ss_elements.items():
            fragment_elements = set()
            # residues, entities = self.pose.split_interface_residues[number]
            for residue, _, element in zip(*zip(*self.pose.split_interface_residues[number]), elements):
                if residue.number in self.center_residue_numbers:
                    fragment_elements.add(element)
            self.interface_ss_fragment_topology[number] = \
                ''.join(self.pose.ss_type_array[element] for element in fragment_elements)

    @handle_errors(errors=(FileNotFoundError,))
    def retrieve_fragment_info_from_file(self):
        """Gather observed fragment metrics from fragment matching output"""
        fragment_observations = set()
        with open(self.frag_file, 'r') as f:
            lines = f.readlines()
            for line in lines:
                if line[:6] == 'z-val:':
                    # overlap_rmsd_divded_by_cluster_rmsd
                    match_score = match_score_from_z_value(float(line[6:].strip()))
                elif line[:21] == 'oligomer1 ch, resnum:':
                    oligomer1_info = line[21:].strip().split(',')
                    # chain1 = oligomer1_info[0]  # doesn't matter when all subunits are symmetric
                    residue_number1 = int(oligomer1_info[1])
                elif line[:21] == 'oligomer2 ch, resnum:':
                    oligomer2_info = line[21:].strip().split(',')
                    # chain2 = oligomer2_info[0]  # doesn't matter when all subunits are symmetric
                    residue_number2 = int(oligomer2_info[1])
                elif line[:3] == 'id:':
                    cluster_id = map(str.strip, line[3:].strip().split('_'), 'ijk')
                    # use with self.entity_names to get mapped and paired oligomer id
                    fragment_observations.add((residue_number1, residue_number2, '_'.join(cluster_id), match_score))
        self.fragment_observations = [dict(zip(('mapped', 'paired', 'cluster', 'match'), frag_obs))
                                      for frag_obs in fragment_observations]

    # @handle_errors(errors=(FileNotFoundError,))
    def retrieve_pose_transformation_from_file(self) -> List[Dict]:
        """Gather pose transformation information for the Pose from Nanohedra output

        Returns:
            (list[dict])
        """
        try:
            with open(self.pose_file, 'r') as f:
                pose_transformation = {}
                for line in f.readlines():
                    if line[:20] == 'ROT/DEGEN MATRIX PDB':
                        data = eval(line[22:].strip())  # Todo remove eval(), this is a program vulnerability
                        pose_transformation[int(line[20:21])] = {'rotation': np.array(data)}
                    elif line[:15] == 'INTERNAL Tx PDB':  # all below parsing lacks PDB number suffix such as PDB1 or PDB2
                        data = eval(line[17:].strip())
                        if data:  # == 'None'
                            pose_transformation[int(line[15:16])]['translation'] = np.array(data)
                        else:
                            pose_transformation[int(line[15:16])]['translation'] = np.array([0, 0, 0])
                    elif line[:18] == 'SETTING MATRIX PDB':
                        data = eval(line[20:].strip())
                        pose_transformation[int(line[18:19])]['rotation2'] = np.array(data)
                    elif line[:22] == 'REFERENCE FRAME Tx PDB':
                        data = eval(line[24:].strip())
                        if data:
                            pose_transformation[int(line[22:23])]['translation2'] = np.array(data)
                        else:
                            pose_transformation[int(line[22:23])]['translation2'] = np.array([0, 0, 0])
                    elif 'CRYST1 RECORD:' in line:
                        cryst_record = line[15:].strip()
                        self.cryst_record = None if cryst_record == 'None' else cryst_record

            return [pose_transformation[idx] for idx, _ in enumerate(pose_transformation, 1)]
        except TypeError:
            raise FileNotFoundError('The specified pose metrics file was not declared and cannot be found!')

    def retrieve_pose_metrics_from_file(self) -> List[Dict]:
        """Gather information for the docked Pose from Nanohedra output. Includes coarse fragment metrics

        Returns:
            (list[dict])
        """
        try:
            with open(self.pose_file, 'r') as f:
                pose_transformation = {}
                for line in f.readlines():
                    if line[:15] == 'DOCKED POSE ID:':
                        self.pose_id = line[15:].strip().replace('_DEGEN_', '-DEGEN_').replace('_ROT_', '-ROT_').\
                            replace('_TX_', '-tx_')
                    elif line[:38] == 'Unique Mono Fragments Matched (z<=1): ':
                        self.high_quality_int_residues_matched = int(line[38:].strip())
                    # number of interface residues with fragment overlap potential from other oligomer
                    elif line[:31] == 'Unique Mono Fragments Matched: ':
                        self.central_residues_with_fragment_overlap = int(line[31:].strip())
                    # number of interface residues with 2 residues on either side of central residue
                    elif line[:36] == 'Unique Mono Fragments at Interface: ':
                        self.fragment_residues_total = int(line[36:].strip())
                    elif line[:25] == 'Interface Matched (%): ':  # matched / at interface * 100
                        self.percent_overlapping_fragment = float(line[25:].strip()) / 100
                    elif line[:20] == 'ROT/DEGEN MATRIX PDB':
                        data = eval(line[22:].strip())  # Todo remove eval(), this is a program vulnerability
                        pose_transformation[int(line[20:21])] = {'rotation': np.array(data)}
                    elif line[:15] == 'INTERNAL Tx PDB':  # all below parsing lacks PDB number suffix such as PDB1 or PDB2
                        data = eval(line[17:].strip())
                        if data:  # == 'None'
                            pose_transformation[int(line[15:16])]['translation'] = np.array(data)
                        else:
                            pose_transformation[int(line[15:16])]['translation'] = np.array([0, 0, 0])
                    elif line[:18] == 'SETTING MATRIX PDB':
                        data = eval(line[20:].strip())
                        pose_transformation[int(line[18:19])]['rotation2'] = np.array(data)
                    elif line[:22] == 'REFERENCE FRAME Tx PDB':
                        data = eval(line[24:].strip())
                        if data:
                            pose_transformation[int(line[22:23])]['translation2'] = np.array(data)
                        else:
                            pose_transformation[int(line[22:23])]['translation2'] = np.array([0, 0, 0])
                    elif 'Nanohedra Score:' in line:  # res_lev_sum_score
                        self.all_residue_score = float(line[16:].rstrip())
                    elif 'CRYST1 RECORD:' in line:
                        cryst_record = line[15:].strip()
                        self.cryst_record = None if cryst_record == 'None' else cryst_record
                    elif line[:31] == 'Canonical Orientation PDB1 Path':
                        self.canonical_pdb1 = line[:31].strip()
                    elif line[:31] == 'Canonical Orientation PDB2 Path':
                        self.canonical_pdb2 = line[:31].strip()
            return [pose_transformation[idx] for idx, _ in enumerate(pose_transformation, 1)]
        except TypeError:
            raise FileNotFoundError('The specified pose metrics file was not declared and cannot be found!')

    def pickle_info(self):
        """Write any design attributes that should persist over program run time to serialized file"""
        if self.nanohedra_output and not self.construct_pose:  # don't write anything as we are just querying Nanohedra
            return
        self.make_path(self.data)
        if self.info != self._info:  # if the state has changed from the original version
            pickle_object(self.info, self.serialized_info, out_path='')

    def prepare_rosetta_flags(self, symmetry_protocol=None, sym_def_file=None, pdb_out_path=None,
                              out_path=os.getcwd()) -> str:
        """Prepare a protocol specific Rosetta flags file with program specific variables

        Keyword Args:
            symmetry_protocol=None (Union[None, str]): The type of symmetric protocol to use for Rosetta jobs the flags are valid for
            sym_def_file=None (Union[None, str]): The file specifying the symmetry system for Rosetta
            pdb_out_path=None (Union[None, str]): Disk location to write the resulting design files
            out_path=os.getcwd() (str): Disk location to write the flags file
        Returns:
            (str): Disk location of the written flags file
        """
        # flag_variables (list(tuple)): The variable value pairs to be filed in the RosettaScripts XML
        # chain_breaks = {entity: entity.c_terminal_residue.number for entity in self.pose.entities}
        # self.log.info('Found the following chain breaks in the ASU:\n\t%s'
        #               % ('\n\t'.join('\tEntity %s, Chain %s Residue %d'
        #                              % (entity.name, entity.chain_id, residue_number)
        #                              for entity, residue_number in list(chain_breaks.items())[:-1])))
        self.log.info('Total number of residues in Pose: %d' % self.pose.number_of_residues)

        # Get ASU distance parameters
        if self.design_dimension:  # when greater than 0
            max_com_dist = 0
            for entity in self.pose.entities:
                com_dist = np.linalg.norm(self.pose.pdb.center_of_mass - entity.center_of_mass)
                # need ASU COM -> self.pose.pdb.center_of_mass, not Sym Mates COM -> (self.pose.center_of_mass)
                if com_dist > max_com_dist:
                    max_com_dist = com_dist
            dist = round(sqrt(ceil(max_com_dist)), 0)
            # Todo re-examine this to set at a reasonable size that is slightly larger that what is present now.
            #  No edge effects!
            self.log.info('Expanding ASU into symmetry group by %f Angstroms' % dist)
        else:
            dist = 0

        if self.no_evolution_constraint:
            constraint_percent, free_percent = 0, 1
        else:
            constraint_percent = 0.5
            free_percent = 1 - constraint_percent

        variables = [('scripts', PUtils.rosetta_scripts), ('sym_score_patch', PUtils.sym_weights),
                     ('solvent_sym_score_patch', PUtils.solvent_weights_sym),
                     ('solvent_score_patch', PUtils.solvent_weights),  # Todo put all above here in permanent flags
                     ('dist', dist), ('repack', 'yes'),
                     ('constrained_percent', constraint_percent), ('free_percent', free_percent)]
        # design_profile = self.info.get('design_profile')
        variables.extend([('design_profile', self.design_profile_file)] if self.design_profile else [])
        # fragment_profile = self.info.get('fragment_profile')
        variables.extend([('fragment_profile', self.fragment_profile_file)] if self.fragment_profile else [])

        if not symmetry_protocol:
            symmetry_protocol = self.symmetry_protocol
        if not sym_def_file:
            sym_def_file = self.sym_def_file
        variables.extend([('symmetry', symmetry_protocol), ('sdf', sym_def_file)] if symmetry_protocol else [])
        # out_of_bounds_residue = self.pose.chain_breaks[-1] * self.pose.number_of_models + 1
        out_of_bounds_residue = self.pose.number_of_residues * self.pose.number_of_symmetry_mates + 1
        variables.extend([(interface, residues) if residues else (interface, out_of_bounds_residue)
                          for interface, residues in self.design_residue_ids.items()])

        # assign any additional designable residues
        if self.pose.required_residues:
            variables.extend([('required_residues', ','.join('%d%s' % (res.number, res.chain)
                                                             for res in self.pose.required_residues))])
        else:  # get an out of bounds index
            variables.extend([('required_residues', out_of_bounds_residue)])

        # allocate any "core" residues based on central fragment information
        if self.center_residue_numbers:
            variables.extend([('core_residues', ','.join(map(str, self.center_residue_numbers)))])
        else:  # get an out of bounds index
            variables.extend([('core_residues', out_of_bounds_residue)])

        flags = copy.copy(rosetta_flags)
        if pdb_out_path:
            flags.extend(['-out:path:pdb %s' % pdb_out_path, '-scorefile %s' % self.scores_file])
        else:
            flags.extend(['-out:path:pdb %s' % self.designs, '-scorefile %s' % self.scores_file])
        flags.append('-in:file:native %s' % self.refined_pdb)
        flags.append('-parser:script_vars %s' % ' '.join('%s=%s' % tuple(map(str, var_val)) for var_val in variables))

        out_file = os.path.join(out_path, 'flags')
        with open(out_file, 'w') as f:
            f.write('%s\n' % '\n'.join(flags))

        return out_file

    @handle_design_errors(errors=(DesignError, AssertionError))
    def rosetta_interface_metrics(self):
        """Generate a script capable of running Rosetta interface metrics analysis on the bound and unbound states"""
        # metrics_flags = 'repack=yes'
        main_cmd = copy.copy(script_cmd)
        # Need to initialize the pose so each entity can get sdf created
        # Todo check for the necessity of function calls here by seeing if attributes
        #  self.design_residues, self.fragment_observations, self.center_residue_numbers exist. Can remove <-$ if so
        self.identify_interface()  # <-$ needed for prepare_rosetta_flags to load_pose, just replaced with above
        # self.load_pose()  # Todo implement this
        # interface_secondary_structure
        if not os.path.exists(self.flags) or self.force_flags:
            self.prepare_symmetry_for_rosetta()
            self.get_fragment_metrics()  # <-$ needed for prepare_rosetta_flags -> self.center_residue_numbers
            self.make_path(self.scripts)
            self.flags = self.prepare_rosetta_flags(out_path=self.scripts)

        pdb_list = os.path.join(self.scripts, 'design_files%s.txt' %
                                ('_%s' % self.specific_protocol if self.specific_protocol else ''))
        generate_files_cmd = ['python', PUtils.list_pdb_files, '-d', self.designs, '-o', pdb_list] + \
            (['-s', self.specific_protocol] if self.specific_protocol else [])
        main_cmd += ['-in:file:l', pdb_list, '@%s' % self.flags,
                     # TODO out:file:score_only file is not respected if out:path:score_file given
                     #  -run:score_only true?
                     '-out:file:score_only', self.scores_file, '-no_nstruct_label', 'true', '-parser:protocol']
        #              '-in:file:native', self.refined_pdb,
        if self.mpi:
            main_cmd = run_cmds[PUtils.rosetta_extras] + [str(self.mpi)] + main_cmd
            self.run_in_shell = False

        metric_cmd_bound = main_cmd + (['-symmetry_definition', 'CRYST1'] if self.design_dimension > 0 else []) + \
            [os.path.join(PUtils.rosetta_scripts, 'interface_%s%s.xml'
                          % (PUtils.stage[3], '_DEV' if self.development else ''))]
        entity_cmd = main_cmd + [os.path.join(PUtils.rosetta_scripts, '%s_entity%s.xml'
                                              % (PUtils.stage[3], '_DEV' if self.development else ''))]
        metric_cmds = [metric_cmd_bound]
        for idx, entity in enumerate(self.pose.entities, 1):
            if entity.is_oligomeric:  # make symmetric energy in line with SymDesign energies v
                entity_sdf = 'sdf=%s' % entity.make_sdf(out_path=self.data, modify_sym_energy=True)
                entity_sym = 'symmetry=make_point_group'
            else:
                entity_sdf, entity_sym = '', 'symmetry=asymmetric'
            _metric_cmd = entity_cmd + ['-parser:script_vars', 'repack=yes', 'entity=%d' % idx, entity_sym] + \
                ([entity_sdf] if entity_sdf != '' else [])
            self.log.info('Metrics Command for Entity %s: %s' % (entity.name, list2cmdline(_metric_cmd)))
            metric_cmds.append(_metric_cmd)
        # Create executable to gather interface Metrics on all Designs
        if not self.run_in_shell:
            write_shell_script(list2cmdline(generate_files_cmd), name='interface_%s' % PUtils.stage[3],
                               out_path=self.scripts, additional=[list2cmdline(command) for command in metric_cmds])
        else:
            for metric_cmd in metric_cmds:
                metrics_process = Popen(metric_cmd)
                # Wait for Rosetta Design command to complete
                metrics_process.communicate()

    def custom_rosetta_script(self, script, file_list=None, native=None, suffix=None,
                              score_only=None, variables=None, **kwargs):
        """Generate a custom script to dispatch to the design using a variety of parameters"""
        # Todo update this to reflect modern metrics collection on Entities
        raise DesignError('This module is outdated, please update it to use')
        cmd = copy.copy(script_cmd)
        script_name = os.path.splitext(os.path.basename(script))[0]
        flags = os.path.join(self.scripts, 'flags')
        if self.force_flags or not os.path.exists(flags):  # Generate a new flags_design file
            # Need to assign the designable residues for each entity to a interface1 or interface2 variable
            self.identify_interface()
            self.prepare_symmetry_for_rosetta()
            self.get_fragment_metrics()  # needed for prepare_rosetta_flags -> self.center_residue_numbers
            self.make_path(self.scripts)
            flags = self.prepare_rosetta_flags(out_path=self.scripts)

        cmd += ['-symmetry_definition', 'CRYST1'] if self.design_dimension > 0 else []

        if file_list:
            pdb_input = os.path.join(self.scripts, 'design_files.txt')
            generate_files_cmd = ['python', PUtils.list_pdb_files, '-d', self.designs, '-o', pdb_input]
        else:
            pdb_input = self.refined_pdb
            generate_files_cmd = []  # empty command

        if native:
            native = getattr(self, native, 'refined_pdb')
        else:
            native = self.refined_pdb

        # if isinstance(suffix, str):
        #     suffix = ['-out:suffix', '_%s' % suffix]
        # if isinstance(suffix, bool):
        if suffix:
            suffix = ['-out:suffix', '_%s' % script_name]
        else:
            suffix = []

        if score_only:
            score = ['-out:file:score_only', self.scores_file]
        else:
            score = []

        if self.number_of_trajectories:
            trajectories = ['-nstruct', str(self.number_of_trajectories)]
        else:
            trajectories = ['-no_nstruct_label true']

        if variables:
            for idx, var_val in enumerate(variables):
                variable, value = var_val.split('=')
                variables[idx] = '%s=%s' % (variable, getattr(self.pose, value, ''))
            variables = ['-parser:script_vars'] + variables
        else:
            variables = []

        cmd += ['-in:file:%s' % ('l' if file_list else 's'), pdb_input, '-in:file:native', native, '@%s' % flags] + \
            score + suffix + trajectories + \
            ['-parser:protocol', script] + variables
        if self.mpi:
            cmd = run_cmds[PUtils.rosetta_extras] + [str(self.mpi)] + cmd
            self.run_in_shell = False

        write_shell_script(list2cmdline(generate_files_cmd),
                           name=script_name, out_path=self.scripts, additional=[list2cmdline(cmd)])

    def prepare_symmetry_for_rosetta(self):
        """For the specified design, locate/make the symmetry files necessary for Rosetta input

        Returns:
            (tuple[str, str]): The protocol to generate symmetry, and the location of the symmetry definition file
        """
        if self.design_dimension is not None:  # can be 0
            self.symmetry_protocol = PUtils.protocol[self.design_dimension]
            self.log.info('Symmetry Option: %s' % self.symmetry_protocol)
            self.log.debug('Design has Symmetry Entry Number: %s (Laniado & Yeates, 2020)' % str(self.sym_entry_number))
            if self.design_dimension == 0:  # point
                if self.design_symmetry in ['T', 'O', 'I']:
                    self.sym_def_file = sdf_lookup(self.sym_entry_number)
                elif self.design_symmetry in valid_subunit_number.keys():  # todo standardize oriented versions of these
                    # self.make_path(self.sdf_dir)
                    self.make_path(self.data)
                    self.sym_def_file = self.pose.pdb.make_sdf(out_path=self.data)
                else:
                    raise ValueError('The symmetry %s is unavailable at this time!')
            else:  # layer or space
                self.sym_def_file = sdf_lookup(None)  # grabs dummy.sym
        else:
            self.sym_def_file = sdf_lookup(None)  # grabs dummy.sym
            self.symmetry_protocol = 'asymmetric'
            self.log.critical('No symmetry invoked during design. Rosetta will still design your PDB, however, if it\'s'
                              ' an ASU it may be missing crucial interface contacts. Is this what you want?')

    def rosetta_interface_design(self):
        """For the basic process of sequence design between two halves of an interface, write the necessary files for
        refinement (FastRelax), redesign (FastDesign), and metrics collection (Filters & SimpleMetrics)

        Stores job variables in a [stage]_flags file and the command in a [stage].sh file. Sets up dependencies based
        on the DesignDirectory
        """
        # Set up the command base (rosetta bin and database paths)
        if self.scout:
            protocol, protocol_xml1 = PUtils.stage[12], PUtils.stage[12]
            nstruct_instruct = ['-no_nstruct_label', 'true']
            generate_files_cmd, metrics_pdb = [], ['-in:file:s', self.scouted_pdb]
            metrics_flags = 'repack=no'
            additional_cmds, out_file = [], []
        elif self.structure_background:
            protocol, protocol_xml1 = PUtils.stage[14], PUtils.stage[14]
            nstruct_instruct = ['-no_nstruct_label', 'true']
            design_list_file = os.path.join(self.scripts, 'design_files_%s.txt' % protocol)
            generate_files_cmd = \
                ['python', PUtils.list_pdb_files, '-d', self.designs, '-o', design_list_file, '-s', '_' + protocol]
            metrics_pdb = ['-in:file:l', design_list_file]  # self.pdb_list]
            metrics_flags = 'repack=yes'
            additional_cmds, out_file = [], []
        elif self.no_hbnet:  # run the legacy protocol
            protocol, protocol_xml1 = PUtils.stage[2], PUtils.stage[2]
            nstruct_instruct = ['-nstruct', str(self.number_of_trajectories)]
            design_list_file = os.path.join(self.scripts, 'design_files_%s.txt' % protocol)
            generate_files_cmd = \
                ['python', PUtils.list_pdb_files, '-d', self.designs, '-o', design_list_file, '-s', '_' + protocol]
            metrics_pdb = ['-in:file:l', design_list_file]  # self.pdb_list]
            metrics_flags = 'repack=yes'
            additional_cmds, out_file = [], []
        else:  # run hbnet_design_profile protocol
            protocol, protocol_xml1 = PUtils.stage[13], 'hbnet_scout'  # PUtils.stage[14]
            nstruct_instruct = ['-no_nstruct_label', 'true']
            design_list_file = os.path.join(self.scripts, 'design_files_%s.txt' % protocol)
            generate_files_cmd = \
                ['python', PUtils.list_pdb_files, '-d', self.designs, '-o', design_list_file, '-s', '_' + protocol]
            metrics_pdb = ['-in:file:l', design_list_file]  # self.pdb_list]
            metrics_flags = 'repack=yes'
            out_file = ['-out:file:silent', os.path.join(self.data, 'hbnet_silent.o'),
                        '-out:file:silent_struct_type', 'binary']
            additional_cmds = \
                [[PUtils.hbnet_sort, os.path.join(self.data, 'hbnet_silent.o'), str(self.number_of_trajectories)]]
            # silent_file = os.path.join(self.data, 'hbnet_silent.o')
            # additional_commands = \
            #     [
            #      # ['grep', '^SCORE', silent_file, '>', os.path.join(self.data, 'hbnet_scores.sc')],
            #      main_cmd + [os.path.join(self.data, 'hbnet_selected.o')]
            #      [os.path.join(self.data, 'hbnet_selected.tags')]
            #     ]

        main_cmd = copy.copy(script_cmd)
        main_cmd += ['-symmetry_definition', 'CRYST1'] if self.design_dimension > 0 else []
        self.prepare_symmetry_for_rosetta()
        self.get_fragment_metrics()  # needed for prepare_rosetta_flags -> self.center_residue_numbers
        self.make_path(self.scripts)
        if not os.path.exists(self.flags) or self.force_flags:
            self.flags = self.prepare_rosetta_flags(out_path=self.scripts)

        if self.consensus:  # Todo add consensus sbatch generator to the symdesign main
            if not self.no_term_constraint:  # design_with_fragments
                consensus_cmd = main_cmd + relax_flags + \
                    ['@%s' % self.flags, '-in:file:s', self.consensus_pdb,
                     # '-in:file:native', self.refined_pdb,
                     '-parser:protocol', os.path.join(PUtils.rosetta_scripts, '%s.xml' % PUtils.stage[5]),
                     '-parser:script_vars', 'switch=%s' % PUtils.stage[5]]
                self.log.info('Consensus Command: %s' % list2cmdline(consensus_cmd))
                if not self.run_in_shell:
                    write_shell_script(list2cmdline(consensus_cmd), name=PUtils.stage[5], out_path=self.scripts)
                else:
                    consensus_process = Popen(consensus_cmd)
                    consensus_process.communicate()
            else:
                self.log.critical('Cannot run consensus design without fragment info and none was found.'
                                  ' Did you mean to design with -generate_fragments False? You will need to run with'
                                  '\'True\' if you want to use fragments')
        # DESIGN: Prepare command and flags file
        # evolutionary_profile = self.info.get('design_profile')
        # Todo must set up a blank -in:file:pssm in case the evolutionary matrix is not used. Design will fail!!
        design_cmd = main_cmd + \
            (['-in:file:pssm', self.evolutionary_profile_file] if self.evolutionary_profile else []) + \
            ['-in:file:s', self.scouted_pdb if os.path.exists(self.scouted_pdb) else self.refined_pdb,
             '@%s' % self.flags, '-out:suffix', '_%s' % protocol,
             '-parser:protocol', os.path.join(PUtils.rosetta_scripts, '%s.xml' % protocol_xml1)] + nstruct_instruct + \
            out_file
        if additional_cmds:  # this is where hbnet_design_profile.xml is set up, which could be just design_profile.xml
            additional_cmds.append(
                main_cmd +
                (['-in:file:pssm', self.evolutionary_profile_file] if self.evolutionary_profile else []) +
                ['-in:file:silent', os.path.join(self.data, 'hbnet_selected.o'), '@%s' % self.flags,
                 '-in:file:silent_struct_type', 'binary',
                 # '-out:suffix', '_%s' % protocol,
                 '-parser:protocol', os.path.join(PUtils.rosetta_scripts, '%s.xml' % protocol)])  # + nstruct_instruct)

        # METRICS: Can remove if SimpleMetrics adopts pose metric caching and restoration
        # Assumes all entity chains are renamed from A to Z for entities (1 to n)
        entity_cmd = script_cmd + metrics_pdb + \
            ['@%s' % self.flags, '-out:file:score_only', self.scores_file, '-no_nstruct_label', 'true',
             '-parser:protocol', os.path.join(PUtils.rosetta_scripts, 'metrics_entity.xml')]

        if self.mpi and not self.scout:
            design_cmd = run_cmds[PUtils.rosetta_extras] + [str(self.mpi)] + design_cmd
            entity_cmd = run_cmds[PUtils.rosetta_extras] + [str(self.mpi)] + entity_cmd
            self.run_in_shell = False

        self.log.info('Design Command: %s' % list2cmdline(design_cmd))
        metric_cmds = []
        for idx, entity in enumerate(self.pose.entities, 1):
            if entity.is_oligomeric:  # make symmetric energy in line with SymDesign energies v
                entity_sdf = 'sdf=%s' % entity.make_sdf(out_path=self.data, modify_sym_energy=True)
                entity_sym = 'symmetry=make_point_group'
            else:
                entity_sdf, entity_sym = '', 'symmetry=asymmetric'
            _metric_cmd = entity_cmd + ['-parser:script_vars', 'repack=yes', 'entity=%d' % idx, entity_sym] + \
                ([entity_sdf] if entity_sdf != '' else [])
            self.log.info('Metrics Command for Entity %s: %s' % (entity.name, list2cmdline(_metric_cmd)))
            metric_cmds.append(_metric_cmd)
        # Create executable/Run FastDesign on Refined ASU with RosettaScripts. Then, gather Metrics
        if not self.run_in_shell:
            write_shell_script(list2cmdline(design_cmd), name=protocol, out_path=self.scripts,
                               additional=[list2cmdline(command) for command in additional_cmds] +
                               [list2cmdline(generate_files_cmd)] +
                               [list2cmdline(command) for command in metric_cmds])
            #                  status_wrap=self.serialized_info,
        else:
            design_process = Popen(design_cmd)
            # Wait for Rosetta Design command to complete
            design_process.communicate()
            for metric_cmd in metric_cmds:
                metrics_process = Popen(metric_cmd)
                metrics_process.communicate()

        # ANALYSIS: each output from the Design process based on score, Analyze Sequence Variation
        if self.run_in_shell:
            pose_s = self.design_analysis()
            out_path = os.path.join(self.all_scores, PUtils.analysis_file % (starttime, 'All'))
            if not os.path.exists(out_path):
                header = True
            else:
                header = False
            pose_s.to_csv(out_path, mode='a', header=header)

        self.info['status'] = {PUtils.stage[stage]: False for stage in [1, 2, 3, 4, 5]}  # change active stage

    def transform_oligomers_to_pose(self, refined=True, oriented=False, **kwargs):
        """Take the set of oligomers involved in a pose composition and transform them from a standard reference frame
        to the pose reference frame using computed pose_transformation parameters. Default is to take the pose from the
        master Database refined source if the oligomers exist there, if they don't, the oriented source is used if it
        exists. Finally, the DesignDirectory will be used as a back up

        Keyword Args:
            refined=True (bool): Whether to use the refined pdb from the refined pdb source directory
            oriented=false (bool): Whether to use the oriented pdb from the oriented pdb source directory
        """
        self.get_oligomers(refined=refined, oriented=oriented)
        if self.pose_transformation:
            self.oligomers = [oligomer.return_transformed_copy(**self.pose_transformation[oligomer_idx])
                              for oligomer_idx, oligomer in enumerate(self.oligomers)]
            # Todo assumes a 1:1 correspondence between entities and oligomers (component group numbers) CHANGE
            # Todo make oligomer, oligomer! If symmetry permits now that storing as refined asu, oriented asu, model asu
            self.log.debug('Oligomers were transformed to the found docking parameters')
        else:
            raise DesignError('The design could not be transformed as it is missing the required transformation '
                              'parameters. Were they generated properly?')

    def transform_structures_to_pose(self, structures, **kwargs):
        """Take the set of oligomers involved in a pose composition and transform them from a standard reference frame
        to the pose reference frame using computed pose_transformation parameters. Default is to take the pose from the
        master Database refined source if the oligomers exist there, if they don't, the oriented source is used if it
        exists. Finally, the DesignDirectory will be used as a back up

        Args:
            structures (Iterable[Structure]): The Structure objects you would like to transform
        """
        if self.pose_transformation:
            self.log.debug('Structures were transformed to the found docking parameters')
            # Todo assumes a 1:1 correspondence between structures and transforms (component group numbers) CHANGE
            return [structure.return_transformed_copy(**self.pose_transformation[idx])
                    for idx, structure in enumerate(structures)]
        else:
            raise DesignError('The design could not be transformed as it is missing the required transformation '
                              'parameters. Were they generated properly?')

    def get_oligomers(self, refined=True, oriented=False):
        """Retrieve oligomeric files from either the design Database, the oriented directory, or the refined directory,
        or the design directory, and load them into job for further processing

        Keyword Args:
            master_db=None (Database): The Database object which stores relevant files
            refined=False (bool): Whether or not to use the refined oligomeric directory
            oriented=False (bool): Whether or not to use the oriented oligomeric directory
        Sets:
            self.oligomers (list[PDB])
        """
        source_preference = ['refined', 'oriented', 'design']
        if self.resources:
            if refined:
                source_idx = 0
            elif oriented:
                source_idx = 1
            else:
                source_idx = 2
                self.log.warning('Falling back on oligomers present in the Design source which may not be refined. This'
                                 ' will lead to issues in sequence design if the structure is not refined first...')

            self.oligomers.clear()
            for name in self.entity_names:
                oligomer = None
                while not oligomer:
                    oligomer = self.resources.retrieve_data(source=source_preference[source_idx], name=name)
                    if isinstance(oligomer, Structure):
                        self.log.info('Found oligomer file at %s and loaded into job' % source_preference[source_idx])
                        self.oligomers.append(oligomer)
                    else:
                        self.log.error('Couldn\'t locate the oligomer %s at the specified source %s'
                                       % (name, source_preference[source_idx]))
                        source_idx += 1
                        self.log.error('Falling back to source %s' % source_preference[source_idx])
                        if source_preference[source_idx] == 'design':
                            file = glob(os.path.join(self.path, '%s*.pdb*' % name))
                            if file and len(file) == 1:
                                self.oligomers.append(PDB.from_file(file[0], log=self.log,
                                                                    name=os.path.splitext(os.path.basename(file))[0]))
                            else:
                                raise DesignError('Couldn\'t located the specified oligomer %s' % name)
            if source_idx == 0:
                self.pre_refine = True
        else:  # Todo consolidate this with above as far as iterative mechanism
            if refined:  # prioritize the refined version
                path = self.refine_dir
                for name in self.entity_names:
                    if not os.path.exists(glob(os.path.join(self.refine_dir, '%s.pdb*' % name))[0]):
                        oriented = True  # fall back to the oriented version
                        self.log.debug('Couldn\'t find oligomers in the refined directory')
                        break
                self.pre_refine = True if not oriented else False
            if oriented:
                path = self.orient_dir
                for name in self.entity_names:
                    if not os.path.exists(glob(os.path.join(self.refine_dir, '%s.pdb*' % name))[0]):
                        path = self.path
                        self.log.debug('Couldn\'t find oligomers in the oriented directory')

            if not refined and not oriented:
                path = self.path

            idx = 2  # initialize as 2. it doesn't matter if no names are found, but nominally it should be 2 for now
            oligomer_files = []
            for idx, name in enumerate(self.entity_names, 1):
                oligomer_files.extend(glob(os.path.join(path, '%s*.pdb*' % name)))  # first * is for DesignDirectory
            assert len(oligomer_files) == idx, \
                'Incorrect number of oligomers! Expected %d, %d found. Matched files from \'%s\':\n\t%s' \
                % (idx, len(oligomer_files), os.path.join(path, '*.pdb*'), oligomer_files)

            self.oligomers.clear()  # for every call we should reset the list
            for file in oligomer_files:
                self.oligomers.append(PDB.from_file(file, name=os.path.splitext(os.path.basename(file))[0],
                                                    log=self.log))
        self.log.debug('%d matching oligomers found' % len(self.oligomers))
        assert len(self.oligomers) == len(self.entity_names), \
            'Expected %d oligomers, but found %d' % (len(self.oligomers), len(self.entity_names))

    def load_pose(self, source=None, entities=None):
        """For the design info given by a DesignDirectory source, initialize the Pose with self.source file,
        self.symmetry, self.design_selectors, self.fragment_database, and self.log objects

        Handles clash testing and writing the assembly if those options are True

        Keyword Args:
            source=None (str): The file path to a source file
            entities=None (list[Structure]): The Entities desired in the Pose
        """
        if self.pose and not source and not entities:  # pose is already loaded and nothing new provided
            return

        rename_chains = True  # because the result of entities, we should rename
        if not entities and not self.source or not os.path.exists(self.source):
            # in case we initialized design without a .pdb or clean_asu.pdb (Nanohedra)
            self.log.info('No source file found. Fetching source from Database and transforming to Pose')
            self.transform_oligomers_to_pose()
            entities = []
            for oligomer in self.oligomers:
                entities.extend(oligomer.entities)
            # because the file wasn't specified on the way in, no chain names should be binding
            # rename_chains = True

        if entities:
            pdb = PDB.from_entities(entities, log=self.log, rename_chains=rename_chains)
            #                       name='%s-asu' % str(self)
        elif self.init_pdb:  # this is a fresh pose, and we already loaded so reuse
            # careful, if some processing to the pdb has since occurred then this will be wrong!
            pdb = self.init_pdb
        else:
<<<<<<< HEAD
            pdb = PDB.from_file(source if source else self.source, entity_names=self.entity_names, log=self.log)
            #                              pass names if available ^
        if self.sym_entry:
            self.pose = Pose.from_asu(pdb, sym_entry=self.sym_entry, name='%s-asu' % str(self),
                                      design_selector=self.design_selector, log=self.log,
                                      source_db=self.resources, frag_db=self.frag_db, euler_lookup=self.euler_lookup,
                                      ignore_clashes=self.ignore_clashes)
            # generate oligomers for each entity in the pose
            for idx, entity in enumerate(self.pose.entities):
                entity.make_oligomer(symmetry=self.sym_entry.groups[idx], **self.pose_transformation[idx])
                # write out new oligomers to the DesignDirectory
                if self.write_oligomers:
                    entity.write_oligomer(out_path=os.path.join(self.path, '%s_oligomer.pdb' % entity.name))
        else:
            self.pose = Pose.from_pdb(pdb, name=str(self),
                                      design_selector=self.design_selector, log=self.log,
                                      source_db=self.resources, frag_db=self.frag_db, euler_lookup=self.euler_lookup,
                                      ignore_clashes=self.ignore_clashes)
=======
            asu = PDB.from_file(source if source else self.source, name='%s-asu' % str(self),
                                entity_names=self.entity_names, log=self.log)
            # pass names if available ^

        self.pose = Pose.from_asu(asu, sym_entry=self.sym_entry, source_db=self.resources,
                                  design_selector=self.design_selector, frag_db=self.frag_db, log=self.log,
                                  ignore_clashes=self.ignore_clashes, euler_lookup=self.euler_lookup)
        if self.fuse_chains:
            for fusion_nterm, fusion_cterm in self.fuse_chains:
                new_success, same_success = False, False
                for idx, entity in enumerate(self.pose.entities):
                    if entity.chain_id == fusion_cterm:
                        entity_new_chain_idx = idx
                        new_success = True
                    if entity.chain_id == fusion_nterm:
                        same_success = True
                if not new_success and not same_success:
                    raise DesignError('Your requested fusion of chain %s with chain %s didn\'t work!' %
                                      (fusion_nterm, fusion_cterm))
                else:  # won't be accessed unless entity_new_chain_idx is set
                    self.pose.entities[entity_new_chain_idx].chain_id = fusion_nterm

>>>>>>> 05dd9777
        if not self.entity_names:  # store the entity names if they were never generated
            self.entity_names = [entity.name for entity in self.pose.entities]
            self.log.info('Input Entities: %s' % ', '.join(self.entity_names))
            self.info['entity_names'] = self.entity_names

        # Save renumbered PDB to clean_asu.pdb
        if not self.asu or not os.path.exists(self.asu):
            if self.nanohedra_output and not self.construct_pose or self.output_directory:
                return
<<<<<<< HEAD

            self.save_asu()

    def save_asu(self, rename_chains=False):
        """Save a new Structure from multiple Chain or Entity objects including the Pose symmetry"""
        new_asu = self.pose.get_contacting_asu(rename_chains=rename_chains)
        if self.fuse_chains:
            # try:
            for fusion_nterm, fusion_cterm in self.fuse_chains:
                # rename_success = False
                new_success, same_success = False, False
                for idx, entity in enumerate(new_asu.entities):
                    if entity.chain_id == fusion_cterm:
                        entity_new_chain_idx = idx
                        new_success = True
                    if entity.chain_id == fusion_nterm:
                        # entity_same_chain_idx = idx
                        same_success = True
                        # rename_success = True
                        # break
                # if not rename_success:
                if not new_success and not same_success:
                    raise DesignError('Your requested fusion of chain %s with chain %s didn\'t work!' %
                                      (fusion_nterm, fusion_cterm))
                    # self.log.critical('Your requested fusion of chain %s with chain %s didn\'t work!' %
                    #                   (fusion_nterm, fusion_cterm))
                else:  # won't be accessed unless entity_new_chain_idx is set
                    new_asu.entities[entity_new_chain_idx].chain_id = fusion_nterm
            # except AttributeError:
            #     raise ValueError('One or both of the chain IDs %s were not found in the input model. Possible chain'
            #                      ' ID\'s are %s' % ((fusion_nterm, fusion_cterm), ','.join(new_asu.chain_id_list)))
        new_asu.write(out_path=self.asu)
        self.info['pre_refine'] = self.pre_refine
        self.log.info('Cleaned PDB: \'%s\'' % self.asu)
=======
            # returns a new Structure from multiple Chain or Entity objects including the Pose symmetry
            new_asu = self.pose.get_contacting_asu()
            if self.fuse_chains:
                for fusion_nterm, fusion_cterm in self.fuse_chains:
                    new_success, same_success = False, False
                    for idx, entity in enumerate(new_asu.entities):
                        if entity.chain_id == fusion_cterm:
                            entity_new_chain_idx = idx
                            new_success = True
                        if entity.chain_id == fusion_nterm:
                            same_success = True
                    if not new_success and not same_success:
                        raise DesignError('Your requested fusion of chain %s with chain %s didn\'t work!' %
                                          (fusion_nterm, fusion_cterm))
                    else:  # won't be accessed unless entity_new_chain_idx is set
                        new_asu.entities[entity_new_chain_idx].chain_id = fusion_nterm
            new_asu.write(out_path=self.asu)  # , header=self.cryst_record)
            self.info['pre_refine'] = self.pre_refine
            self.log.info('Cleaned PDB: \'%s\'' % self.asu)
>>>>>>> 05dd9777

    @handle_design_errors(errors=(DesignError,))
    def check_clashes(self, clashing_threshold=0.75):
        """Given a multimodel file, measure the number of clashes is less than a percentage threshold"""
        models = [Models.from_PDB(self.resources.full_models.retrieve_data(name=entity), log=self.log)
                  for entity in self.entity_names]
        # models = [Models.from_file(self.resources.full_models.retrieve_data(name=entity))
        #           for entity in self.entity_names]

        # for each model, transform to the correct space
        models = self.transform_structures_to_pose(models)
        multimodel = MultiModel.from_models(models, independent=True, log=self.log)

        clashes = 0
        prior_clashes = 0
        for idx, state in enumerate(multimodel, 1):
            clashes += (1 if state.is_clash() else 0)
            state.write(out_path=os.path.join(self.path, 'state_%d.pdb' % idx))
            print('State %d - Clashes: %s' % (idx, 'YES' if clashes > prior_clashes else 'NO'))
            prior_clashes = clashes

        if clashes/float(len(multimodel)) > clashing_threshold:
            raise DesignError('The frequency of clashes (%f) exceeds the clashing threshold (%f)'
                              % (clashes/float(len(multimodel)), clashing_threshold))

    @handle_design_errors(errors=(DesignError,))
    def rename_chains(self):
        """Standardize the chain names in incremental order found in the design source file"""
        pdb = PDB.from_file(self.source, log=self.log, pose_format=False)
        pdb.reorder_chains()
        pdb.write(out_path=self.asu)

    @handle_design_errors(errors=(DesignError, ValueError, RuntimeError))
    def orient(self, to_design_directory=False):
        """Orient the Pose with the prescribed symmetry at the origin and symmetry axes in canonical orientations
        self.symmetry is used to specify the orientation
        """
        if self.init_pdb:
            pdb = self.init_pdb
        else:
            pdb = PDB.from_file(self.source, log=self.log, pose_format=False)

        if self.design_symmetry:
            if to_design_directory:
                out_path = self.assembly
            else:
                out_path = os.path.join(self.orient_dir, '%s.pdb' % pdb.name)
                self.make_path(self.orient_dir)

            pdb.orient(symmetry=self.design_symmetry)

            orient_file = pdb.write(out_path=out_path)
            self.log.critical('The oriented file was saved to %s' % orient_file)
            # self.clear_pose_transformation()
            for entity in pdb.entities:
                entity.remove_mate_chains()
            self.load_pose(entities=pdb.entities)
            self.save_asu(rename_chains=True)
        else:
            self.log.critical(PUtils.warn_missing_symmetry % self.orient.__name__)

    @handle_design_errors(errors=(DesignError, AssertionError))
    def refine(self, to_design_directory=False, interface_to_alanine=True, gather_metrics=False):
        """Refine the source PDB using self.symmetry to specify any symmetry"""
        main_cmd = copy.copy(script_cmd)
        stage = PUtils.refine
        if to_design_directory:  # original protocol to refine a pose as provided from Nanohedra
            # self.pose = Pose.from_pdb_file(self.source, symmetry=self.design_symmetry, log=self.log)
            # Todo unnecessary? call self.load_pose with a flag for the type of file? how to reconcile with interface
            #  design and the asu versus pdb distinction. Can asu be implied by symmetry? Not for a trimer input that
            #  needs to be oriented and refined
            # assign designable residues to interface1/interface2 variables, not necessary for non complex PDB jobs
            self.identify_interface()
            if interface_to_alanine:  # Mutate all design positions to Ala before the Refinement
                # mutated_pdb = copy.deepcopy(self.pose.pdb)  # this method is not implemented safely
                # mutated_pdb = copy.copy(self.pose.pdb)  # copy method implemented, but incompatible!
                # Have to use self.pose.pdb as Residue objects in entity_residues are from self.pose.pdb and not copy()!
                for entity_pair, interface_residue_sets in self.pose.interface_residues.items():
                    if interface_residue_sets[0]:  # check that there are residues present
                        for idx, interface_residue_set in enumerate(interface_residue_sets):
                            self.log.debug('Mutating residues from Entity %s' % entity_pair[idx].name)
                            for residue in interface_residue_set:
                                self.log.debug('Mutating %d%s' % (residue.number, residue.type))
                                if residue.type != 'GLY':  # no mutation from GLY to ALA as Rosetta will build a CB.
                                    self.pose.pdb.mutate_residue(residue=residue, to='A')

            # self.pose.pdb.write(out_path=self.refine_pdb)
            self.pose.write(out_path=self.refine_pdb)
            self.log.debug('Cleaned PDB for %s: \'%s\'' % (self.refine_pdb, stage.title()))
            flags = os.path.join(self.scripts, 'flags')
            flag_dir = self.scripts
            pdb_out_path = self.designs
            refine_pdb = self.refine_pdb
            additional_flags = []
        else:  # protocol to refine input structures, place in a common location, then transform for many jobs to source
            flags = os.path.join(self.refine_dir, 'refine_flags')
            flag_dir = self.refine_dir
            pdb_out_path = self.refine_dir  # os.path.join(self.refine_dir, '%s.pdb' % self.name)
            refine_pdb = self.source
            additional_flags = ['-no_scorefile', 'true']

        if self.force_flags or not os.path.exists(flags):  # Generate a new flags file
            self.prepare_symmetry_for_rosetta()
            self.get_fragment_metrics()  # needed for prepare_rosetta_flags -> self.center_residue_numbers
            self.make_path(flag_dir)
            flags = self.prepare_rosetta_flags(pdb_out_path=pdb_out_path, out_path=flag_dir)

        # RELAX: Prepare command
        relax_cmd = main_cmd + relax_flags + additional_flags + \
            ['-symmetry_definition', 'CRYST1'] if self.design_dimension > 0 else [] + \
            ['@%s' % flags, '-no_nstruct_label', 'true', '-in:file:s', refine_pdb,
             '-in:file:native', refine_pdb,  # native is here to block flag file version, not actually useful for refine
             '-parser:protocol', os.path.join(PUtils.rosetta_scripts, '%s.xml' % stage),
             '-parser:script_vars', 'switch=%s' % stage]
        self.log.info('%s Command: %s' % (stage.title(), list2cmdline(relax_cmd)))

        if gather_metrics:
            main_cmd += ['-in:file:s', refine_pdb, '@%s' % flags,
                         '-out:file:score_only', self.scores_file, '-no_nstruct_label', 'true', '-parser:protocol',
                         '-in:file:native', refine_pdb]  # have to nullify the native file from flags
            if self.mpi:
                main_cmd = run_cmds[PUtils.rosetta_extras] + [str(self.mpi)] + main_cmd
                self.run_in_shell = False

            metric_cmd_bound = main_cmd + (['-symmetry_definition', 'CRYST1'] if self.design_dimension > 0 else []) + \
                [os.path.join(PUtils.rosetta_scripts, 'interface_%s%s.xml'
                              % (PUtils.stage[3], '_DEV' if self.development else ''))]
            entity_cmd = main_cmd + [os.path.join(PUtils.rosetta_scripts, '%s_entity%s.xml'
                                                  % (PUtils.stage[3], '_DEV' if self.development else ''))]
            metric_cmds = [metric_cmd_bound]
            for idx, entity in enumerate(self.pose.entities, 1):
                if entity.is_oligomeric:  # make symmetric energy in line with SymDesign energies v
                    entity_sdf = 'sdf=%s' % entity.make_sdf(out_path=self.data, modify_sym_energy=True)
                    entity_sym = 'symmetry=make_point_group'
                else:
                    entity_sdf, entity_sym = '', 'symmetry=asymmetric'
                _metric_cmd = entity_cmd + ['-parser:script_vars', 'repack=yes', 'entity=%d' % idx, entity_sym] + \
                    ([entity_sdf] if entity_sdf != '' else [])
                self.log.info('Metrics Command for Entity %s: %s' % (entity.name, list2cmdline(_metric_cmd)))
                metric_cmds.append(_metric_cmd)
        else:
            metric_cmds = []

        # Create executable/Run FastRelax on Clean ASU with RosettaScripts
        if not self.run_in_shell:
            write_shell_script(list2cmdline(relax_cmd), name=stage, out_path=flag_dir,
                               additional=[list2cmdline(command) for command in metric_cmds])
            #                  status_wrap=self.serialized_info)
        else:
            relax_process = Popen(relax_cmd)
            relax_process.communicate()
            if gather_metrics:
                for metric_cmd in metric_cmds:
                    metrics_process = Popen(metric_cmd)
                    # Wait for Rosetta Design command to complete
                    metrics_process.communicate()

    @handle_design_errors(errors=(DesignError, AssertionError, FileNotFoundError))
    def find_asu(self):
        """From a PDB with multiple Chains from multiple Entities, return the minimal configuration of Entities.
        ASU will only be a true ASU if the starting PDB contains a symmetric system, otherwise all manipulations find
        the minimal unit of Entities that are in contact
        """
        if self.sym_entry:  # if the symmetry isn't known then this wouldn't be a great option
            self.load_pose(source=self.assembly)
            self.save_asu()
        else:
            pdb = PDB.from_file(self.assembly, log=self.log)
            asu = pdb.return_asu()
            # Todo ensure asu format matches pose.get_contacting_asu standard
            asu.update_attributes_from_pdb(pdb)
            asu.write(out_path=self.asu)

    def symmetric_assembly_is_clash(self):
        """Wrapper around the Pose symmetric_assembly_is_clash() to check at the Design level for clashes and raise
        DesignError if any are found, otherwise, continue with protocol
        """
        if self.pose.symmetric_assembly_is_clash():
            if self.ignore_clashes:
                self.log.critical('The Symmetric Assembly contains clashes! %s is not viable.' % self.asu)
            else:
                raise DesignError('The Symmetric Assembly contains clashes! Design won\'t be considered. If you '
                                  'would like to generate the Assembly anyway, re-submit the command with '
                                  '--ignore_clashes')

    @handle_design_errors(errors=(DesignError, AssertionError))
    def expand_asu(self):
        """For the design info given by a DesignDirectory source, initialize the Pose with self.source file,
        self.symmetry, and self.log objects then expand the design given the provided symmetry operators and write to a
        file

        Reports on clash testing
        """
        if not self.pose:
            self.load_pose()
        if self.sym_entry:
            self.symmetric_assembly_is_clash()
            self.pose.write(assembly=True, out_path=self.assembly, increment_chains=self.increment_chains)
            self.log.info('Symmetrically expanded assembly file written to: \'%s\'' % self.assembly)
        else:
            self.log.critical(PUtils.warn_missing_symmetry % self.expand_asu.__name__)
        self.pickle_info()  # Todo remove once DesignDirectory state can be returned to the SymDesign dispatch w/ MP

    @handle_design_errors(errors=(DesignError, AssertionError))
    def generate_interface_fragments(self):
        """For the design info given by a DesignDirectory source, initialize the Pose then generate interfacial fragment
        information between Entities. Aware of symmetry and design_selectors in fragment generation file
        """
        if not self.frag_db:
            self.log.warning('There was no FragmentDatabase passed to the Design. But fragment information was '
                             'requested. Each design is loading a separate FragmentDatabase instance. To maximize '
                             'efficiency, pass --%s' % PUtils.generate_fragments)
        self.identify_interface()
        self.make_path(self.frags, condition=self.write_frags)
        self.pose.generate_interface_fragments(out_path=self.frags, write_fragments=self.write_frags)
        self.fragment_observations = self.pose.return_fragment_observations()
        self.info['fragments'] = self.fragment_observations
        self.pickle_info()  # Todo remove once DesignDirectory state can be returned to the SymDesign dispatch w/ MP

    # @handle_design_errors(errors=(DesignError, AssertionError))  # Todo this may be called too many places to use here
    def identify_interface(self):
        """Initialize the design in a symmetric environment (if one is passed) and find the interfaces between
        entities

        Sets:
            self.design_residue_ids (dict[mapping[str,str]]):
                Map each interface to the corresponding residue/chain pairs
            self.design_residues (list[int]): The residues in proximity of the interface, including buired residues
            self.interface_residues (list[int]): The residues in contact across the interface
        """
        # self.expand_asu()  # can't use this as it is a stand in for SymDesign call which needs to catch Errors!
        # if not self.pose:
        self.load_pose()
        if self.sym_entry:
            self.symmetric_assembly_is_clash()
            if self.output_assembly:
                self.pose.write(assembly=True, out_path=self.assembly, increment_chains=self.increment_chains)
                self.log.info('Symmetrically expanded assembly file written to: \'%s\'' % self.assembly)
        self.pose.find_and_split_interface()

        self.design_residues = set()  # update False to set() or replace set() and attempt addition of new residues
        for number, residues_entities in self.pose.split_interface_residues.items():
            self.design_residue_ids['interface%d' % number] = \
                ','.join('%d%s' % (residue.number, entity.chain_id) for residue, entity in residues_entities)
            self.design_residues = self.design_residues.union([residue.number for residue, _ in residues_entities])

        self.interface_residues = []  # update False to list or replace list and attempt addition of new residues
        for entity in self.pose.pdb.entities:  # Todo v clean as it is redundant with analysis and falls out of scope
            entity_oligomer = PDB.from_chains(entity.oligomer, log=self.log, pose_format=False, entities=False)
            entity_oligomer.get_sasa()
            for residue_number in self.design_residues:
                residue = entity_oligomer.residue(residue_number)
                # self.log.debug('Design residue: %d - SASA: %f' % (residue_number, residue.sasa))
                if residue:
                    if residue.sasa > 0:  # TODO this may be too lenient. Use .relative_sasa ?
                        self.interface_residues.append(residue_number)

        # # interface1, interface2 = \
        # #     self.design_residue_ids.get('interface1'), self.design_residue_ids.get('interface2')
        # interface_string = []
        # for idx, interface_info in enumerate(self.design_residue_ids.values()):
        #     if interface_info != '':
        #         interface_string.append('interface%d: %s' % (idx, interface_info))
        # if len(interface_string) == len(self.pose.split_interface_residues):
        #     self.log.info('Interface Residues:\n\t%s' % '\n\t'.join(interface_string))
        # else:
        #     self.log.info('No Residues found at the design interface!')

        self.info['design_residues'] = self.design_residues
        self.info['interface_residues'] = self.interface_residues
        self.info['design_residue_ids'] = self.design_residue_ids

    @handle_design_errors(errors=(DesignError, AssertionError))
    def interface_design(self):
        """For the design info given by a DesignDirectory source, initialize the Pose then prepare all parameters for
        interfacial redesign between between Pose Entities. Aware of symmetry, design_selectors, fragments, and
        evolutionary information in interface design
        """
        self.identify_interface()
        if not self.command_only and not self.run_in_shell:  # just reissue the commands
            if self.query_fragments:
                self.make_path(self.frags)
            elif self.fragment_observations or self.fragment_observations == list():
                pass  # fragment generation was run and maybe succeeded. If not ^
            elif not self.no_term_constraint and not self.fragment_observations and os.path.exists(self.frag_file):
                self.retrieve_fragment_info_from_file()
            elif self.no_term_constraint:
                pass
            else:
                raise DesignError('Fragments were specified during design, but observations have not been yet been '
                                  'generated for this Design! Try with the flag --generate_fragments or run %s'
                                  % PUtils.generate_fragments)
            self.make_path(self.data)
            self.pose.interface_design(evolution=not self.no_evolution_constraint,
                                       fragments=not self.no_term_constraint,
                                       query_fragments=self.query_fragments, fragment_source=self.fragment_observations,
                                       write_fragments=self.write_frags, des_dir=self)
            self.make_path(self.designs)
            self.fragment_observations = self.pose.return_fragment_observations()
            self.info['fragments'] = self.fragment_observations
            # Todo edit each of these files to be relative paths?
            self.info['design_profile'] = self.pose.design_pssm_file
            self.info['evolutionary_profile'] = self.pose.pssm_file
            self.info['fragment_data'] = self.pose.interface_data_file
            self.info['fragment_profile'] = self.pose.fragment_pssm_file
            self.info['fragment_database'] = self.pose.frag_db.source

        if not self.pre_refine and not os.path.exists(self.refined_pdb):
            self.refine(to_design_directory=True)

        self.rosetta_interface_design()
        self.pickle_info()  # Todo remove once DesignDirectory state can be returned to the SymDesign dispatch w/ MP

    @handle_design_errors(errors=(DesignError, AssertionError))
    def optimize_designs(self, threshold=0.):
        """To touch up and optimize a design, provide a list of optional directives to view mutational landscape around
        certain residues in the design as well as perform wild-type amino acid reversion to mutated residues

        Keyword Args:
            residue_directives=None (dict[mapping[Union[Residue,int],str]]):
                {Residue object: 'mutational_directive', ...}
            design_file=None (str): The name of a particular design file present in the designs output
            threshold=0.0 (float): The threshold above which background amino acid frequencies are allowed for mutation
         """
        self.load_pose()
        # format all provided amino acids with representation above threshold to set
        # Todo, make threshold and return set of strings a property of a profile object
        background = \
            {self.pose.pdb.residue(residue_number):
             {protein_letters_1to3.get(aa).upper() for aa in protein_letters_1to3 if fields.get(aa, -1) > threshold}
             for residue_number, fields in self.design_background.items() if residue_number in self.design_residues}
        # include the wild-type residue and the current residue
        wt = {residue: {self.design_background[residue.number].get('type'), protein_letters_3to1[residue.type.title()]}
              for residue in background}
        directives = dict(zip(wt.keys(), repeat(None)))
        directives.update({self.pose.pdb.residue(residue_number): directive
                           for residue_number, directive in self.directives.items()})

        res_file = self.pose.pdb.make_resfile(directives, out_path=self.data, include=wt, background=background)

        protocol = 'optimize_design'
        protocol_xml1 = protocol
        # nstruct_instruct = ['-no_nstruct_label', 'true']
        nstruct_instruct = ['-nstruct', str(self.number_of_trajectories)]
        design_list_file = os.path.join(self.scripts, 'design_files_%s.txt' % protocol)
        generate_files_cmd = \
            ['python', PUtils.list_pdb_files, '-d', self.designs, '-o', design_list_file, '-s', '_' + protocol]

        main_cmd = copy.copy(script_cmd)
        main_cmd += ['-symmetry_definition', 'CRYST1'] if self.design_dimension > 0 else []
        self.prepare_symmetry_for_rosetta()
        self.get_fragment_metrics()  # needed for prepare_rosetta_flags -> self.center_residue_numbers
        self.make_path(self.scripts)
        if not os.path.exists(self.flags) or self.force_flags:
            self.flags = self.prepare_rosetta_flags(out_path=self.scripts)

        # DESIGN: Prepare command and flags file
        # Todo must set up a blank -in:file:pssm in case the evolutionary matrix is not used. Design will fail!!
        design_cmd = main_cmd + \
            (['-in:file:pssm', self.evolutionary_profile_file] if self.evolutionary_profile else []) + \
            ['-in:file:s', self.specific_design_path if self.specific_design_path else self.refined_pdb,
             '@%s' % self.flags, '-out:suffix', '_%s' % protocol, '-packing:resfile', res_file,
             '-parser:protocol', os.path.join(PUtils.rosetta_scripts, '%s.xml' % protocol_xml1)] + nstruct_instruct

        # metrics_pdb = ['-in:file:l', design_list_file]  # self.pdb_list]
        # METRICS: Can remove if SimpleMetrics adopts pose metric caching and restoration
        # Assumes all entity chains are renamed from A to Z for entities (1 to n)
        # metric_cmd = main_cmd + ['-in:file:s', self.specific_design if self.specific_design else self.refined_pdb] + \
        entity_cmd = main_cmd + ['-in:file:l', design_list_file] + \
            ['@%s' % self.flags, '-out:file:score_only', self.scores_file, '-no_nstruct_label', 'true',
             '-parser:protocol', os.path.join(PUtils.rosetta_scripts, 'metrics_entity.xml')]

        if self.mpi:
            design_cmd = run_cmds[PUtils.rosetta_extras] + [str(self.mpi)] + design_cmd
            entity_cmd = run_cmds[PUtils.rosetta_extras] + [str(self.mpi)] + entity_cmd
            self.run_in_shell = False

        self.log.info('Design Command: %s' % list2cmdline(design_cmd))
        metric_cmds = []
        for idx, entity in enumerate(self.pose.entities, 1):
            if entity.is_oligomeric:  # make symmetric energy in line with SymDesign energies v
                entity_sdf = 'sdf=%s' % entity.make_sdf(out_path=self.data, modify_sym_energy=True)
                entity_sym = 'symmetry=make_point_group'
            else:
                entity_sdf, entity_sym = '', 'symmetry=asymmetric'
            _metric_cmd = entity_cmd + ['-parser:script_vars', 'repack=yes', 'entity=%d' % idx, entity_sym] + \
                ([entity_sdf] if entity_sdf != '' else [])
            self.log.info('Metrics Command for Entity %s: %s' % (entity.name, list2cmdline(_metric_cmd)))
            metric_cmds.append(_metric_cmd)
        # Create executable/Run FastDesign on Refined ASU with RosettaScripts. Then, gather Metrics
        if not self.run_in_shell:
            write_shell_script(list2cmdline(design_cmd), name=protocol, out_path=self.scripts,
                               additional=[list2cmdline(generate_files_cmd)] +
                                          [list2cmdline(command) for command in metric_cmds])

    @handle_design_errors(errors=(DesignError, AssertionError))
    def design_analysis(self, merge_residue_data=False, save_trajectories=True, figures=False):
        """Retrieve all score information from a DesignDirectory and write results to .csv file

        Keyword Args:
            merge_residue_data (bool): Whether to incorporate residue data into Pose DataFrame
            save_trajectories=False (bool): Whether to save trajectory and residue DataFrames
            figures=True (bool): Whether to make and save pose figures
        Returns:
            (pandas.Series): Series containing summary metrics for all designs in the design directory
        """
        # Gather miscellaneous pose specific metrics
        # ensure oligomers are present. If so pull pose metrics out
        # Todo if the pose has already been initialized, self.design_residues, self.fragment_observations then we can
        #  just load_pose()
        # self.load_pose()
        # ^ NOW using identify_interface instead due to interface residue requirement given new metrics
        self.identify_interface()
        if self.query_fragments:
            self.make_path(self.frags, condition=self.write_frags)
            self.pose.generate_interface_fragments(out_path=self.frags, write_fragments=self.write_frags)

        other_pose_metrics = self.pose_metrics()
        if not other_pose_metrics:
            raise DesignError('Design hit a snag that shouldn\'t have happened. Please report this')

        # Find all designs files Todo fold these into Model(s) and attack metrics from Pose
        design_structures = []
        for file in self.get_designs():
            decoy_name = os.path.splitext(os.path.basename(file))[0]  # should match scored designs...
            # if decoy_name not in scores_df.index:
            #     continue
            # design_structures.append(PDB.from_file(file, name=decoy_name, log=self.log, entities=False))
            design = PDB.from_file(file, name=decoy_name, entity_names=self.entity_names, log=self.log)
            #                        pass names if available ^
            if self.sym_entry:
                for idx, entity in enumerate(design.entities):
                    entity.make_oligomer(symmetry=self.sym_entry.sym_map[idx + 1], **self.pose_transformation[idx])
            design_structures.append(design)

        # Get design information including: interface residues, SSM's, and wild_type/design files
        profile_background = {}
        if self.design_profile:
            profile_background['design'] = self.design_profile
        if self.evolutionary_profile:
            profile_background['evolution'] = self.evolutionary_profile
        if self.fragment_data:
            profile_background['fragment'] = self.fragment_data
        else:
            self.log.info('Design has no fragment information')

        # initialize empty design dataframes
        idx_slice = pd.IndexSlice
        errat_1_sigma, errat_2_sigma, errat_3_sigma = 5.76, 11.52, 17.28  # these are approximate magnitude of deviation
        collapse_significance_threshold = 0.43
        stat_s, divergence_s, sim_series = pd.Series(), pd.Series(), []
        if not os.path.exists(self.scores_file):  # Rosetta scores file isn't present
            self.log.debug('Missing design scores file at %s' % self.scores_file)
            # Gather mutations for residue specific processing and design sequences
            pose_sequences = {}
            for structure in design_structures:
                pose_sequences[structure.name] = ''.join(structure.atom_sequences.values())  # {chain: sequence, ...}

            # format {entity: {design_name: sequence, ...}, ...}
            entity_sequences = \
                {entity: {design: sequence[entity.n_terminal_residue.number - 1:entity.c_terminal_residue.number]
                          for design, sequence in pose_sequences.items()} for entity in self.pose.entities}
            # Todo generate_multiple_mutations accounts for offsets from the reference sequence. Not necessary YET
            # sequence_mutations = \
            #     generate_multiple_mutations(self.pose.pdb.atom_sequences, pose_sequences, pose_num=False)
            # sequence_mutations.pop('reference')
            # entity_sequences = generate_sequences(self.pose.pdb.atom_sequences, sequence_mutations)
            # entity_sequences = {chain: keys_from_trajectory_number(named_sequences)
            #                         for chain, named_sequences in entity_sequences.items()}
            # entity_chain_breaks = [(entity, entity.n_terminal_residue.number, entity.c_terminal_residue.number)
            #                        for entity in self.pose.entities]
            # # # entity_sequences = {design: scores.get('final_sequence')[:self.pose.number_of_residues]
            # # #                         for design, scores in all_design_scores.items()}
            # entity_sequences = {entity.chain_id: {design: sequence[n_term - 1:c_term]
            #                                      for design, sequence in pose_sequences.items()}
            #                    for entity, n_term, c_term in entity_chain_breaks}
            # Todo generate the per residue scores internally which matches output from dirty_residue_processing
            # interface_hbonds = dirty_hbond_processing(all_design_scores)
            #                                         , offset=offset_dict) <- when hbonds are pose numbering
            # # all_mutations = generate_mutations_from_reference(self.pose.pdb.atom_sequences, pose_sequences)
            # # all_mutations_no_chains = make_mutations_chain_agnostic(all_mutations)
            # # cleaned_mutations = simplify_mutation_dict(all_mutations)
            # residue_info = dirty_residue_processing(all_design_scores, simplify_mutation_dict(all_mutations),
            #                                         hbonds=interface_hbonds)
            #                                         , offset=offset_dict) <- when residues are pose numbering
        else:
            self.log.debug('Found design scores in file: %s' % self.scores_file)
            # Get the scores from the score file on design trajectory metrics
            all_design_scores = read_scores(self.scores_file)
            self.log.debug('All designs with scores: %s' % ', '.join(all_design_scores.keys()))

            # Gather mutations for residue specific processing and design sequences
            pose_length = self.pose.number_of_residues
            residue_indices = list(range(1, pose_length + 1))
            pose_sequences = {}
            for design, data in list(all_design_scores.items()):
                sequence = data.get('final_sequence')
                if sequence:
                    if len(sequence) >= pose_length:
                        pose_sequences[design] = sequence[:pose_length]  # Todo won't work if the design had insertions
                    else:
                        pose_sequences[design] = sequence
                else:
                    self.log.debug('Design %s is missing sequence data, removing from design pool' % design)
                    all_design_scores.pop(design)
            # format {entity: {design_name: sequence, ...}, ...}
            entity_sequences = \
                {entity: {design: sequence[entity.n_terminal_residue.number - 1:entity.c_terminal_residue.number]
                          for design, sequence in pose_sequences.items()} for entity in self.pose.entities}

            scores_df = pd.DataFrame(all_design_scores).T
            # Gather all columns into specific types for processing and formatting
            per_res_columns, hbonds_columns = [], []
            for column in scores_df.columns.to_list():
                if column.startswith('per_res_'):
                    per_res_columns.append(column)
                elif column.startswith('hbonds_res_selection'):
                    hbonds_columns.append(column)

            # Check proper input
            metric_set = necessary_metrics.difference(set(scores_df.columns))
            # self.log.debug('Score columns present before required metric check: %s' % scores_df.columns.to_list())
            assert metric_set == set(), 'Missing required metrics: %s' % metric_set
            # CLEAN: Create new columns, remove unneeded columns, create protocol dataframe
            protocol_s = scores_df[groups]
            # protocol_s.replace({'combo_profile': 'design_profile'}, inplace=True)  # ensure proper profile name

            # Remove unnecessary (old scores) as well as Rosetta pose score terms besides ref (has been renamed above)
            # TODO learn know how to produce score terms in output score file. Not in FastRelax...
            remove_columns = per_res_columns + hbonds_columns + rosetta_terms + unnecessary + [groups]
            scores_df.drop(remove_columns, axis=1, inplace=True, errors='ignore')
            scores_columns = scores_df.columns.to_list()
            self.log.debug('Score columns present: %s' % scores_columns)
            # Replace empty strings with numpy.notanumber (np.nan) and convert remaining to float
            scores_df.replace('', np.nan, inplace=True)
            scores_df.fillna(dict(zip(protocol_specific_columns, repeat(0))), inplace=True)
            scores_df = scores_df.astype(float)  # , copy=False, errors='ignore')

            # TODO remove dirty when columns are correct (after P432)
            #  and column tabulation precedes residue/hbond_processing
            interface_hbonds = dirty_hbond_processing(all_design_scores)
            # can't use hbond_processing (clean) in the case there is a design without metrics... columns not found!
            # interface_hbonds = hbond_processing(all_design_scores, hbonds_columns)
            all_mutations = \
                generate_mutations_from_reference(''.join(self.pose.pdb.atom_sequences.values()), pose_sequences)
            residue_info = dirty_residue_processing(all_design_scores, simplify_mutation_dict(all_mutations),
                                                    hbonds=interface_hbonds)
            # can't use residue_processing (clean) in the case there is a design without metrics... columns not found!
            # residue_info = residue_processing(all_design_scores, cleaned_mutations, per_res_columns,
            #                                   hbonds=interface_hbonds)

            # TODO scores_file isn't necessary for below metrics until significance. Back them out to remove dependence
            #  when residue_info is generated by non-scores files, can move almost entire section outside
            #  (ends  lines below)
            # Calculate amino acid observation percent from residue dict and background SSM's
            observation_d = {profile: {design: mutation_conserved(residue_info, background)
                                       for design, residue_info in residue_info.items()}
                             for profile, background in profile_background.items()}

            # Add observation information into the residue dictionary
            for design, info in residue_info.items():
                residue_info[design] = \
                    weave_sequence_dict(base_dict=info, **{'observed_%s' % profile: design_obs_freqs[design]
                                                           for profile, design_obs_freqs in observation_d.items()})

            # Find the observed background for each profile, for each design in the pose
            pose_observed_bkd = {profile: {design: per_res_metric(freq) for design, freq in design_obs_freqs.items()}
                                 for profile, design_obs_freqs in observation_d.items()}
            for profile, observed_frequencies in pose_observed_bkd.items():
                scores_df['observed_%s' % profile] = pd.Series(observed_frequencies)

            # Process H-bond and Residue metrics to dataframe
            residue_df = pd.concat({design: pd.DataFrame(info) for design, info in residue_info.items()}).unstack()
            # returns multi-index column with residue number as first (top) column index, metric as second index
            # during residue_df unstack, all residues with missing dicts are copied as nan

            number_hbonds_s = pd.Series({design: len(hbonds) for design, hbonds in interface_hbonds.items()},
                                        name='number_hbonds')
            scores_df = pd.merge(scores_df, number_hbonds_s, left_index=True, right_index=True)
            # reference_mutations = cleaned_mutations.pop('reference', None)  # save the reference
            scores_df['number_of_mutations'] = \
                pd.Series({design: len(mutations) for design, mutations in all_mutations.items()})

            # Check if any columns are > 50% interior (value can be 0 or 1). If so, return True for that column
            interior_residue_df = residue_df.loc[:, idx_slice[:, residue_df.columns.get_level_values(1) == 'interior']]
            interior_residues = \
                interior_residue_df.columns[interior_residue_df.mean() > 0.5].remove_unused_levels().levels[0].to_list()
            interface_residues = set(residue_df.columns.levels[0].unique()).difference(interior_residues)
            assert len(interface_residues) > 0, 'No interface residues found! Design not considered'
            if not self.design_residues:  # we should always get an empty set if we have got to this point
                raise DesignError('No residues were found with your design criteria... Your flags may be to stringent '
                                  'or incorrect. Check input files for interface existance')
            self.log.debug('Found design residues: %s' % ', '.join(map(str, sorted(self.design_residues))))
            # interior_residues = self.design_residues.difference(interface_residues)
            # if interface_residues != self.design_residues:
            if interior_residues:
                self.log.info('Residues %s are located in the interior' % ', '.join(map(str, interior_residues)))

            # Add design residue information to scores_df such as how many core, rim, and support residues were measured
            for r_class in residue_classificiation:
                scores_df[r_class] = \
                    residue_df.loc[:, idx_slice[:, residue_df.columns.get_level_values(1) == r_class]].sum(axis=1)

            # Todo this section until...
            # Calculate new metrics from combinations of other metrics
            # sum columns using list[0] + list[1] + list[n]
            summation_pairs = \
                {'buns_unbound': list(filter(re.compile('buns_[0-9]+_unbound$').match, scores_columns)),
                 'interface_energy_bound':
                     list(filter(re.compile('interface_energy_[0-9]+_bound').match, scores_columns)),
                 'interface_energy_unbound':
                     list(filter(re.compile('interface_energy_[0-9]+_unbound').match, scores_columns)),
                 'sasa_hydrophobic_bound':
                     list(filter(re.compile('sasa_hydrophobic_[0-9]+_bound').match, scores_columns)),
                 'sasa_polar_bound': list(filter(re.compile('sasa_polar_[0-9]+_bound').match, scores_columns)),
                 'sasa_total_bound': list(filter(re.compile('sasa_total_[0-9]+_bound').match, scores_columns)),
                 'solvation_energy_bound':
                     list(filter(re.compile('solvation_energy_[0-9]+_bound').match, scores_columns)),
                 'solvation_energy_unbound':
                     list(filter(re.compile('solvation_energy_[0-9]+_unbound').match, scores_columns)),
                 'interface_connectivity':
                     list(filter(re.compile('interface_connectivity_[0-9]+').match, scores_columns))}
            scores_df = columns_to_new_column(scores_df, summation_pairs)
            scores_df = columns_to_new_column(scores_df, delta_pairs, mode='sub')
            scores_df['total_interface_residues'] = len(interface_residues)  # add for div_pairs and int_comp_similarity
            scores_df = columns_to_new_column(scores_df, division_pairs, mode='truediv')
            # Todo ...HERE contains energy specific metrics which require Rosetta
            scores_df['interface_composition_similarity'] = \
                scores_df.apply(interface_residue_composition_similarity, axis=1)
            # dropping 'total_interface_residues' after calculation as it is in other_pose_metrics
            scores_df.drop(clean_up_intermediate_columns + ['total_interface_residues'], axis=1, inplace=True,
                           errors='ignore')
            if scores_df.get('repacking') is not None:
                # set interface_bound_activation_energy = NaN where repacking is 0
                # Currently is -1 for True (Rosetta Filter quirk...)
                scores_df.loc[scores_df[scores_df['repacking'] == 0].index, 'interface_bound_activation_energy'] = \
                    np.nan
                scores_df.drop('repacking', axis=1, inplace=True)
            # Process dataframes for missing values and drop refine trajectory if present
            scores_df[groups] = protocol_s
            refine_index = scores_df[scores_df[groups] == PUtils.refine].index
            scores_df.drop(refine_index, axis=0, inplace=True, errors='ignore')
            residue_df.drop(refine_index, axis=0, inplace=True, errors='ignore')
            residue_info.pop(PUtils.refine, None)  # Remove refine from analysis
            # residues_no_frags = residue_df.columns[residue_df.isna().all(axis=0)].remove_unused_levels().levels[0]
            residue_df.dropna(how='all', inplace=True, axis=1)  # remove completely empty columns such as obs_interface
            residue_df.fillna(0., inplace=True)

            # Find designs where required data is present
            viable_designs = scores_df.index.to_list()
            self.log.debug('Viable designs remaining after cleaning:\n\t%s' % ', '.join(viable_designs))
            other_pose_metrics['observations'] = len(scores_df)
            pose_sequences = filter_dictionary_keys(pose_sequences, viable_designs)
            # entity_alignment = multi_chain_alignment(entity_sequences)
            pose_alignment = msa_from_dictionary(pose_sequences)
            entity_alignments = {entity: msa_from_dictionary(design_sequences)
                                 for entity, design_sequences in entity_sequences.items()}

            # design_assemblies = []  # Todo use to store the poses generated below?
            interface_local_density, atomic_deviation = {}, {}
            # per residue data includes every residue in the pose
            per_residue_data = {'errat_deviation': {}, 'sasa_total': {}}  # 'local_density': {},
            for structure in design_structures:  # Takes 1-2 seconds for Structure -> assembly -> errat
                if structure.name not in scores_df.index:
                    continue
                design_pose = Pose.from_asu(structure, sym_entry=self.sym_entry, source_db=self.resources,
                                            design_selector=self.design_selector, frag_db=self.frag_db, log=self.log,
                                            ignore_clashes=self.ignore_clashes, euler_lookup=self.euler_lookup)
                assembly = design_pose.assembly
                # assembly = SymmetricModel.from_asu(structure, sym_entry=self.sym_entry, log=self.log).assembly
                #                                            ,symmetry=self.design_symmetry)

                # assembly.local_density()[:pose_length]  To get every residue in the pose.entities
                # per_residue_data['local_density'][structure.name] = \
                #     [density for residue_number, density in enumerate(assembly.local_density(), 1)
                #      if residue_number in self.design_residues]  # self.interface_residues <- no interior, mas accurate?
                # per_residue_data['local_density'][structure.name] = \
                #     assembly.local_density(residue_numbers=self.interface_residues)[:pose_length]

                # must find interface residues before measure local_density
                design_pose.find_and_split_interface()
                interface_local_density[structure.name] = design_pose.interface_local_density()
                atomic_deviation[structure.name], per_residue_errat = assembly.errat(out_path=self.data)
                per_residue_data['errat_deviation'][structure.name] = per_residue_errat[:pose_length]
                assembly.get_sasa()
                # per_residue_sasa = [residue.sasa for residue in structure.residues
                #                     if residue.number in self.design_residues]
                per_residue_sasa = [residue.sasa for residue in assembly.residues[:pose_length]]
                per_residue_data['sasa_total'][structure.name] = per_residue_sasa[:pose_length]
            scores_df['errat_accuracy'] = pd.Series(atomic_deviation)
            scores_df['interface_local_density'] = pd.Series(interface_local_density)

            # Calculate hydrophobic collapse for each design
            # Measure the wild type entity versus the modified entity to find the hci delta
            # Todo if no design, can't measure the wild-type after the normalization...

            # A measure of the sequential, the local, the global, and the significance all constitute interesting
            # parameters which contribute to the outcome. I can use the measure of each to do a post-hoc solubility
            # analysis. In the meantime, I could stay away from any design which causes the global collapse to increase
            # by some percent of total relating to the z-score. This could also be an absolute which would tend to favor
            # smaller proteins. Favor smaller or larger? What is the literature/data say about collapse?
            #
            # A synopsis of my reading is as follows:
            # I hypothesize that the worst offenders in collapse modification will be those that increase in
            # hydrophobicity in sections intended for high contact order packing. Additionally, the establishment of new
            # collapse locales will be detrimental to the folding pathway regardless of their location, however
            # establishment in folding locations before a significant protein core is established are particularly
            # egregious. If there is already collapse occurring, the addition of new collapse could be less important as
            # the structural determinants (geometric satisfaction) of the collapse are not as significant
            #
            # All possible important aspects measured are:
            # X the sequential collapse (earlier is worse than later as nucleation of core is wrong),
            #   sequential_collapse_peaks_z_sum, sequential_collapse_z_sum
            # X the local nature of collapse (is the sequence/structural context amenable to collapse?),
            #   contact_order_collapse_z_sum
            # X the global nature of collapse (how much has collapse increased globally),
            #   hydrophobicity_deviation_magnitude, global_collapse_z_sum,
            # X the change from "non-collapsing" to "collapsing" where collapse passes a threshold and changes folding
            #   new_collapse_islands, new_collapse_island_significance

            # Grab metrics for the wild-type file. Assumes self.pose is from non-designed sequence
            collapse_df, wt_errat, wt_collapse, wt_collapse_bool, wt_collapse_z_score = {}, {}, {}, {}, {}
            inverse_residue_contact_order_z, contact_order = {}, {}
            for entity in self.pose.entities:
                # entity = self.resources.refined.retrieve_data(name=entity.name))  # Todo always use wild-type?
                entity.msa = self.resources.alignments.retrieve_data(name=entity.name)
                # entity.h_fields = self.resources.bmdca_fields.retrieve_data(name=entity.name)  # Todo reinstate
                # entity.j_couplings = self.resources.bmdca_couplings.retrieve_data(name=entity.name)  # Todo reinstate
                collapse = entity.collapse_profile()  # takes ~5-10 seconds depending on the size of the msa
                collapse_df[entity] = collapse
                wt_collapse[entity] = hydrophobic_collapse_index(entity.sequence)  # TODO comment out, instate below?
                # wt_collapse[entity] = hydrophobic_collapse_index(self.resources.sequences.retrieve_data(name=entity.name))
                wt_collapse_bool[entity] = np.where(wt_collapse[entity] > 0.43, 1, 0)  # [0, 0, 0, 0, 1, 1, 0, 0, 1, 1, ...]
                wt_collapse_z_score[entity] = \
                    z_score(wt_collapse[entity], collapse.loc['mean', :], collapse.loc['std', :])
                # we must give a copy of coords_indexed_residues from the pose to each entity...
                # Todo clean this behavior up as it is not good if entity is used downstream
                entity.coords_indexed_residues = self.pose.pdb._coords_residue_index

                # we need to get the contact order, errat from the symmetric entity
                entity_oligomer = PDB.from_chains(entity.oligomer, log=self.log, entities=False)
                residue_contact_order = entity_oligomer.contact_order_per_residue()[:entity.number_of_residues]
                contact_order[entity] = residue_contact_order
                _, oligomeric_errat = entity_oligomer.errat(out_path=self.data)
                wt_errat[entity] = oligomeric_errat[:entity.number_of_residues]
                # residue_contact_order_mean, residue_contact_order_std = \
                #     residue_contact_order.mean(), residue_contact_order.std()
                # print('%s residue_contact_order' % entity.name, residue_contact_order)
                # temporary contact order debugging
                # print(residue_contact_order)
                # entity.contact_order = residue_contact_order
                # entity.set_residues_attributes_from_array(collapse=wt_collapse[entity])
                # entity.set_b_factor_data(dtype='collapse')
                # entity.write_oligomer(out_path=os.path.join(self.path, '%s_collapse.pdb' % entity.name))
                residue_contact_order_z = \
                    z_score(residue_contact_order, residue_contact_order.mean(), residue_contact_order.std())
                inverse_residue_contact_order_z[entity] = residue_contact_order_z * -1

            folding_and_collapse = \
                {'hydrophobicity_deviation_magnitude': {}, 'new_collapse_islands': {},
                 'new_collapse_island_significance': {}, 'contact_order_collapse_z_sum': {},
                 'sequential_collapse_peaks_z_sum': {}, 'sequential_collapse_z_sum': {}, 'global_collapse_z_sum': {}}
            per_residue_data['hydrophobic_collapse'] = {}
            for design in viable_designs:
                hydrophobicity_deviation_magnitude, new_collapse_islands, new_collapse_island_significance = [], [], []
                contact_order_collapse_z_sum, sequential_collapse_peaks_z_sum, sequential_collapse_z_sum, \
                    global_collapse_z_sum = [], [], [], []
                collapse_concatenated = []
                for entity in self.pose.entities:
                    sequence = entity_sequences[entity][design]
                    standardized_collapse = hydrophobic_collapse_index(sequence)
                    collapse_concatenated.append(standardized_collapse)
                    # Todo -> observed_collapse, standardized_collapse = hydrophobic_collapse_index(sequence)
                    # normalized_collapse = standardized_collapse - wt_collapse[entity]
                    z_array = z_score(standardized_collapse,  # observed_collapse,
                                      collapse_df[entity].loc['mean', :], collapse_df[entity].loc['std', :])
                    # todo test for magnitude of the wt versus profile, remove subtraction?
                    normalized_collapse_z = z_array - wt_collapse_z_score[entity]
                    hydrophobicity_deviation_magnitude.append(sum(abs(normalized_collapse_z)))
                    global_collapse_z = np.where(normalized_collapse_z > 0, normalized_collapse_z, 0)

                    # find collapse where: delta above standard collapse, collapsable boolean, and successive number
                    # collapse_propensity = np.where(standardized_collapse > 0.43, standardized_collapse - 0.43, 0)
                    # scale the collapse propensity by the standard collapse threshold and make z score
                    collapse_propensity_z = z_score(standardized_collapse, 0.43, 0.05)
                    collapse_propensity_positive_z_only = np.where(collapse_propensity_z > 0, collapse_propensity_z, 0)
                    # ^ [0, 0, 0, 0, 0.04, 0.06, 0, 0, 0.1, 0.07, ...]
                    # collapse_bool = np.where(standardized_collapse > 0.43, 1, 0)  # [0, 0, 0, 0, 1, 1, 0, 0, 1, 1, ...]
                    collapse_bool = np.where(collapse_propensity_positive_z_only, 1, 0)  # [0, 0, 0, 0, 1, 1, 0, 0, 1, 1, ...]
                    increased_collapse = np.where(collapse_bool - wt_collapse_bool[entity] == 1, 1, 0)
                    # check if the increased collapse has made new collapse
                    new_collapse = np.zeros(collapse_bool.shape)  # [0, 0, 1, 1, 0, 0, 0, 0, 0, 0, ...]
                    for idx, _bool in enumerate(increased_collapse.tolist()[1:-1], 1):
                        if _bool and (not wt_collapse_bool[entity][idx - 1] or not wt_collapse_bool[entity][idx + 1]):
                            new_collapse[idx] = _bool
                    # new_collapse are sites where a new collapse is formed compared to wild-type

                    # # we must give a copy of coords_indexed_residues from the pose to each entity...
                    # entity.coords_indexed_residues = self.pose.pdb._coords_residue_index
                    # residue_contact_order = entity.contact_order_per_residue()
                    # contact_order_concatenated.append(residue_contact_order)
                    # inverse_residue_contact_order = max(residue_contact_order) - residue_contact_order
                    # residue_contact_order_mean, residue_contact_order_std = \
                    #     residue_contact_order[entity].mean(), residue_contact_order[entity].std()
                    # residue_contact_order_z = \
                    #     z_score(residue_contact_order, residue_contact_order_mean, residue_contact_order_std)
                    # inverse_residue_contact_order_z = residue_contact_order_z * -1

                    # use the contact order (or inverse) to multiply by hci in order to understand the designability of
                    # the specific area and its resulting folding modification
                    # The multiplication by positive collapsing z-score will indicate the degree to which low contact
                    # order stretches are reliant on collapse as a folding mechanism, while high contact order are
                    # negative and the locations of highly negative values indicate high contact order use of collapse
                    collapse_significance = inverse_residue_contact_order_z[entity] * collapse_propensity_positive_z_only

                    collapse_peak_start = np.zeros(collapse_bool.shape)  # [0, 0, 0, 0, 1, 0, 0, 0, 1, 0, ...]
                    sequential_collapse_points = np.zeros(collapse_bool.shape)  # [0, 0, 0, 0, 1, 1, 0, 0, 2, 2, ...]
                    new_collapse_peak_start = np.zeros(collapse_bool.shape)  # [0, 0, 0, 1, 0, 0, 0, 0, 0, 0, ...]
                    collapse_iterator = 0
                    for idx, _ in enumerate(collapse_bool.tolist()[1:], 1):  # peak_value
                        # check for the new_collapse islands and collapse peak start position by neighbor res similarity
                        if new_collapse[idx] > new_collapse[idx - 1]:  # only true when 0 -> 1 transition
                            new_collapse_peak_start[idx] = 1
                        if collapse_bool[idx] > collapse_bool[idx - 1]:  # only true when 0 -> 1 transition
                            collapse_peak_start[idx] = 1
                            collapse_iterator += 1
                        sequential_collapse_points[idx] = collapse_iterator
                    sequential_collapse_points *= collapse_bool  # reduce sequential collapse iter to collapse points

                    # for idx, _ in enumerate(collapse_bool):  # peak_value
                    #     total_collapse_points * collapse_bool
                    # sequential_collapse_weights = \
                    #     scale * (1 - (total_collapse_points * sequential_collapse_points / total_collapse_points))
                    total_collapse_points = collapse_peak_start.sum()
                    step = 1 / total_collapse_points
                    add_step_array = collapse_bool * step
                    # linearly weight residue by sequence position (early > late) with the halfway position (midpoint)
                    # weighted at 1
                    midpoint = 0.5
                    scale = 1 / midpoint
                    # v [0, 0, 0, 0, 2, 2, 0, 0, 1.8, 1.8, ...]
                    sequential_collapse_weights = scale * ((1 - (step * sequential_collapse_points)) + add_step_array)
                    # v [2, 1.98, 1.96, 1.94, 1.92, ...]
                    sequential_weights = \
                        scale * (1 - (np.arange(entity.number_of_residues) / entity.number_of_residues))

                    new_collapse_islands.append(new_collapse_peak_start.sum())
                    new_collapse_island_significance.append(sum(new_collapse_peak_start * abs(collapse_significance)))

                    # offset inverse_residue_contact_order_z to center at 1 instead of 0. Todo deal with negatives
                    contact_order_collapse_z_sum.append(sum((inverse_residue_contact_order_z[entity] + 1) * global_collapse_z))
                    sequential_collapse_peaks_z_sum.append(sum(sequential_collapse_weights * global_collapse_z))
                    sequential_collapse_z_sum.append(sum(sequential_weights * global_collapse_z))
                    global_collapse_z_sum.append(global_collapse_z.sum())

                # add the total and concatenated metrics to analysis structures
                folding_and_collapse['hydrophobicity_deviation_magnitude'][design] = sum(hydrophobicity_deviation_magnitude)
                folding_and_collapse['new_collapse_islands'][design] = sum(new_collapse_islands)
                # takes into account new collapse positions contact order and measures the deviation of collapse and
                # contact order to indicate the potential effect to folding
                folding_and_collapse['new_collapse_island_significance'][design] = sum(new_collapse_island_significance)
                folding_and_collapse['contact_order_collapse_z_sum'][design] = sum(contact_order_collapse_z_sum)
                folding_and_collapse['sequential_collapse_peaks_z_sum'][design] = sum(sequential_collapse_peaks_z_sum)
                folding_and_collapse['sequential_collapse_z_sum'][design] = sum(sequential_collapse_z_sum)
                folding_and_collapse['global_collapse_z_sum'][design] = sum(global_collapse_z_sum)
                # collapse_concatenated = np.concatenate(collapse_concatenated)
                collapse_concatenated = pd.Series(np.concatenate(collapse_concatenated), name=design)
                per_residue_data['hydrophobic_collapse'][design] = collapse_concatenated

            pose_collapse_df = pd.DataFrame(folding_and_collapse)
            # turn per_residue_data into a dataframe matching residue_df orientation
            per_residue_df = \
                pd.concat({measure: pd.DataFrame(data, index=residue_indices)
                           for measure, data in per_residue_data.items()}).T.swaplevel(0, 1, axis=1)
            errat_df = \
                per_residue_df.loc[:, idx_slice[:, per_residue_df.columns.get_level_values(1) == 'errat_deviation']].droplevel(-1, axis=1)
            wt_errat_concat_s = pd.Series(np.concatenate(list(wt_errat.values())), name='wild_type')
            wt_errat_concat_s.index += 1
            # include if errat score is < 2 std devs and isn't 0.  TODO what about measuring wild-type when no design?
            wt_errat_inclusion_boolean = np.logical_and(wt_errat_concat_s < errat_2_sigma, wt_errat_concat_s != 0.)
            # print('SEPARATE', (wt_errat_concat_s < errat_2_sigma)[30:40], (wt_errat_concat_s != 0.)[30:40])
            # print('LOGICAL AND\n', wt_errat_inclusion_boolean[30:40])
            # errat_sig_df = (errat_df > errat_2_sigma)
            # find where designs deviate above wild-type errat scores
            # print('SUBTRACTION', errat_df.sub(wt_errat_concat_s, axis=1).iloc[:5, 30:40])
            errat_sig_df = (errat_df.sub(wt_errat_concat_s, axis=1)) > errat_1_sigma  # axis=1 Series is column oriented
            # then select only those residues which are expressly important by the inclusion boolean
            errat_design_significance = errat_sig_df.loc[:, wt_errat_inclusion_boolean].any(axis=1)
            # print('SIGNIFICANCE', errat_design_significance)
            errat_design_residue_significance = errat_sig_df.loc[:, wt_errat_inclusion_boolean].any(axis=0)
            # print('RESIDUE SIGNIFICANCE', errat_design_residue_significance[errat_design_residue_significance].index.tolist())
            pose_collapse_df['errat_deviation'] = errat_design_significance
            # significant_errat_residues = \
            #     per_residue_df.index[].remove_unused_levels().levels[0].to_list()
            if figures:  # for plotting collapse profile, errat data, contact order
                # Plot: Format the collapse data with residues as index and each design as column
                collapse_graph_df = pd.DataFrame(per_residue_data['hydrophobic_collapse'])
                wt_collapse_concatenated_s = pd.Series(np.concatenate(list(wt_collapse.values())), name='clean_asu')
                collapse_graph_df['clean_asu'] = wt_collapse_concatenated_s
                collapse_graph_df.index += 1  # offset index to residue numbering
                # collapse_graph_df.sort_index(axis=1, inplace=True)
                # graph_collapse = sns.lineplot(data=collapse_graph_df)
                # g = sns.FacetGrid(tip_sumstats, col="sex", row="smoker")
                # graph_collapse = sns.relplot(data=collapse_graph_df, kind='line')  # x='Residue Number'

                # Set the base figure aspect ration for all sequence designs
                figure_aspect_ratio = (pose_length / 25., 20)  # 20 is arbitrary size to fit all information in figure
                color_cycler = cycler(color=large_color_array)
                plt.rc('axes', prop_cycle=color_cycler)
                fig = plt.figure(figsize=figure_aspect_ratio)
                # legend_fill_value = int(15 * pose_length / 100)

                # collapse_ax, contact_ax, errat_ax = fig.subplots(3, 1, sharex=True)
                collapse_ax, errat_ax = fig.subplots(2, 1, sharex=True)
                # add the contact order to a new plot
                wt_contact_order_concatenated_s = \
                    pd.Series(np.concatenate(list(contact_order.values())), name='contact_order')
                contact_ax = collapse_ax.twinx()
                contact_ax.plot(wt_contact_order_concatenated_s, label='Contact Order',
                                color='#fbc0cb', lw=1, linestyle='-')  # pink
                # contact_ax.scatter(residue_indices, wt_contact_order_concatenated_s, color='#fbc0cb', marker='o')  # pink
                # wt_contact_order_concatenated_min_s = wt_contact_order_concatenated_s.min()
                # wt_contact_order_concatenated_max_s = wt_contact_order_concatenated_s.max()
                # wt_contact_order_range = wt_contact_order_concatenated_max_s - wt_contact_order_concatenated_min_s
                # scaled_contact_order = ((wt_contact_order_concatenated_s - wt_contact_order_concatenated_min_s)
                #                         / wt_contact_order_range)  # / wt_contact_order_range)
                # graph_contact_order = sns.relplot(data=errat_graph_df, kind='line')  # x='Residue Number'
                # collapse_ax1.plot(scaled_contact_order)
                # contact_ax.vlines(self.pose.chain_breaks, 0, 1, transform=contact_ax.get_xaxis_transform(),
                #                   label='Entity Breaks', colors='#cccccc')  # , grey)
                # contact_ax.vlines(design_residues_l, 0, 0.05, transform=contact_ax.get_xaxis_transform(),
                #                   label='Design Residues', colors='#f89938', lw=2)  # , orange)
                contact_ax.set_ylabel('Contact Order')
                # contact_ax.set_xlim(0, pose_length)
                contact_ax.set_ylim(0, None)
                # contact_ax.figure.savefig(os.path.join(self.data, 'hydrophobic_collapse+contact.png'))
                # collapse_ax1.figure.savefig(os.path.join(self.data, 'hydrophobic_collapse+contact.png'))

                # Get the plot of each collapse profile into a matplotlib axes
                # collapse_ax = collapse_graph_df.plot.line(legend=False, ax=collapse_ax, figsize=figure_aspect_ratio)
                # collapse_ax = collapse_graph_df.plot.line(legend=False, ax=collapse_ax)
                collapse_ax.plot(collapse_graph_df.values, label=collapse_graph_df.columns)
                # collapse_ax = collapse_graph_df.plot.line(ax=collapse_ax)
                collapse_ax.xaxis.set_major_locator(MultipleLocator(20))
                collapse_ax.xaxis.set_major_formatter('{x:.0f}')
                # For the minor ticks, use no labels; default NullFormatter.
                collapse_ax.xaxis.set_minor_locator(MultipleLocator(5))
                collapse_ax.set_xlim(0, pose_length)
                collapse_ax.set_ylim(0, 1)
                # # CAN'T SET FacetGrid object for most matplotlib elements...
                # ax = graph_collapse.axes
                # ax = plt.gca()  # gca <- get current axis
                # labels = [fill(column, legend_fill_value) for column in collapse_graph_df.columns]
                # collapse_ax.legend(labels, loc='lower left', bbox_to_anchor=(0., 1))
                # collapse_ax.legend(loc='lower left', bbox_to_anchor=(0., 1))
                # Plot the chain break(s) and design residues
                # linestyles={'solid', 'dashed', 'dashdot', 'dotted'}
                collapse_ax.vlines(self.pose.chain_breaks, 0, 1, transform=collapse_ax.get_xaxis_transform(),
                                   label='Entity Breaks', colors='#cccccc')  # , grey)
                design_residues_l = list(self.design_residues)
                collapse_ax.vlines(design_residues_l, 0, 0.05, transform=collapse_ax.get_xaxis_transform(),
                                   label='Design Residues', colors='#f89938', lw=2)  # , orange)
                # Plot horizontal significance
                collapse_ax.hlines([collapse_significance_threshold], 0, 1, transform=collapse_ax.get_yaxis_transform(),
                                   label='Collapse Threshold', colors='#fc554f', linestyle='dotted')  # tomato
                # collapse_ax.set_xlabel('Residue Number')
                collapse_ax.set_ylabel('Hydrophobic Collapse Index')
                # collapse_ax.set_prop_cycle(color_cycler)
                # ax.autoscale(True)
                # collapse_ax.figure.tight_layout()  # no standardization
                # collapse_ax.figure.savefig(os.path.join(self.data, 'hydrophobic_collapse.png'))  # no standardization

                # Plot: Collapse description of total profile against each design
                profile_mean_collapse_concatenated_s = \
                    pd.concat([collapse_df[entity].loc['mean', :] for entity in self.pose.entities], ignore_index=True)
                profile_std_collapse_concatenated_s = \
                    pd.concat([collapse_df[entity].loc['std', :] for entity in self.pose.entities], ignore_index=True)
                profile_mean_collapse_concatenated_s.index += 1  # offset index to residue numbering
                profile_std_collapse_concatenated_s.index += 1  # offset index to residue numbering
                collapse_graph_describe_df = pd.DataFrame({
                    'std_min': profile_mean_collapse_concatenated_s - profile_std_collapse_concatenated_s,
                    'std_max': profile_mean_collapse_concatenated_s + profile_std_collapse_concatenated_s,
                })
                collapse_graph_describe_df.index += 1  # offset index to residue numbering
                collapse_graph_describe_df['Residue Number'] = collapse_graph_describe_df.index
                collapse_ax.vlines('Residue Number', 'std_min', 'std_max', data=collapse_graph_describe_df,
                                   color='#e6e6fa', linestyle='-', lw=1, alpha=0.8)  # lavender
                # collapse_ax.figure.savefig(os.path.join(self.data, 'hydrophobic_collapse_versus_profile.png'))

                # Plot: Errat Accuracy
                errat_graph_df = pd.DataFrame(per_residue_data['errat_deviation'])
                # wt_errat_concatenated_s = pd.Series(np.concatenate(list(wt_errat.values())), name='clean_asu')
                errat_graph_df['clean_asu'] = wt_errat_concat_s
                errat_graph_df.index += 1  # offset index to residue numbering
                errat_graph_df.sort_index(axis=1, inplace=True)
                # errat_ax = errat_graph_df.plot.line(legend=False, ax=errat_ax, figsize=figure_aspect_ratio)
                # errat_ax = errat_graph_df.plot.line(legend=False, ax=errat_ax)
                # errat_ax = errat_graph_df.plot.line(ax=errat_ax)
                errat_ax.plot(errat_graph_df.values, label=collapse_graph_df.columns)
                errat_ax.xaxis.set_major_locator(MultipleLocator(20))
                errat_ax.xaxis.set_major_formatter('{x:.0f}')
                # For the minor ticks, use no labels; default NullFormatter.
                errat_ax.xaxis.set_minor_locator(MultipleLocator(5))
                # errat_ax.set_xlim(0, pose_length)
                errat_ax.set_ylim(0, None)
                # graph_errat = sns.relplot(data=errat_graph_df, kind='line')  # x='Residue Number'
                # Plot the chain break(s) and design residues
                # labels = [fill(column, legend_fill_value) for column in errat_graph_df.columns]
                # errat_ax.legend(labels, loc='lower left', bbox_to_anchor=(0., 1.))
                # errat_ax.legend(loc='lower center', bbox_to_anchor=(0., 1.))
                errat_ax.vlines(self.pose.chain_breaks, 0, 1, transform=errat_ax.get_xaxis_transform(),
                                label='Entity Breaks', colors='#cccccc')  # , grey)
                errat_ax.vlines(design_residues_l, 0, 0.05, transform=errat_ax.get_xaxis_transform(),
                                label='Design Residues', colors='#f89938', lw=2)  # , orange)
                # Plot horizontal significance
                errat_ax.hlines([errat_2_sigma], 0, 1, transform=errat_ax.get_yaxis_transform(),
                                label='Significant Error', colors='#fc554f', linestyle='dotted')  # tomato
                errat_ax.set_xlabel('Residue Number')
                errat_ax.set_ylabel('Errat Score')
                # errat_ax.autoscale(True)
                # errat_ax.figure.tight_layout()
                # errat_ax.figure.savefig(os.path.join(self.data, 'errat.png'))
                collapse_handles, collapse_labels = collapse_ax.get_legend_handles_labels()
                contact_handles, contact_labels = contact_ax.get_legend_handles_labels()
                # errat_handles, errat_labels = errat_ax.get_legend_handles_labels()
                # print(handles, labels)
                handles = collapse_handles + contact_handles
                labels = collapse_labels + contact_labels
                # handles = errat_handles + contact_handles
                # labels = errat_labels + contact_labels
                labels = [label.replace('%s_' % self.name, '') for label in labels]
                # plt.legend(loc='upper right', bbox_to_anchor=(1, 1))  #, ncol=3, mode='expand')
                # print(labels)
                # plt.legend(handles, labels, loc='upper center', bbox_to_anchor=(0.5, -1.), ncol=3)  # , mode='expand'
                # v Why the hell doesn't this work??
                # fig.legend(handles, labels, loc='upper center', bbox_to_anchor=(0.5, 0.), ncol=3,  # , mode='expand')
                # fig.subplots_adjust(bottom=0.1)
                plt.legend(handles, labels, loc='upper center', bbox_to_anchor=(0.5, -1.), ncol=3)  # , mode='expand')
                #            bbox_transform=plt.gcf().transFigure)  # , bbox_transform=collapse_ax.transAxes)
                fig.tight_layout()
                fig.savefig(os.path.join(self.data, 'DesignMetricsPerResidues.png'))

            # pose_collapse_ = pd.concat(pd.DataFrame(folding_and_collapse), axis=1, keys=[('sequence_design', 'pose')])
            dca_design_residues_concat = []
            dca_succeed = True
            # dca_background_energies, dca_design_energies = [], []
            dca_background_energies, dca_design_energies = {}, {}
            for entity in self.pose.entities:
                try:
                    # TODO add these to the analysis
                    dca_background_residue_energies = entity.direct_coupling_analysis()
                    dca_design_residue_energies = entity.direct_coupling_analysis(msa=entity_alignments[entity])
                    dca_design_residues_concat.append(dca_design_residue_energies)
                    # dca_background_energies.append(dca_background_energies.sum(axis=1))
                    # dca_design_energies.append(dca_design_energies.sum(axis=1))
                    dca_background_energies[entity] = dca_background_residue_energies.sum(axis=1)  # turns data to 1D
                    dca_design_energies[entity] = dca_design_residue_energies.sum(axis=1)
                except AttributeError:
                    self.log.error('No DCA analysis could be performed, missing required parameters files')
                    dca_succeed = False

            if dca_succeed:
                # concatenate along columns, adding residue index to column, design name to row
                dca_concatenated_df = pd.DataFrame(np.concatenate(dca_design_residues_concat, axis=1),
                                                   index=list(entity_sequences[entity].keys()), columns=residue_indices)
                dca_concatenated_df = pd.concat([dca_concatenated_df], keys=['dca_energy']).swaplevel(0, 1, axis=1)
                # merge with per_residue_df
                per_residue_df = pd.merge(per_residue_df, dca_concatenated_df, left_index=True, right_index=True)

            residue_df = pd.merge(residue_df, per_residue_df.loc[:, idx_slice[residue_df.columns.levels[0], :]],
                                  left_index=True, right_index=True)
            # Add local_density information to scores_df
            # scores_df['interface_local_density'] = \
            #     residue_df.loc[:, idx_slice[self.interface_residues,
            #                                 residue_df.columns.get_level_values(1) == 'local_density']].mean(axis=1)
            # find the proportion of the residue surface area that is solvent accessible versus buried in the interface
            sasa_assembly_df = residue_df.loc[:, idx_slice[self.interface_residues,
                                                           residue_df.columns.get_level_values(-1) == 'sasa_total']]\
                .droplevel(-1, axis=1)
            bsa_assembly_df = residue_df.loc[:, idx_slice[self.interface_residues,
                                                          residue_df.columns.get_level_values(-1) == 'bsa_total']]\
                .droplevel(-1, axis=1)
            total_surface_area_df = sasa_assembly_df + bsa_assembly_df
            # ratio_df = bsa_assembly_df / total_surface_area_df
            scores_df['interface_area_to_residue_surface_ratio'] = \
                (bsa_assembly_df / total_surface_area_df).mean(axis=1)

            residue_indices_no_frags = residue_df.columns[residue_df.isna().all(axis=0)]

            # POSE ANALYSIS
            # consensus cst_weights are very large and destroy the mean. remove v if consensus is run multiple times
            trajectory_df = scores_df.sort_index().drop(PUtils.stage[5], axis=0, errors='ignore')
            # add all docking and pose information to each trajectory
            pose_metrics_df = pd.concat([pd.Series(other_pose_metrics)] * len(trajectory_df), axis=1).T
            pose_metrics_df.rename(index=dict(zip(range(len(trajectory_df)), trajectory_df.index)), inplace=True)
            trajectory_df = pd.concat([pose_metrics_df, trajectory_df, pose_collapse_df], axis=1)
            # TODO v what about when run on consensus only?
            assert len(trajectory_df.index.to_list()) > 0, 'No designs left to analyze in this pose!'

            # Get total design statistics for every sequence in the pose and every protocol specifically
            protocol_groups = scores_df.groupby(groups)
            # protocol_groups = trajectory_df.groupby(groups)
            designs_by_protocol = {protocol: scores_df.index[indices].values.tolist()  # <- df must be from same source
                                   for protocol, indices in protocol_groups.indices.items()}
            designs_by_protocol.pop(PUtils.stage[5], None)  # remove consensus if present
            # designs_by_protocol = {protocol: trajectory_df.index[indices].values.tolist()
            #                        for protocol, indices in protocol_groups.indices.items()}

            # Get unique protocols
            unique_protocols = list(designs_by_protocol.keys())
            self.log.info('Unique Design Protocols: %s' % ', '.join(unique_protocols))
            pose_stats, protocol_stats = [], []
            for idx, stat in enumerate(stats_metrics):
                pose_stats.append(getattr(trajectory_df, stat)().rename(stat))
                protocol_stats.append(getattr(protocol_groups, stat)())

            protocol_stats[stats_metrics.index('mean')]['observations'] = protocol_groups.size()
            protocol_stats_s = pd.concat([stat_df.T.unstack() for stat_df in protocol_stats], keys=stats_metrics)
            pose_stats_s = pd.concat(pose_stats, keys=list(zip(stats_metrics, repeat('pose'))))
            stat_s = pd.concat([protocol_stats_s.dropna(), pose_stats_s.dropna()])  # dropna removes NaN metrics
            # change statistic names for all df that are not groupby means for the final trajectory dataframe
            for idx, stat in enumerate(stats_metrics):
                if stat != 'mean':
                    protocol_stats[idx].index = protocol_stats[idx].index.to_series().map(
                        {protocol: '%s_%s' % (protocol, stat) for protocol in unique_protocols})
            trajectory_df = pd.concat([trajectory_df, pd.concat(pose_stats, axis=1).T] + protocol_stats)
            # this concat puts back consensus design to trajectory_df since protocol_stats is calculated on scores_df

            # Calculate sequence statistics
            # first for entire pose
            mutation_frequencies = filter_dictionary_keys(pose_alignment.frequencies, interface_residues)
            # mutation_frequencies = filter_dictionary_keys(pose_alignment['frequencies'], interface_residues)
            # Calculate Jensen Shannon Divergence using different SSM occurrence data and design mutations
            #                                              both mut_freq and profile_background[profile] are one-indexed
            divergence = {'divergence_%s' % profile: position_specific_jsd(mutation_frequencies, background)
                          for profile, background in profile_background.items()}
            interface_bkgd = get_db_aa_frequencies(PUtils.frag_directory.get(self.fragment_database, {}))
            if interface_bkgd:
                divergence['divergence_interface'] = jensen_shannon_divergence(mutation_frequencies, interface_bkgd)
            # Get pose sequence divergence
            divergence_stats = {'%s_per_residue' % divergence_type: per_res_metric(stat)
                                for divergence_type, stat in divergence.items()}

            # Next, for each protocol
            divergence_by_protocol = {protocol: {} for protocol in designs_by_protocol}
            for protocol, designs in designs_by_protocol.items():
                # Todo select from pose_alignment the indices of each design then pass to MultipleSequenceAlignment?
                protocol_alignment = msa_from_dictionary({design: pose_sequences[design] for design in designs})
                # protocol_alignment = multi_chain_alignment({entity: {design: design_seqs[design] for design in designs}
                #                                             for entity, design_seqs in entity_sequences.items()})
                # protocol_mutation_freq = filter_dictionary_keys(protocol_alignment['frequencies'], interface_residues)
                protocol_mutation_freq = filter_dictionary_keys(protocol_alignment.frequencies, interface_residues)
                protocol_res_dict = {'divergence_%s' % profile: position_specific_jsd(protocol_mutation_freq, bkgnd)
                                     for profile, bkgnd in profile_background.items()}  # ^ both are 1-idx
                if interface_bkgd:
                    protocol_res_dict['divergence_interface'] = \
                        jensen_shannon_divergence(protocol_mutation_freq, interface_bkgd)
                # Get per residue divergence metric by protocol
                for divergence, sequence_info in protocol_res_dict.items():
                    divergence_by_protocol[protocol]['%s_per_residue' % divergence] = per_res_metric(sequence_info)
                    # stats_by_protocol[protocol]['%s_per_residue' % key] = per_res_metric(sequence_info)
                    # {protocol: 'jsd_per_res': 0.747, 'int_jsd_per_res': 0.412}, ...}
                # pose_res_dict['hydrophobic_collapse_index'] = hydrophobic_collapse_index()  # TODO HCI

            protocol_divergence_s = pd.concat([pd.Series(divergence) for divergence in divergence_by_protocol.values()],
                                              keys=list(zip(repeat('sequence_design'), divergence_by_protocol)))
            pose_divergence_s = pd.concat([pd.Series(divergence_stats)], keys=[('sequence_design', 'pose')])
            divergence_s = pd.concat([protocol_divergence_s, pose_divergence_s])
            # Todo end move outside comment
            #  The below significance probably requires Rosetta as multiple designs need to be present given some
            #  different sampling configurations

            # Calculate protocol significance
            pvalue_df = pd.DataFrame()
            scout_protocols = filter(re.compile('.*scout').match, protocol_s.index.to_list())  # list()
            similarity_protocols = set(unique_protocols).difference(scout_protocols)
            if background_protocol not in unique_protocols:
                self.log.warning('Missing background protocol \'%s\'. No protocol significance measurements available '
                                 'for this design' % background_protocol)
            elif len(similarity_protocols) == 1:  # measure significance
                self.log.warning('Can\'t measure protocol significance, only one protocol of interest')
            # missing_protocols = protocols_of_interest.difference(unique_protocols)
            # if missing_protocols:
            #     self.log.warning('Missing protocol%s \'%s\'. No protocol significance measurements for this design!'
            #                      % ('s' if len(missing_protocols) > 1 else '', ', '.join(missing_protocols)))
            # elif len(protocols_of_interest) == 1:
            else:  # Test significance between all combinations of protocols by grabbing mean entries per protocol
                # for prot1, prot2 in combinations(sorted(protocols_of_interest), 2):
                for prot1, prot2 in combinations(sorted(similarity_protocols), 2):
                    select_df = \
                        trajectory_df.loc[designs_by_protocol[prot1] + designs_by_protocol[prot2], significance_columns]
                    difference_s = trajectory_df.loc[prot1, :].sub(trajectory_df.loc[prot2, :])
                    pvalue_df[(prot1, prot2)] = df_permutation_test(select_df, difference_s, compare='mean',
                                                                    group1_size=len(designs_by_protocol[prot1]))
                pvalue_df = pvalue_df.T  # transpose significance pairs to indices and significance metrics to columns
                trajectory_df = pd.concat([trajectory_df, pd.concat([pvalue_df], keys=['similarity']).swaplevel(0, 1)])

                # Compute residue energy/sequence differences between each protocol
                residue_energy_df = \
                    residue_df.loc[:, idx_slice[:, residue_df.columns.get_level_values(1) == 'energy_delta']]

                scaler = StandardScaler()
                res_pca = PCA(PUtils.variance)  # P432 designs used 0.8 percent of the variance
                residue_energy_np = scaler.fit_transform(residue_energy_df.values)
                residue_energy_pc = res_pca.fit_transform(residue_energy_np)

                seq_pca = PCA(PUtils.variance)
                designed_residue_info = {design: {residue: info for residue, info in residues_info.items()
                                                  if residue in self.design_residues}
                                         for design, residues_info in residue_info.items()}
                pairwise_sequence_diff_np = scaler.fit_transform(all_vs_all(designed_residue_info, sequence_difference))
                seq_pc = seq_pca.fit_transform(pairwise_sequence_diff_np)
                # Make principal components (PC) DataFrame
                residue_energy_pc_df = \
                    pd.DataFrame(residue_energy_pc, index=residue_energy_df.index,
                                 columns=['pc%d' % idx for idx, _ in enumerate(res_pca.components_, 1)])
                seq_pc_df = pd.DataFrame(seq_pc, index=list(residue_info.keys()),
                                         columns=['pc%d' % idx for idx, _ in enumerate(seq_pca.components_, 1)])
                # Compute the euclidean distance
                # pairwise_pca_distance_np = pdist(seq_pc)
                # pairwise_pca_distance_np = SDUtils.all_vs_all(seq_pc, euclidean)

                # Merge PC DataFrames with labels
                seq_pc_df = pd.merge(protocol_s, seq_pc_df, left_index=True, right_index=True)
                residue_energy_pc_df = pd.merge(protocol_s, residue_energy_pc_df, left_index=True, right_index=True)
                # Next group the labels
                sequence_groups = seq_pc_df.groupby(groups)
                residue_energy_groups = residue_energy_pc_df.groupby(groups)
                # Measure statistics for each group
                # All protocol means have pairwise distance measured to access similarity
                # Gather protocol similarity/distance metrics
                sim_measures = {'sequence_distance': {}, 'energy_distance': {}}
                sim_stdev = {}  # 'similarity': None, 'seq_distance': None, 'energy_distance': None}
                # grouped_pc_seq_df_dict, grouped_pc_energy_df_dict, similarity_stat_dict = {}, {}, {}
                for stat in stats_metrics:
                    grouped_pc_seq_df = getattr(sequence_groups, stat)()
                    grouped_pc_energy_df = getattr(residue_energy_groups, stat)()
                    similarity_stat = getattr(pvalue_df, stat)(axis=1)  # protocol pair : stat Series
                    if stat == 'mean':
                        # for each measurement in residue_energy_pc_df, need to take the distance between it and the
                        # structure background mean (if structure background, is the mean is useful too?)
                        background_distance = cdist(residue_energy_pc,
                                                    grouped_pc_energy_df.loc[background_protocol, :].values[np.newaxis, :])
                        trajectory_df = \
                            pd.concat([trajectory_df,
                                       pd.Series(background_distance.flatten(), index=residue_energy_pc_df.index,
                                                 name='energy_distance_from_%s_mean' % background_protocol)], axis=1)

                        # if renaming is necessary
                        # protocol_stats_s[stat].index = protocol_stats_s[stat].index.to_series().map(
                        #     {protocol: protocol + '_' + stat for protocol in sorted(unique_protocols)})
                        # find the pairwise distance from every point to every other point
                        seq_pca_mean_distance_vector = pdist(grouped_pc_seq_df)
                        energy_pca_mean_distance_vector = pdist(grouped_pc_energy_df)
                        # protocol_indices_map = list(tuple(condensed_to_square(k, len(seq_pca_mean_distance_vector)))
                        #                             for k in seq_pca_mean_distance_vector)
                        # find similarity between each protocol by taking row average of all p-values for each metric
                        # mean_pvalue_s = pvalue_df.mean(axis=1)  # protocol pair : mean significance Series
                        # mean_pvalue_s.index = pd.MultiIndex.from_tuples(mean_pvalue_s.index)
                        # sim_measures['similarity'] = mean_pvalue_s
                        similarity_stat.index = pd.MultiIndex.from_tuples(similarity_stat.index)
                        sim_measures['similarity'] = similarity_stat

                        # for vector_idx, seq_dist in enumerate(seq_pca_mean_distance_vector):
                        #     i, j = condensed_to_square(vector_idx, len(grouped_pc_seq_df.index))
                        #     sim_measures['sequence_distance'][(grouped_pc_seq_df.index[i],
                        #                                        grouped_pc_seq_df.index[j])] = seq_dist

                        for vector_idx, (seq_dist, energy_dist) in enumerate(zip(seq_pca_mean_distance_vector,
                                                                                 energy_pca_mean_distance_vector)):
                            i, j = condensed_to_square(vector_idx, len(grouped_pc_energy_df.index))
                            sim_measures['sequence_distance'][(grouped_pc_seq_df.index[i],
                                                               grouped_pc_seq_df.index[j])] = seq_dist
                            sim_measures['energy_distance'][(grouped_pc_energy_df.index[i],
                                                             grouped_pc_energy_df.index[j])] = energy_dist
                    elif stat == 'std':
                        # sim_stdev['similarity'] = similarity_stat_dict[stat]
                        # Todo need to square each pc, add them up, divide by the group number, then take the sqrt
                        sim_stdev['seq_distance'] = grouped_pc_seq_df
                        sim_stdev['energy_distance'] = grouped_pc_energy_df

                # Find the significance between each pair of protocols
                protocol_sig_s = pd.concat([pvalue_df.loc[[pair], :].squeeze() for pair in pvalue_df.index.to_list()],
                                           keys=[tuple(pair) for pair in pvalue_df.index.to_list()])
                # squeeze turns the column headers into series indices. Keys appends to make a multi-index

                # Find total protocol similarity for different metrics
                # for measure, values in sim_measures.items():
                #     # measure_s = pd.Series({pair: similarity for pair, similarity in values.items()})
                #     # measure_s = pd.Series(values)
                #     similarity_sum['protocol_%s_sum' % measure] = pd.Series(values).sum()
                similarity_sum = {'protocol_%s_sum' % measure: pd.Series(values).sum()
                                  for measure, values in sim_measures.items()}
                similarity_sum_s = pd.concat([pd.Series(similarity_sum)], keys=[('sequence_design', 'pose')])

                # Process similarity between protocols
                sim_measures_s = pd.concat([pd.Series(values) for values in sim_measures.values()],
                                           keys=list(sim_measures.keys()))
                # # Todo test
                # sim_stdev_s = pd.concat(list(sim_stdev.values()),
                #                         keys=list(zip(repeat('std'), sim_stdev.keys()))).swaplevel(1, 2)
                # sim_series = [protocol_sig_s, similarity_sum_s, sim_measures_s, sim_stdev_s]
                sim_series = [protocol_sig_s, similarity_sum_s, sim_measures_s]

                # if figures:  # Todo ensure output is as expected
                    # protocols_by_design = {design: protocol for protocol, designs in designs_by_protocol.items()
                    #                        for design in designs}
                    # _path = os.path.join(self.all_scores, str(self))
                    # # Set up Labels & Plot the PC data
                    # protocol_map = {protocol: i for i, protocol in enumerate(designs_by_protocol)}
                    # integer_map = {i: protocol for (protocol, i) in protocol_map.items()}
                    # pc_labels_group = [protocols_by_design[design] for design in residue_info]
                    # # pc_labels_group = np.array([protocols_by_design[design] for design in residue_info])
                    # pc_labels_int = [protocol_map[protocols_by_design[design]] for design in residue_info]
                    # fig = plt.figure()
                    # # ax = fig.add_subplot(111, projection='3d')
                    # ax = Axes3D(fig, rect=[0, 0, .7, 1], elev=48, azim=134)
                    # # plt.cla()
                    #
                    # # for color_int, label in integer_map.items():  # zip(pc_labels_group, pc_labels_int):
                    # #     ax.scatter(seq_pc[pc_labels_group == label, 0],
                    # #                seq_pc[pc_labels_group == label, 1],
                    # #                seq_pc[pc_labels_group == label, 2],
                    # #                c=color_int, cmap=plt.cm.nipy_spectral, edgecolor='k')
                    # scatter = ax.scatter(seq_pc[:, 0], seq_pc[:, 1], seq_pc[:, 2], c=pc_labels_int, cmap='Spectral',
                    #                      edgecolor='k')
                    # # handles, labels = scatter.legend_elements()
                    # # # print(labels)  # ['$\\mathdefault{0}$', '$\\mathdefault{1}$', '$\\mathdefault{2}$']
                    # # ax.legend(handles, labels, loc='upper right', title=groups)
                    # # # ax.legend(handles, [integer_map[label] for label in labels], loc="upper right", title=groups)
                    # # # plt.axis('equal') # not possible with 3D graphs
                    # # plt.legend()  # No handles with labels found to put in legend.
                    # colors = [scatter.cmap(scatter.norm(i)) for i in integer_map.keys()]
                    # custom_lines = [plt.Line2D([], [], ls='', marker='.', mec='k', mfc=c, mew=.1, ms=20)
                    #                 for c in colors]
                    # ax.legend(custom_lines, [j for j in integer_map.values()], loc='center left',
                    #           bbox_to_anchor=(1.0, .5))
                    # # # Add group mean to the plot
                    # # for name, label in integer_map.items():
                    # #     ax.scatter(seq_pc[pc_labels_group == label, 0].mean(),
                    # #                seq_pc[pc_labels_group == label, 1].mean(),
                    # #                seq_pc[pc_labels_group == label, 2].mean(), marker='x')
                    # ax.set_xlabel('PC1')
                    # ax.set_ylabel('PC2')
                    # ax.set_zlabel('PC3')
                    # # plt.legend(pc_labels_group)
                    # plt.savefig('%s_seq_pca.png' % _path)
                    # plt.clf()
                    # # Residue PCA Figure to assay multiple interface states
                    # fig = plt.figure()
                    # # ax = fig.add_subplot(111, projection='3d')
                    # ax = Axes3D(fig, rect=[0, 0, .7, 1], elev=48, azim=134)
                    # scatter = ax.scatter(residue_energy_pc[:, 0], residue_energy_pc[:, 1], residue_energy_pc[:, 2],
                    #                      c=pc_labels_int,
                    #                      cmap='Spectral', edgecolor='k')
                    # colors = [scatter.cmap(scatter.norm(i)) for i in integer_map.keys()]
                    # custom_lines = [plt.Line2D([], [], ls='', marker='.', mec='k', mfc=c, mew=.1, ms=20) for c in
                    #                 colors]
                    # ax.legend(custom_lines, [j for j in integer_map.values()], loc='center left',
                    #           bbox_to_anchor=(1.0, .5))
                    # ax.set_xlabel('PC1')
                    # ax.set_ylabel('PC2')
                    # ax.set_zlabel('PC3')
                    # plt.savefig('%s_res_energy_pca.png' % _path)

            # Format output and save Trajectory, Residue DataFrames, and PDB Sequences
            if save_trajectories:
                trajectory_df.sort_index(inplace=True, axis=1)
                residue_df.sort_index(inplace=True)
                # Add wild-type residue information in metrics for sequence comparison
                # find the solvent acessible surface area of the separated entities
                for entity in self.pose.pdb.entities:
                    entity.get_sasa()

                # todo simplify this mess...
                errat_collapse_df = \
                    pd.concat([pd.concat(
                        {'errat_deviation':
                             pd.Series(np.concatenate(list(wt_errat.values())), index=residue_indices),
                         'hydrophobic_collapse': pd.Series(np.concatenate(list(wt_collapse.values())),
                                                           index=residue_indices)})],
                        keys=['wild_type']).unstack().unstack()  # .swaplevel(0, 1, axis=1)

                wild_type_residue_info = {}
                for res_number in residue_info[next(iter(residue_info))].keys():
                    # bsa_total is actually a sasa, but for formatting sake, I've called it a bsa...
                    residue = self.pose.pdb.residue(res_number)
                    wild_type_residue_info[res_number] = \
                        {'type': protein_letters_3to1.get(residue.type.title()), 'core': None, 'rim': None, 'support': None,
                         # Todo implement wt energy metric during oligomer refinement?
                         'interior': 0, 'hbond': None, 'energy_delta': None,
                         'bsa_total': residue.sasa, 'bsa_polar': None, 'bsa_hydrophobic': None,
                         'coordinate_constraint': None, 'residue_favored': None, 'observed_design': None,
                         'observed_evolution': None, 'observed_fragment': None}  # 'hot_spot': None}
                    if residue.relative_sasa < 0.25:
                        wild_type_residue_info[res_number]['interior'] = 1
                    # if res_number in issm_residues and res_number not in residues_no_frags:
                    #     wild_type_residue_info[res_number]['observed_fragment'] = None

                wt_df = pd.concat([pd.DataFrame(wild_type_residue_info)], keys=['wild_type']).unstack()
                wt_df = pd.merge(wt_df, errat_collapse_df.loc[:, idx_slice[wt_df.columns.levels[0], :]],
                                 left_index=True, right_index=True)
                wt_df.drop(residue_indices_no_frags, inplace=True, axis=1, errors='ignore')
                # only sort once as residues are in same order
                # wt_df.sort_index(level=0, inplace=True, axis=1, sort_remaining=False)
                # residue_df.sort_index(level=0, axis=1, inplace=True, sort_remaining=False)
                residue_df = pd.concat([wt_df, residue_df], sort=False)
                # residue_df.drop(residue_indices_no_frags, inplace=True, axis=1)
                residue_df.sort_index(level=0, axis=1, inplace=True, sort_remaining=False)
                residue_df[(groups, groups)] = protocol_s
                # residue_df.sort_index(inplace=True, key=lambda x: x.str.isdigit())  # put wt entry first
                if merge_residue_data:
                    trajectory_df = pd.concat([trajectory_df], axis=1, keys=['metrics'])
                    trajectory_df = pd.merge(trajectory_df, residue_df, left_index=True, right_index=True)
                else:
                    residue_df.to_csv(self.residues)
                trajectory_df.to_csv(self.trajectories)
                pickle_object(entity_sequences, self.design_sequences, out_path='')

            # Create figures
            # if figures:  # Todo include relevant .ipynb figures

        # After parsing data sources
        other_metrics_s = pd.concat([pd.Series(other_pose_metrics)], keys=[('dock', 'pose')])

        # CONSTRUCT: Create pose series and format index names
        pose_s = pd.concat([other_metrics_s, stat_s, divergence_s] + sim_series).swaplevel(0, 1)
        # Remove pose specific metrics from pose_s, sort, and name protocol_mean_df
        pose_s.drop([groups], level=2, inplace=True, errors='ignore')
        pose_s.sort_index(level=2, inplace=True, sort_remaining=False)  # ascending=True, sort_remaining=True)
        pose_s.sort_index(level=1, inplace=True, sort_remaining=False)  # ascending=True, sort_remaining=True)
        pose_s.sort_index(level=0, inplace=True, sort_remaining=False)  # ascending=False
        pose_s.name = str(self)

        return pose_s

    @handle_design_errors(errors=(DesignError, AssertionError))
    def select_sequences(self, filters=None, weights=None, number=1, protocols=None, **kwargs):
        """Select sequences for further characterization. If weights, then user can prioritize by metrics, otherwise
        sequence with the most neighbors as calculated by sequence distance will be selected. If there is a tie, the
        sequence with the lowest weight will be selected

        Keyword Args:
            filters=None (Iterable): The filters to use in sequence selection
            weights=None (Iterable): The weights to use in sequence selection
            number=1 (int): The number of sequences to consider for each design
            protocols=None (str): Whether particular design protocol(s) should be chosen
        Returns:
            (list[tuple[DesignDirectory, str]]): Containing the selected sequences found
        """
        # Load relevant data from the design directory
        trajectory_df = pd.read_csv(self.trajectories, index_col=0, header=[0])
        trajectory_df.dropna(inplace=True)
        if protocols:
            designs = []
            for protocol in protocols:
                designs.extend(trajectory_df[trajectory_df['protocol'] == protocol].index.to_list())

            if not designs:
                raise DesignError('No designs found for protocols %s!' % protocols)
        else:
            designs = trajectory_df.index.to_list()

        self.log.info('Number of starting trajectories = %d' % len(trajectory_df))
        df = trajectory_df.loc[designs, :]

        if filters:
            self.log.info('Using filter parameters: %s' % str(filters))
            # Filter the DataFrame to include only those values which are le/ge the specified filter
            filtered_designs = index_intersection(filter_df_for_index_by_value(df, filters).values())
            df = trajectory_df.loc[filtered_designs, :]

        if weights:
            # No filtering of protocol/indices to use as poses should have similar protocol scores coming in
            self.log.info('Using weighting parameters: %s' % str(weights))
            design_list = rank_dataframe_by_metric_weights(df, weights=weights, **kwargs).index.to_list()
            self.log.info('Final ranking of trajectories:\n%s' % ', '.join(pose for pose in design_list))

            return list(zip(repeat(self), design_list[:number]))
        else:
            # sequences_pickle = glob(os.path.join(self.all_scores, '%s_Sequences.pkl' % str(self)))
            # assert len(sequences_pickle) == 1, 'Couldn\'t find files for %s' % \
            #                                    os.path.join(self.all_scores, '%s_Sequences.pkl' % str(self))
            #
            # chain_sequences = SDUtils.unpickle(sequences_pickle[0])
            # {chain: {name: sequence, ...}, ...}
            entity_sequences = unpickle(self.design_sequences)
            concatenated_sequences = [''.join([entity_sequences[entity][design] for entity in entity_sequences])
                                      for design in designs]
            self.log.debug('The final concatenated sequences are:\n%s' % concatenated_sequences)

            # pairwise_sequence_diff_np = SDUtils.all_vs_all(concatenated_sequences, sequence_difference)
            # Using concatenated sequences makes the values very similar and inflated as most residues are the same
            # doing min/max normalization to see variation
            pairwise_sequence_diff_l = [sequence_difference(*seq_pair)
                                        for seq_pair in combinations(concatenated_sequences, 2)]
            pairwise_sequence_diff_np = np.array(pairwise_sequence_diff_l)
            _min = min(pairwise_sequence_diff_l)
            # _max = max(pairwise_sequence_diff_l)
            pairwise_sequence_diff_np = np.subtract(pairwise_sequence_diff_np, _min)
            # self.log.info(pairwise_sequence_diff_l)

            # PCA analysis of distances
            pairwise_sequence_diff_mat = np.zeros((len(designs), len(designs)))
            for k, dist in enumerate(pairwise_sequence_diff_np):
                i, j = condensed_to_square(k, len(designs))
                pairwise_sequence_diff_mat[i, j] = dist
            pairwise_sequence_diff_mat = sym(pairwise_sequence_diff_mat)

            pairwise_sequence_diff_mat = StandardScaler().fit_transform(pairwise_sequence_diff_mat)
            seq_pca = PCA(PUtils.variance)
            seq_pc_np = seq_pca.fit_transform(pairwise_sequence_diff_mat)
            seq_pca_distance_vector = pdist(seq_pc_np)
            # epsilon = math.sqrt(seq_pca_distance_vector.mean()) * 0.5
            epsilon = seq_pca_distance_vector.mean() * 0.5
            self.log.info('Finding maximum neighbors within distance of %f' % epsilon)

            # self.log.info(pairwise_sequence_diff_np)
            # epsilon = pairwise_sequence_diff_mat.mean() * 0.5
            # epsilon = math.sqrt(seq_pc_np.myean()) * 0.5
            # epsilon = math.sqrt(pairwise_sequence_diff_np.mean()) * 0.5

            # Find the nearest neighbors for the pairwise distance matrix using the X*X^T (PCA) matrix, linear transform
            seq_neighbors = BallTree(seq_pc_np)  # Todo make brute force or automatic, not BallTree
            seq_neighbor_counts = seq_neighbors.query_radius(seq_pc_np, epsilon,
                                                             count_only=True)  # , sort_results=True)
            top_count, top_idx = 0, None
            for count in seq_neighbor_counts:  # idx, enumerate()
                if count > top_count:
                    top_count = count

            sorted_seqs = sorted(seq_neighbor_counts, reverse=True)
            top_neighbor_counts = sorted(set(sorted_seqs[:number]), reverse=True)

            # Find only the designs which match the top x (number) of neighbor counts
            final_designs = {designs[idx]: num_neighbors for num_neighbors in top_neighbor_counts
                             for idx, count in enumerate(seq_neighbor_counts) if count == num_neighbors}
            self.log.info('The final sequence(s) and file(s):\nNeighbors\tDesign\n%s'
                          # % '\n'.join('%d %s' % (top_neighbor_counts.index(neighbors) + SDUtils.index_offset,
                          % '\n'.join('\t%d\t%s' % (neighbors, os.path.join(self.designs, design))
                                      for design, neighbors in final_designs.items()))

            # self.log.info('Corresponding PDB file(s):\n%s' % '\n'.join('%d %s' % (i, os.path.join(self.designs, seq))
            #                                                         for i, seq in enumerate(final_designs, 1)))

            # Compute the highest density cluster using DBSCAN algorithm
            # seq_cluster = DBSCAN(eps=epsilon)
            # seq_cluster.fit(pairwise_sequence_diff_np)
            #
            # seq_pc_df = pd.DataFrame(seq_pc, index=designs, columns=['pc' + str(x + SDUtils.index_offset)
            #                                                          for x in range(len(seq_pca.components_))])
            # seq_pc_df = pd.merge(protocol_s, seq_pc_df, left_index=True, right_index=True)

            # If final designs contains more sequences than specified, find the one with the lowest energy
            if len(final_designs) > number:
                energy_s = trajectory_df.loc[final_designs.keys(), 'interface_energy']
                energy_s.sort_values(inplace=True)
                final_seqs = zip(repeat(self), energy_s.index.to_list()[:number])
            else:
                final_seqs = zip(repeat(self), final_designs.keys())

            return list(final_seqs)

    @staticmethod
    def make_path(path, condition=True):
        """Make all required directories in specified path if it doesn't exist, and optional condition is True

        Keyword Args:
            condition=True (bool): A condition to check before the path production is executed
        """
        if condition:
            os.makedirs(path, exist_ok=True)

    def __key(self):
        return self.name

    def __eq__(self, other):
        if isinstance(other, DesignDirectory):
            return self.__key() == other.__key()
        return NotImplemented

    def __hash__(self):
        return hash(self.__key())

    def __str__(self):
        if self.nanohedra_output:
            return self.source_path.replace(self.nanohedra_root + os.sep, '').replace(os.sep, '-')
        elif self.output_directory:
            return self.name
        else:
            # TODO integrate with designDB?
            return self.path.replace(self.projects + os.sep, '').replace(os.sep, '-')


def get_sym_entry_from_nanohedra_directory(nanohedra_dir):
    try:
        with open(os.path.join(nanohedra_dir, PUtils.master_log), 'r') as f:
            for line in f.readlines():
                if 'Nanohedra Entry Number: ' in line:  # "Symmetry Entry Number: " or
                    return SymEntry(int(line.split(':')[-1]))  # sym_map inclusion?
    except FileNotFoundError:
        raise FileNotFoundError('The Nanohedra Output Directory is malformed. Missing required docking file %s'
                                % os.path.join(nanohedra_dir, PUtils.master_log))
    raise DesignError('The Nanohedra Output docking file %s is malformed. Missing required info Nanohedra Entry Number'
                      % os.path.join(nanohedra_dir, PUtils.master_log))


def set_up_directory_objects(design_list, mode=PUtils.interface_design, project=None):
    """Create DesignDirectory objects from a directory iterable. Add program_root if using DesignDirectory strings"""
    return [DesignDirectory.from_nanohedra(design_path, nanohedra_output=True, mode=mode, project=project)
            for design_path in design_list]


def set_up_pseudo_design_dir(path, directory, score):  # changed 9/30/20 to locate paths of interest at .path
    pseudo_dir = DesignDirectory(path, nanohedra_output=False)
    # pseudo_dir.path = os.path.dirname(wildtype)
    pseudo_dir.composition = os.path.dirname(path)
    pseudo_dir.designs = directory
    pseudo_dir.scores = os.path.dirname(score)
    pseudo_dir.all_scores = os.getcwd()

    return pseudo_dir<|MERGE_RESOLUTION|>--- conflicted
+++ resolved
@@ -38,7 +38,6 @@
     mutation_conserved, per_res_metric, residue_classificiation, interface_residue_composition_similarity, \
     stats_metrics, significance_columns, df_permutation_test, clean_up_intermediate_columns, fragment_metric_template, \
     protocol_specific_columns, rank_dataframe_by_metric_weights, background_protocol, filter_df_for_index_by_value
-from PathUtils import groups
 #   columns_to_rename, calc_relative_sa, join_columns,
 from SequenceProfile import parse_pssm, generate_mutations_from_reference, get_db_aa_frequencies, \
     simplify_mutation_dict, weave_sequence_dict, position_specific_jsd, sequence_difference, jensen_shannon_divergence, \
@@ -160,11 +159,7 @@
         self.no_evolution_constraint = kwargs.get(PUtils.no_evolution_constraint, True)
         # self.fragment_file = None
         # self.fragment_type = 'biological_interfaces'  # default for now, can be found in frag_db
-<<<<<<< HEAD
         self.force_flags = kwargs.get(PUtils.force_flags, False)
-=======
-        self.force_flags = kwargs.get('force_flags', False)
->>>>>>> 05dd9777
         self.fuse_chains = [tuple(pair.split(':')) for pair in kwargs.get('fuse_chains', [])]
         self.interface_residues = False
         self.no_hbnet = kwargs.get(PUtils.no_hbnet, False)
@@ -1763,7 +1758,6 @@
             # careful, if some processing to the pdb has since occurred then this will be wrong!
             pdb = self.init_pdb
         else:
-<<<<<<< HEAD
             pdb = PDB.from_file(source if source else self.source, entity_names=self.entity_names, log=self.log)
             #                              pass names if available ^
         if self.sym_entry:
@@ -1782,30 +1776,6 @@
                                       design_selector=self.design_selector, log=self.log,
                                       source_db=self.resources, frag_db=self.frag_db, euler_lookup=self.euler_lookup,
                                       ignore_clashes=self.ignore_clashes)
-=======
-            asu = PDB.from_file(source if source else self.source, name='%s-asu' % str(self),
-                                entity_names=self.entity_names, log=self.log)
-            # pass names if available ^
-
-        self.pose = Pose.from_asu(asu, sym_entry=self.sym_entry, source_db=self.resources,
-                                  design_selector=self.design_selector, frag_db=self.frag_db, log=self.log,
-                                  ignore_clashes=self.ignore_clashes, euler_lookup=self.euler_lookup)
-        if self.fuse_chains:
-            for fusion_nterm, fusion_cterm in self.fuse_chains:
-                new_success, same_success = False, False
-                for idx, entity in enumerate(self.pose.entities):
-                    if entity.chain_id == fusion_cterm:
-                        entity_new_chain_idx = idx
-                        new_success = True
-                    if entity.chain_id == fusion_nterm:
-                        same_success = True
-                if not new_success and not same_success:
-                    raise DesignError('Your requested fusion of chain %s with chain %s didn\'t work!' %
-                                      (fusion_nterm, fusion_cterm))
-                else:  # won't be accessed unless entity_new_chain_idx is set
-                    self.pose.entities[entity_new_chain_idx].chain_id = fusion_nterm
-
->>>>>>> 05dd9777
         if not self.entity_names:  # store the entity names if they were never generated
             self.entity_names = [entity.name for entity in self.pose.entities]
             self.log.info('Input Entities: %s' % ', '.join(self.entity_names))
@@ -1815,7 +1785,6 @@
         if not self.asu or not os.path.exists(self.asu):
             if self.nanohedra_output and not self.construct_pose or self.output_directory:
                 return
-<<<<<<< HEAD
 
             self.save_asu()
 
@@ -1850,27 +1819,6 @@
         new_asu.write(out_path=self.asu)
         self.info['pre_refine'] = self.pre_refine
         self.log.info('Cleaned PDB: \'%s\'' % self.asu)
-=======
-            # returns a new Structure from multiple Chain or Entity objects including the Pose symmetry
-            new_asu = self.pose.get_contacting_asu()
-            if self.fuse_chains:
-                for fusion_nterm, fusion_cterm in self.fuse_chains:
-                    new_success, same_success = False, False
-                    for idx, entity in enumerate(new_asu.entities):
-                        if entity.chain_id == fusion_cterm:
-                            entity_new_chain_idx = idx
-                            new_success = True
-                        if entity.chain_id == fusion_nterm:
-                            same_success = True
-                    if not new_success and not same_success:
-                        raise DesignError('Your requested fusion of chain %s with chain %s didn\'t work!' %
-                                          (fusion_nterm, fusion_cterm))
-                    else:  # won't be accessed unless entity_new_chain_idx is set
-                        new_asu.entities[entity_new_chain_idx].chain_id = fusion_nterm
-            new_asu.write(out_path=self.asu)  # , header=self.cryst_record)
-            self.info['pre_refine'] = self.pre_refine
-            self.log.info('Cleaned PDB: \'%s\'' % self.asu)
->>>>>>> 05dd9777
 
     @handle_design_errors(errors=(DesignError,))
     def check_clashes(self, clashing_threshold=0.75):
