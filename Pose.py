import copy
import math
import os
import pickle
from glob import glob
from itertools import chain as iter_chain, combinations_with_replacement, combinations
from math import sqrt, cos, sin

import numpy as np
import requests
from sklearn.neighbors import BallTree

import PathUtils as PUtils
from SymDesignUtils import to_iterable, pickle_object, DesignError, calculate_overlap, z_value_from_match_score, \
    start_log, null_log, possible_symmetries, match_score_from_z_value, split_interface_pairs
from classes.SymEntry import get_rot_matrices, RotRangeDict, get_degen_rotmatrices, SymEntry, flip_x_matrix
from utils.GeneralUtils import write_frag_match_info_file, transform_coordinate_sets
from utils.SymmetryUtils import valid_subunit_number, sg_cryst1_fmt_dict, pg_cryst1_fmt_dict, sg_zvalues
from classes.EulerLookup import EulerLookup
from PDB import PDB
from SequenceProfile import SequenceProfile
from DesignMetrics import calculate_match_metrics, fragment_metric_template, format_fragment_metrics
from Structure import Coords, Structure
from interface_analysis.Database import FragmentDB, FragmentDatabase

# Globals
logger = start_log(name=__name__)
config_directory = PUtils.pdb_db
sym_op_location = PUtils.sym_op_location


class Model:  # (PDB)
    """Keep track of different variations of the same PDB object whether they be mutated in sequence or have
    their coordinates perturbed
    """
    def __init__(self, pdb=None, models=None, log=None, **kwargs):
        super().__init__()  # **kwargs
        # self.pdb = self.models[0]
        # elif isinstance(pdb, PDB):
        if log:
            self.log = log
        elif log is None:
            self.log = null_log
        else:  # When log is explicitly passed as False, use the module logger
            self.log = logger

        if pdb:
            self.pdb = pdb
        if models and isinstance(models, list):
            self.models = models
        else:
            self.models = []

        self.number_of_models = len(self.models)

    @property
    def number_of_atoms(self):
        return self.pdb.number_of_atoms

    @property
    def number_of_residues(self):
        return self.pdb.number_of_residues

    @property
    def coords(self):
        """Return a view of the representative Coords from the Model. These may be the ASU if a SymmetricModel"""
        return self._coords.coords

    @coords.setter
    def coords(self, coords):
        if isinstance(coords, Coords):
            self._coords = coords
        else:
            raise AttributeError('The supplied coordinates are not of class Coords!, pass a Coords object not a Coords '
                                 'view. To pass the Coords object for a Structure, use the private attribute _coords')

    @property
    def center_of_mass(self):
        """Returns: (Numpy.ndarray)"""
        return np.matmul(np.full(self.number_of_atoms, 1 / self.number_of_atoms), self.coords)

    @property
    def model_coords(self):
        """Return a view of the modelled Coords. These may be symmetric if a SymmetricModel"""
        return self._model_coords.coords

    @model_coords.setter
    def model_coords(self, coords):
        if isinstance(coords, Coords):
            self._model_coords = coords
        else:
            raise AttributeError('The supplied coordinates are not of class Coords!, pass a Coords object not a Coords '
                                 'view. To pass the Coords object for a Strucutre, use the private attribute _coords')

    def set_models(self, models):
        self.models = models
        self.pdb = self.models[0]

    def add_model(self, pdb):
        self.models.append(pdb)

    # def add_atoms_to_pdb(self, index=0, atoms=None):
    #     """Add atoms to a PDB object in the model. Zero indexed"""
    #     self.models[index].read_atom_list(atoms)

    def get_ca_atoms(self):
        return [pdb.get_ca_atoms() for pdb in self.models]

    def chain(self, chain_id):
        return [pdb.chain(chain_id) for pdb in self.models]

    def get_coords(self):  # TODO
        return [pdb.coords for pdb in self.models]

    def get_backbone_coords(self):  # TODO
        return [pdb.get_backbone_coords() for pdb in self.models]

    def get_backbone_and_cb_coords(self):  # TODO
        return [pdb.get_backbone_and_cb_coords() for pdb in self.models]

    def get_ca_coords(self):  # TODO
        return [pdb.get_ca_coords() for pdb in self.models]

    def get_cb_coords(self, InclGlyCA=False):  # TODO
        return [pdb.get_cb_coords(InclGlyCA=InclGlyCA) for pdb in self.models]

    def extract_cb_coords_chain(self, chain_id, InclGlyCA=False):  # TODO
        return [pdb.extract_CB_coords_chain(chain_id, InclGlyCA=InclGlyCA) for pdb in self.models]

    def set_atom_coordinates(self, new_coords):  # Todo
        for i, pdb in enumerate(self.models):
            pdb.coords = Coords(new_coords[i])
        # return [pdb.set_atom_coordinates(new_cords[i]) for i, pdb in enumerate(self.models)]


class SymmetricModel(Model):
    def __init__(self, asu=None, **kwargs):  # coords_type=None, symmetry=None, dimension=None,
        #        uc_dimensions=None, expand_matrices=None, pdb=None, models=None, log=None, number_of_models=None,
        super().__init__(**kwargs)  # log=log,
        self.asu = asu  # the pose specific asu
        # self.pdb = pdb
        # self.models = []
        # self.number_of_models = number_of_models
        # self.coords = []
        # self.model_coords = []
        self.coords_type = None  # coords_type
        self.sym_entry = None
        self.symmetry = None  # symmetry  # also defined in PDB as self.space_group
        self.symmetry_point_group = None
        self.dimension = None  # dimension
        self.uc_dimensions = None  # uc_dimensions  # also defined in PDB
        self.expand_matrices = None  # expand_matrices  # Todo make expand_matrices numpy

        # if log:
        #     self.log = log
        # else:
        #     print('SymmetricModel starting log')
        #     self.log = start_log()

        # if models:
        #     self.models = models
        #     self.number_of_models = len(models)
        #     self.set_symmetry(symmetry)

        # if symmetry:
        # if self.asu:
        # kwargs.update({})
        self.set_symmetry(**kwargs)
        #    self.set_symmetry(symmetry)

    @classmethod
    def from_assembly(cls, assembly, symmetry=None):
        assert symmetry, 'Currently, can\'t initialize a symmetric model without the symmetry! Pass symmetry during ' \
                         'Class initialization. Or add a scout symmetry Class method to SymmetricModel.'
        return cls(models=assembly, **symmetry)

    @property
    def symmetric_center_of_mass(self):
        """Returns: (Numpy.ndarray)"""
        if self.symmetry:
            return np.matmul(np.full(self.number_of_atoms * self.number_of_models,
                                     1 / self.number_of_atoms * self.number_of_models),
                             self.model_coords)

    @property
    def symmetric_centers_of_mass(self):
        """Returns: (Numpy.ndarray)"""
        if self.symmetry:
            return np.matmul(np.full(self.number_of_atoms, 1 / self.number_of_atoms),
                             np.split(self.model_coords, self.number_of_models))

    def set_symmetry(self, sym_entry=None, expand_matrices=None, symmetry=None, cryst1=None, uc_dimensions=None,
                     generate_assembly=True, generate_symmetry_mates=False, **kwargs):
        """Set the model symmetry using the CRYST1 record, or the unit cell dimensions and the Hermann–Mauguin symmetry
        notation (in CRYST1 format, ex P 4 3 2) for the Model assembly. If the assembly is a point group,
        only the symmetry is required"""
        # if not expand_matrices:  # or not self.symmetry:
        if cryst1:
            uc_dimensions, symmetry = PDB.parse_cryst_record(cryst1_string=cryst1)

        if sym_entry and isinstance(sym_entry, SymEntry):
            self.sym_entry = sym_entry
            self.symmetry = sym_entry.result
            self.dimension = sym_entry.dim
            if self.dimension > 0:
                self.symmetry_point_group = sym_entry.pt_grp
                self.uc_dimensions = uc_dimensions

        elif symmetry:
            if uc_dimensions:
                self.uc_dimensions = uc_dimensions
                self.symmetry = ''.join(symmetry.split())

            if symmetry in pg_cryst1_fmt_dict:  # not available yet for non-Nanohedra PG's
                self.dimension = 2
                self.symmetry = symmetry
            elif symmetry in sg_cryst1_fmt_dict:  # not available yet for non-Nanohedra SG's
                self.dimension = 3
                self.symmetry = symmetry
            elif symmetry in possible_symmetries:  # ['T', 'O', 'I']:
                self.symmetry = possible_symmetries[symmetry]
                self.symmetry_point_group = possible_symmetries[symmetry]
                self.dimension = 0

            elif self.uc_dimensions:
                raise DesignError('Symmetry %s is not available yet! If you didn\'t provide it, the symmetry was likely'
                                  'set from a PDB file. Get the symmetry operations from the international'
                                  ' tables and add to the pickled operators if this displeases you!' % symmetry)
            else:  # when a point group besides T, O, or I is provided
                raise DesignError('Symmetry %s is not available yet! Get the canonical symm operators from %s and add '
                                  'to the pickled operators if this displeases you!' % (symmetry, PUtils.orient_dir))
        elif not symmetry:
            return None  # no symmetry was provided

        if expand_matrices:
            self.expand_matrices = expand_matrices
        else:
            self.expand_matrices = self.get_ptgrp_sym_op(self.symmetry) if self.dimension == 0 \
                else self.get_sg_sym_op(self.symmetry)  # ensure symmetry is Hermann–Mauguin notation
            # Todo numpy expand_matrices
        if self.asu and generate_assembly:
            self.generate_symmetric_assembly()  # **kwargs
            if generate_symmetry_mates:
                self.get_assembly_symmetry_mates()

    def generate_symmetric_assembly(self, return_side_chains=True, surrounding_uc=False, generate_symmetry_mates=False,
                                    **kwargs):
        """Expand an asu in self.pdb using self.symmetry for the symmetry specification, and optional unit cell
        dimensions if self.dimension > 0. Expands assembly to complete point group, or the unit cell

        Keyword Args:
            return_side_chains=True (bool): Whether to return all side chain atoms. False returns backbone and CB atoms
            surrounding_uc=False (bool): Whether the 3x3 layer group, or 3x3x3 space group should be generated
        """
        if self.dimension == 0:
            self.get_point_group_coords(return_side_chains=return_side_chains)
        else:
            self.expand_uc_coords(surrounding_uc=surrounding_uc, return_side_chains=return_side_chains)

        self.log.info('Generated %d Symmetric Models' % self.number_of_models)
        if generate_symmetry_mates:
            self.get_assembly_symmetry_mates()

    def expand_uc_coords(self, surrounding_uc, **kwargs):  # return_side_chains=False, surrounding_uc=False
        """Expand the backbone coordinates for every symmetric copy within the unit cells surrounding a central cell
        """
        self.get_unit_cell_coords(**kwargs)  # # return_side_chains=return_side_chains
        if surrounding_uc:
            self.get_surrounding_unit_cell_coords()  # return_side_chains=return_side_chains FOR Coord expansion
            # self.get_surrounding_unit_cell_coords()  # return_side_chains=return_side_chains FOR PDB expansion

    def cart_to_frac(self, cart_coords):
        """Takes a numpy array of coordinates and finds the fractional coordinates from cartesian coordinates
        From http://www.ruppweb.org/Xray/tutorial/Coordinate%20system%20transformation.htm

        Returns:
            (Numpy.array):
        """
        if not self.uc_dimensions:
            return None

        a2r = np.pi / 180.0
        a, b, c, alpha, beta, gamma = self.uc_dimensions
        alpha *= a2r
        beta *= a2r
        gamma *= a2r

        # unit cell volume
        v = a * b * c * \
            sqrt((1 - cos(alpha) ** 2 - cos(beta) ** 2 - cos(gamma) ** 2 + 2 * (cos(alpha) * cos(beta) * cos(gamma))))

        # deorthogonalization matrix M
        m0 = [1 / a, -(cos(gamma) / float(a * sin(gamma))),
              (((b * cos(gamma) * c * (cos(alpha) - (cos(beta) * cos(gamma)))) / float(sin(gamma))) -
               (b * c * cos(beta) * sin(gamma))) * (1 / float(v))]
        m1 = [0, 1 / (b * np.sin(gamma)),
              -((a * c * (cos(alpha) - (cos(beta) * cos(gamma)))) / float(v * sin(gamma)))]
        m2 = [0, 0, (a * b * sin(gamma)) / float(v)]
        m = [m0, m1, m2]

        return np.matmul(cart_coords, np.transpose(m))

    def frac_to_cart(self, frac_coords):
        """Takes a numpy array of coordinates and finds the cartesian coordinates from fractional coordinates
        From http://www.ruppweb.org/Xray/tutorial/Coordinate%20system%20transformation.htm
        """
        if not self.uc_dimensions:
            return None

        a2r = np.pi / 180.0
        a, b, c, alpha, beta, gamma = self.uc_dimensions
        alpha *= a2r
        beta *= a2r
        gamma *= a2r

        # unit cell volume
        v = a * b * c * \
            sqrt((1 - cos(alpha) ** 2 - cos(beta) ** 2 - cos(gamma) ** 2 + 2 * (cos(alpha) * cos(beta) * cos(gamma))))

        # orthogonalization matrix m_inv
        m_inv_0 = [a, b * cos(gamma), c * cos(beta)]
        m_inv_1 = [0, b * sin(gamma),
                   (c * (cos(alpha) - (cos(beta) * cos(gamma)))) / float(sin(gamma))]
        m_inv_2 = [0, 0, v / float(a * b * sin(gamma))]
        m_inv = [m_inv_0, m_inv_1, m_inv_2]

        return np.matmul(frac_coords, np.transpose(m_inv))

    def get_point_group_coords(self, return_side_chains=True):
        """Returns a list of PDB objects from the symmetry mates of the input expansion matrices"""
        self.number_of_models = valid_subunit_number[self.symmetry]
        if return_side_chains:  # get different function calls depending on the return type # todo
            # get_pdb_coords = getattr(PDB, 'coords')
            self.coords_type = 'all'
        else:
            # get_pdb_coords = getattr(PDB, 'get_backbone_and_cb_coords')
            self.coords_type = 'bb_cb'

        coords_length = len(self.coords)
        # print('Length of Coords: %d' % coords_length)
        # print('Number of Models: %d' % self.number_of_models)
        model_coords = np.empty((coords_length * self.number_of_models, 3), dtype=float)
        for idx, rot in enumerate(self.expand_matrices):
            # r_asu_coords = np.matmul(self.coords, np.transpose(rot))
            model_coords[idx * coords_length: (idx + 1) * coords_length] = np.matmul(self.coords, np.transpose(rot))
        self.model_coords = Coords(model_coords)
        # print('Length of Model Coords: %d' % len(self.model_coords))

    def get_unit_cell_coords(self, return_side_chains=True):
        """Generates unit cell coordinates for a symmetry group. Modifies model_coords to include all in a unit cell"""
        # self.models = [self.asu]
        self.number_of_models = sg_zvalues[self.symmetry]
        if return_side_chains:  # get different function calls depending on the return type  # todo
            # get_pdb_coords = getattr(PDB, 'coords')
            self.coords_type = 'all'
        else:
            # get_pdb_coords = getattr(PDB, 'get_backbone_and_cb_coords')
            self.coords_type = 'bb_cb'

        # asu_frac_coords = self.cart_to_frac(self.coords)
        # coords_length = len(self.coords)
        # model_coords = np.empty((coords_length * self.number_of_models, 3), dtype=float)
        # for idx, (rot, tx) in enumerate(self.expand_matrices):
        #     rt_asu_frac_coords = np.matmul(asu_frac_coords, np.transpose(rot)) + tx
        #     model_coords[idx * coords_length: (idx + 1) * coords_length] = rt_asu_frac_coords
        uc_coords = self.return_unit_cell_coords(self.coords)
        self.model_coords = Coords(uc_coords)

    def get_surrounding_unit_cell_coords(self):
        """Generates a grid of unit cell coordinates for a symmetry group. Modifies model_coords from a unit cell
        representation to a grid of unit cells, either 3x3 for a layer group or 3x3x3 for a space group"""
        if self.dimension == 3:
            z_shifts, uc_number = [0, 1, -1], 9
        elif self.dimension == 2:
            z_shifts, uc_number = [0], 27
        else:
            return None

        uc_frac_coords = self.cart_to_frac(self.model_coords)
        # coords_length = len(self.model_coords)
        # model_coords = np.empty((coords_length * uc_number, 3), dtype=float)
        # idx = 0
        # for x_shift in [-1, 0, 1]:
        #     for y_shift in [-1, 0, 1]:
        #         for z_shift in z_shifts:
        #             add central uc_coords to the model coords after applying the correct tx of frac coords & convert
        #             model_coords[idx * coords_length: (idx + 1) * coords_length] = \
        #                 uc_frac_coords + [x_shift, y_shift, z_shift]
        #             idx += 1
        # self.model_coords = Coords(self.frac_to_cart(model_coords))

        surrounding_frac_coords = [uc_frac_coords + [x_shift, y_shift, z_shift] for x_shift in [0, 1, -1]
                                   for y_shift in [0, 1, -1] for z_shift in z_shifts]
        self.model_coords = Coords(self.frac_to_cart(surrounding_frac_coords))
        self.number_of_models = sg_zvalues[self.symmetry] * uc_number

    def return_assembly_symmetry_mates(self, **kwargs):
        """Return all symmetry mates in self.models (list[Structure]). Chain names will match the ASU"""
        count = 0
        while len(self.models) != self.number_of_models:
            if count == 1:
                raise DesignError('%s: The assembly couldn\'t be returned'
                                  % self.return_assembly_symmetry_mates.__name__)
            self.get_assembly_symmetry_mates(**kwargs)
            count += 1

        return self.models

    def get_assembly_symmetry_mates(self, surrounding_uc=False):  # , return_side_chains=True):
        """Set all symmetry mates in self.models (list[Structure]). Chain names will match the ASU"""
        if not self.symmetry:
            # self.log.critical('%s: No symmetry set for %s! Cannot get symmetry mates'  # Todo
            #                   % (self.get_assembly_symmetry_mates.__name__, self.asu.name))
            raise DesignError('%s: No symmetry set for %s! Cannot get symmetry mates'
                              % (self.get_assembly_symmetry_mates.__name__, self.asu.name))
        # if return_side_chains:  # get different function calls depending on the return type
        #     extract_pdb_atoms = getattr(PDB, 'get_atoms')
        # else:
        #     extract_pdb_atoms = getattr(PDB, 'get_backbone_and_cb_atoms')

        # prior_idx = self.asu.number_of_atoms  # TODO modify by extract_pdb_atoms!
        if not surrounding_uc and self.symmetry in sg_zvalues:
            number_of_models = sg_zvalues[self.symmetry]  # set to the uc only
        else:
            number_of_models = self.number_of_models

        for model_idx in range(number_of_models):
            symmetry_mate_pdb = copy.copy(self.asu)
            symmetry_mate_pdb.replace_coords(self.model_coords[(model_idx * self.asu.number_of_atoms):
                                                               ((model_idx + 1) * self.asu.number_of_atoms)])
            self.models.append(symmetry_mate_pdb)

    def find_asu_equivalent_symmetry_model(self):
        """Find the asu equivalent model in the SymmetricModel. Zero-indexed

        Returns:
            (int): The index of the number of models where the ASU can be found
        """
        template_atom_coords = self.asu.residues[0].ca_coords
        template_atom_index = self.asu.residues[0].ca_index
        # print(template_atom_index)
        # print(template_atom_coords)
        coords_length = len(self.coords)
        for model_num in range(self.number_of_models):
            # print(self.model_coords[(model_num * coords_length) + template_atom_index])
            # print(template_atom_coords ==
            #         self.model_coords[(model_num * coords_length) + template_atom_index])
            if np.allclose(template_atom_coords, self.model_coords[(model_num * coords_length) + template_atom_index]):
            # if (template_atom_coords ==
            #         self.model_coords[(model_num * coords_length) + template_atom_index]).all():
                return model_num

        self.log.error('%s is FAILING' % self.find_asu_equivalent_symmetry_model.__name__)

    def find_intra_oligomeric_equivalent_symmetry_models(self, entity, distance=3):  # too lenient, put back to 0.5 soon
        """From an Entity's Chain members, find the SymmetricModel equivalent models using Chain center or mass
        compared to the symmetric model center of mass"""
        asu_length = len(self.coords)
        entity_start, entity_end = entity.atom_indices[0], entity.atom_indices[-1]
        entity_length = entity.number_of_atoms
        entity_center_of_mass_divisor = np.full(entity_length, 1 / entity_length)
        equivalent_models = []
        for chain in entity.chains:
            chain_length = chain.number_of_atoms
            chain_center_of_mass = np.matmul(np.full(chain_length, 1 / chain_length), chain.coords)
            # print('Chain', chain_center_of_mass.astype(int))
            for model in range(self.number_of_models):
                sym_model_center_of_mass = np.matmul(entity_center_of_mass_divisor,
                                                     self.model_coords[(model * asu_length) + entity_start:
                                                                       (model * asu_length) + entity_end + 1])
                # print('Sym Model', sym_model_center_of_mass)
                # if np.allclose(chain_center_of_mass.astype(int), sym_model_center_of_mass.astype(int)):
                # if np.allclose(chain_center_of_mass, sym_model_center_of_mass):  # using np.rint()
                if np.linalg.norm(chain_center_of_mass - sym_model_center_of_mass) < distance:
                    equivalent_models.append(model)
                    break
        assert len(equivalent_models) == len(entity.chains), \
            'The number of equivalent models (%d) does not equal the expected number of chains (%d)!'\
            % (len(equivalent_models), len(entity.chains))

        return equivalent_models

    def find_asu_equivalent_symmetry_mate_indices(self):
        """Find the asu equivalent model in the SymmetricModel. Zero-indexed

        self.model_coords must be from all atoms which by default is True
        Returns:
            (list): The indices in the SymmetricModel where the ASU is also located
        """
        model_number = self.find_asu_equivalent_symmetry_model()
        start_idx = self.asu.number_of_atoms * model_number
        end_idx = self.asu.number_of_atoms * (model_number + 1)
        return list(range(start_idx, end_idx))

    def find_intra_oligomeric_symmetry_mate_indices(self, entity):
        """Find the intra-oligomeric equivalent models in the SymmetricModel. Zero-indexed

        self.model_coords must be from all atoms which by default is True
        Returns:
            (list): The indices in the SymmetricModel where the intra-oligomeric contacts are located
        """
        model_numbers = self.find_intra_oligomeric_equivalent_symmetry_models(entity)
        oligomeric_indices = []
        for model_number in model_numbers:
            start_idx = self.pdb.number_of_atoms * model_number
            end_idx = self.pdb.number_of_atoms * (model_number + 1)
            oligomeric_indices.extend(list(range(start_idx, end_idx)))

        return oligomeric_indices

    def return_symmetry_mates(self, pdb, **kwargs):  # return_side_chains=False, surrounding_uc=False):
        """Expand an asu in self.pdb using self.symmetry for the symmetry specification, and optional unit cell
        dimensions if self.dimension > 0. Expands assembly to complete point group, or the unit cell

        Keyword Args:
            return_side_chains=True (bool): Whether to return all side chain atoms. False gives backbone and CB atoms
            surrounding_uc=False (bool): Whether the 3x3 layer group, or 3x3x3 space group should be generated
        """
        if self.dimension == 0:
            return self.return_point_group_symmetry_mates(pdb)
        else:
            return self.return_crystal_symmetry_mates(pdb, **kwargs)  # return_side_chains=return_side_chains,
            #                                                           surrounding_uc=surrounding_uc)

    def return_point_group_symmetry_mates(self, pdb):
        """Returns a list of PDB objects from the symmetry mates of the input expansion matrices"""
        return [pdb.return_transformed_copy(rotation=rot) for rot in self.expand_matrices]  # Todo change below as well

    def return_crystal_symmetry_mates(self, pdb, surrounding_uc=False, **kwargs):  # return_side_chains=False, surrounding_uc=False
        """Expand the backbone coordinates for every symmetric copy within the unit cells surrounding a central cell
        """
        if surrounding_uc:
            return self.return_surrounding_unit_cell_symmetry_mates(pdb, **kwargs)  # return_side_chains=return_side_chains FOR Coord expansion
        else:
            return self.return_unit_cell_symmetry_mates(pdb, **kwargs)  # # return_side_chains=return_side_chains

    def return_symmetric_coords(self, coords):
        """Return the unit cell coordinates from a set of coordinates for the specified SymmetricModel"""
        if self.dimension == 0:
            coords_length = len(coords)
            model_coords = np.empty((coords_length * self.number_of_models, 3), dtype=float)
            for idx, rot in enumerate(self.expand_matrices):
                rot_coords = np.matmul(coords, np.transpose(rot))
                model_coords[idx * coords_length: (idx + 1) * coords_length] = rot_coords

            return model_coords
        else:
            return self.return_unit_cell_coords(coords)

    def return_unit_cell_coords(self, coords, fractional=False):
        """Return the unit cell coordinates from a set of coordinates for the specified SymmetricModel"""
        asu_frac_coords = self.cart_to_frac(coords)
        coords_length = len(coords)
        model_coords = np.empty((coords_length * self.number_of_models, 3), dtype=float)
        # Todo pickled operators don't have identity, so we should add the asu.
        model_coords[:coords_length] = asu_frac_coords
        for idx, (rot, tx) in enumerate(self.expand_matrices, 1):  # since no identity, start idx at 1
            rt_asu_frac_coords = np.matmul(asu_frac_coords, np.transpose(rot)) + tx
            model_coords[idx * coords_length: (idx + 1) * coords_length] = rt_asu_frac_coords

        if fractional:
            return model_coords
        else:
            return self.frac_to_cart(model_coords)

    def return_unit_cell_symmetry_mates(self, pdb, return_side_chains=True):  # For returning PDB copies
        """Returns a list of PDB objects from the symmetry mates of the input expansion matrices"""
        if return_side_chains:  # get different function calls depending on the return type
            # extract_pdb_atoms = getattr(PDB, 'get_atoms')  # Not using. The copy() versus PDB() changes residue objs
            pdb_coords = pdb.coords
        else:
            # extract_pdb_atoms = getattr(PDB, 'get_backbone_and_cb_atoms')
            pdb_coords = pdb.get_backbone_and_cb_coords()

        # # asu_cart_coords = self.pdb.get_coords()  # returns a numpy array
        # asu_cart_coords = extract_pdb_coords(pdb)
        # # asu_frac_coords = self.cart_to_frac(np.array(asu_cart_coords))
        # asu_frac_coords = self.cart_to_frac(asu_cart_coords)
        # sym_frac_coords = []
        # for rot, tx in self.expand_matrices:
        #     r_asu_frac_coords = np.matmul(asu_frac_coords, np.transpose(rot))
        #     tr_asu_frac_coords = r_asu_frac_coords + tx
        #     sym_frac_coords.extend(tr_asu_frac_coords)
        #     # tr_asu_cart_coords = self.frac_to_cart(tr_asu_frac_coords)
        # sym_cart_coords = self.frac_to_cart(sym_frac_coords)
        # pdb_coords = extract_pdb_coords(pdb)
        sym_cart_coords = self.return_unit_cell_coords(pdb_coords)

        coords_length = len(pdb_coords)
        sym_mates = []
        # for coord_set in sym_cart_coords:
        for model in range(self.number_of_models):
            symmetry_mate_pdb = copy.copy(pdb)
            symmetry_mate_pdb.replace_coords(sym_cart_coords[model * coords_length: (model + 1) * coords_length])
            sym_mates.append(symmetry_mate_pdb)

        return sym_mates

    def return_surrounding_unit_cell_symmetry_mates(self, pdb, return_side_chains=True, **kwargs):
        """Returns a list of PDB objects from the symmetry mates of the input expansion matrices"""
        if return_side_chains:  # get different function calls depending on the return type
            # extract_pdb_atoms = getattr(PDB, 'get_atoms')  # Not using. The copy() versus PDB() changes residue objs
            pdb_coords = pdb.coords
        else:
            # extract_pdb_atoms = getattr(PDB, 'get_backbone_and_cb_atoms')
            pdb_coords = pdb.get_backbone_and_cb_coords()

        if self.dimension == 3:
            z_shifts, uc_number = [0, 1, -1], 9
        elif self.dimension == 2:
            z_shifts, uc_number = [0], 27
        else:
            return None

        # pdb_coords = extract_pdb_coords(pdb)
        uc_frac_coords = self.return_unit_cell_coords(pdb_coords, fractional=True)
        surrounding_frac_coords = [uc_frac_coords + [x_shift, y_shift, z_shift] for x_shift in [0, 1, -1]
                                   for y_shift in [0, 1, -1] for z_shift in z_shifts]

        surrounding_cart_coords = self.frac_to_cart(surrounding_frac_coords)

        coords_length = len(uc_frac_coords)
        sym_mates = []
        for coord_set in surrounding_cart_coords:
            # for model in self.number_of_models:
            for model in range(sg_zvalues[self.symmetry]):
                symmetry_mate_pdb = copy.copy(pdb)
                symmetry_mate_pdb.replace_coords(coord_set[(model * coords_length): ((model + 1) * coords_length)])
                sym_mates.append(symmetry_mate_pdb)

        assert len(sym_mates) == uc_number * sg_zvalues[self.symmetry], \
            'Number of models %d is incorrect! Should be %d' % (len(sym_mates), uc_number * sg_zvalues[self.symmetry])
        return sym_mates

    def assign_entities_to_sub_symmetry(self):
        """From a symmetry entry, find the entities which belong to each sub-symmetry (the component groups) which make
        the global symmetry. Construct the sub-symmetry by copying each symmetric chain to the Entity's .chains
        attribute
        """
        if not self.symmetry:
            raise DesignError('Must set a global symmetry to assign entities to sub symmetry!')

        # Get the rotation matrices for each group then orient along the setting matrix "axis"
        if self.sym_entry.group1 in ['D2', 'D3', 'D4', 'D6'] or self.sym_entry.group2 in ['D2', 'D3', 'D4', 'D6']:
            rotation_matrices_only1 = get_rot_matrices(RotRangeDict[self.sym_entry.group1.replace('D', 'C')], 'z', 360)
            rotation_matrices_only2 = get_rot_matrices(RotRangeDict[self.sym_entry.group2.replace('D', 'C')], 'z', 360)
            # provide a 180 degree rotation along x (all D orient symmetries have axis here)
            # apparently passing the degeneracy matrix first without any specification towards the row/column major
            # worked for Josh. I am not sure that I understand his degeneracy (rotation) matrices orientation enough to
            # understand if he hardcoded the column "majorness" into situations with rot and degen np.matmul(rot, degen)
            rotation_matrices_group1 = get_degen_rotmatrices(flip_x_matrix, rotation_matrices_only1)
            rotation_matrices_group2 = get_degen_rotmatrices(flip_x_matrix, rotation_matrices_only2)
            # group_set_rotation_matrices = {1: np.matmul(degen_rot_mat_1, np.transpose(set_mat1)),
            #                                2: np.matmul(degen_rot_mat_2, np.transpose(set_mat2))}
            raise DesignError('Using dihedral symmetry has not been implemented yet! It is required to change the code'
                              ' before continuing with design of symmetry entry %d!' % self.sym_entry.entry_number)
        else:
            rotation_matrices_group1 = get_rot_matrices(RotRangeDict[self.sym_entry.group1], 'z', 360)
            rotation_matrices_group2 = get_rot_matrices(RotRangeDict[self.sym_entry.group2], 'z', 360)

        # Assign each Entity to a symmetry group
        # entity_coms = [entity.center_of_mass for entity in self.asu]
        # all_entities_com = np.matmul(np.full(len(entity_coms), 1 / len(entity_coms)), entity_coms)
        all_entities_com = self.center_of_mass
        origin = np.array([0., 0., 0.])
        # check if global symmetry is centered at the origin. If not, translate to the origin with ext_tx
        self.log.debug('The symmetric center of mass is: %s' % str(self.symmetric_center_of_mass))
        if np.isclose(self.symmetric_center_of_mass, origin):  # is this threshold loose enough?
            # the com is at the origin
            self.log.debug('The symmetric center of mass is at the origin')
            ext_tx = origin
            expand_matrices = self.expand_matrices
        else:
            self.log.debug('The symmetric center of mass is NOT at the origin')
            # Todo find ext_tx from input without Nanohedra input? There is a difficulty when the symmetry is a crystal
            #  and the external translation should be to the center of a component point group. The difficulty is
            #  finding that point group a priori due to a random collection of centers of mass that belong to it and
            #  their orientation with respect to the cell origin. In Nanohedra, the origin will work for many symmetries
            if self.dimension > 0:
<<<<<<< HEAD
                # Todo we have different set up required here. The expand matrices can be derived from a point group in
                #  the layer or space setting, however we must ensure that the required external tx is respected
                #  (i.e. subtracted) at the required steps such as from coms_group1/2 in return_symmetric_coords
                #  (generated using self.expand_matrices) and/or the entity_com as this is set up within a
                #  cartesian expand matrix environment is going to yield wrong results on the expand matrix indexing
                assert self.number_of_models == zvalue_dict[self.symmetry], 'Cannot have more models than a single UC!'
                expand_matrices = self.get_ptgrp_sym_op(self.symmetry_point_group)
            else:
                expand_matrices = self.expand_matrices
            ext_tx = self.symmetric_center_of_mass  # only works for unit cell or point group NOT surrounding UC
            # This is typically centered at the origin for the symmetric assembly... NEED rigourous testing.
            # Maybe this route of generation is too flawed for layer/space? Nanohedra framework gives a comprehensive
            # handle on all these issues though

=======
                assert self.number_of_models == sg_zvalues[self.symmetry], 'Cannot have more models than a single UC!'
            ext_tx = self.symmetric_center_of_mass  # only for unit cell or point group symmetry NOT surrounding
>>>>>>> 20bf5591
        # find the approximate scalar translation of the asu center of mass from the reference symmetry origin
        approx_entity_com_reference = np.linalg.norm(all_entities_com - ext_tx)
        approx_entity_z_tx = [0., 0., approx_entity_com_reference]
        # apply the setting matrix for each group to the approximate translation
        set_mat1 = self.sym_entry.get_rot_set_mat_group1()
        set_mat2 = self.sym_entry.get_rot_set_mat_group2()
        # TODO test transform_coordinate_sets has the correct input format (numpy.ndarray)
        com_group1 = \
            transform_coordinate_sets(origin, translation=approx_entity_z_tx, rotation2=set_mat1, translation2=ext_tx)
        com_group2 = \
            transform_coordinate_sets(origin, translation=approx_entity_z_tx, rotation2=set_mat2, translation2=ext_tx)
        # expand the tx'd, setting matrix rot'd, approximate coms for each group using self.expansion operators
        coms_group1 = self.return_symmetric_coords(com_group1)
        coms_group2 = self.return_symmetric_coords(com_group2)

        # measure the closest distance from each entity com to the setting matrix transformed approx group coms to find
        # which group the entity belongs to. Save the group and the operation index of the expansion matrices. With both
        # of these, it is possible to find a new setting matrix that is symmetry equivalent and will generate the
        # correct sub-symmetry symmetric copies for each provided Entity
        group_entity_rot_ops = {1: {}, 2: {}}
        # min_dist1, min_dist2, min_1_entity, min_2_entity = float('inf'), float('inf'), None, None
        for entity in self.asu.entities:
            entity_com = entity.center_of_mass
            min_dist, min_entity_group_operator = float('inf'), None
            for idx in range(len(expand_matrices)):  # has the length of the symmetry operations
                com1_distance = np.linalg.norm(entity_com - coms_group1[idx])
                com2_distance = np.linalg.norm(entity_com - coms_group2[idx])
                if com1_distance < com2_distance:
                    if com1_distance < min_dist:
                        min_dist = com1_distance
                        min_entity_group_operator = (1, expand_matrices[idx])
                    # # entity_min_group = 1
                    # entity_group_d[1].append(entity)
                else:
                    if com2_distance < min_dist:
                        min_dist = com2_distance
                        min_entity_group_operator = (2, expand_matrices[idx])
                    # # entity_min_group = 2
                    # entity_group_d[2].append(entity)
            if min_entity_group_operator:
                group, operation = min_entity_group_operator
                group_entity_rot_ops[group][entity] = operation
                # {1: {entity1: [[],[],[]]}, 2: {entity2: [[],[],[]]}}

        set_mat = {1: set_mat1, 2: set_mat2}
        inv_set_matrix = {1: np.linalg.inv(set_mat1), 2: np.linalg.inv(set_mat2)}
        group_rotation_matrices = {1: rotation_matrices_group1, 2: rotation_matrices_group2}
        # Multiplication is not possible in this way apparently!
        # group_set_rotation_matrices = {1: np.matmul(rotation_matrices_group1, np.transpose(set_mat1)),
        #                                2: np.matmul(rotation_matrices_group2, np.transpose(set_mat2))}

        # Apply the rotation matrices to the identified group Entities. First modify the Entity by the inverse expansion
        # and setting matrices to orient along Z axis. Apply the rotation matrix, then reverse operations back to start
        for group, entity_ops in group_entity_rot_ops.items():
            for entity, rot_op in entity_ops.items():
                # Todo if this is a fractional rot/tx pair this won't work
                #  I converted the space group external tx and design_pg_symmetry to rot_matrices so I should
                #  test if the change to local point group symmetry in a layer or space group is sufficient
                inv_expand_matrix = np.linalg.inv(rot_op)
                # entity_inv = entity.return_transformed_copy(rotation=inv_expand_matrix, rotation2=inv_set_matrix[group])
                # need to reverse any external transformation to the entity coords so rotation occurs at the origin...
                centered_coords = transform_coordinate_sets(entity.coords, translation=-ext_tx)
                sym_on_z_coords = transform_coordinate_sets(centered_coords, rotation=inv_expand_matrix,
                                                            rotation2=inv_set_matrix[group],
                                                            # For NEED DIHEDRAl translation & rotation back to canonical
                                                            )
                # now undo symmetry expansion matrices
                for rot in group_rotation_matrices[group][1:]:  # exclude the first rotation matrix as it is identity
                    temp_coords = transform_coordinate_sets(sym_on_z_coords, rotation=rot, rotation2=set_mat[group])
                    # rot_centered_coords = transform_coordinate_sets(sym_on_z_coords, rotation=rot)
                    # final_coords = transform_coordinate_sets(rot_centered_coords, rotation=rotation,
                    #                                          translation=translation, <-NEED^ for DIHEDRAL
                    #                                          rotation2=rotation2, translation2=translation2)
                    final_coords = transform_coordinate_sets(temp_coords, rotation=rot_op, translation=ext_tx)
                    # Entity representative stays in the .chains attribute as chain[0] given the iterator slice above
                    sub_symmetry_mate_pdb = copy.copy(entity.chain_representative)
                    sub_symmetry_mate_pdb.replace_coords(final_coords)
                    entity.chains.append(sub_symmetry_mate_pdb)
                    # if dihedral:  # TODO
                    #     dummy = True
                        # need to take the cyclic system generated and somehow transpose it on the dihedral group.
                        # an easier way would be to grab the assembly from the SymDesignOutput/Data/PDBs and set the
                        # oligomer onto the ASU. The .chains would then be populated for the non-transposed chains

    def symmetric_assembly_is_clash(self, distance=2.1):  # Todo design_selector
        """Returns True if the SymmetricModel presents any clashes. Checks only backbone and CB atoms

        Keyword Args:
            distance=2.2 (float): The cutoff distance for the coordinate overlap

        Returns:
            (bool)
        """
        if not self.symmetry:
            raise DesignError('[Error] Cannot check if the assembly is clashing as it has no symmetry!')
        elif not self.number_of_models:
            raise DesignError('[Error] Cannot check if the assembly is clashing without first calling %s'
                              % self.generate_symmetric_assembly.__name__)

        model_asu_indices = self.find_asu_equivalent_symmetry_mate_indices()
        if self.coords_type != 'bb_cb':
            # print('reducing coords to bb_cb')
            # Need to only select the coords that are BB or CB from the model coords
            number_asu_atoms = self.asu.number_of_atoms
            asu_indices = self.asu.get_backbone_and_cb_indices()
            # print('number of asu_residues: %d' % len(self.asu.residues))
            # print('asu_indices: %s' % asu_indices)
            # print('length asu', len(asu_indices))
            # We have all the BB/CB indices from ASU now need to multiply this by every integer in self.number_of_models
            # to get every BB/CB coord in the model
            # Finally we take out those indices that are inclusive of the model_asu_indices like below
            model_indices_filter = np.array([idx + (model_number * number_asu_atoms)
                                             for model_number in range(self.number_of_models)
                                             for idx in asu_indices])
        else:  # we will grab every coord in the model
            model_indices_filter = np.array(list(range(len(self.model_coords))))
            asu_indices = None

        # make a boolean mask where the model indices of interest are True
        without_asu_mask = np.logical_or(model_indices_filter < model_asu_indices[0],
                                         model_indices_filter > model_asu_indices[-1])
        # take the boolean mask and filter the model indices mask to leave only symmetry mate bb/cb indices, NOT asu
        model_indices_without_asu = model_indices_filter[without_asu_mask]
        # print(model_indices_without_asu)
        # print('length model_indices_without_asu', len(model_indices_without_asu))
        # print(asu_indices)
        selected_assembly_coords = len(model_indices_without_asu) + len(asu_indices)
        all_assembly_coords_length = len(asu_indices) * self.number_of_models
        assert selected_assembly_coords == all_assembly_coords_length, \
            '%s: Ran into an issue indexing' % self.symmetric_assembly_is_clash.__name__

        asu_coord_tree = BallTree(self.coords[asu_indices])
        clash_count = asu_coord_tree.two_point_correlation(self.model_coords[model_indices_without_asu], [distance])
        if clash_count[0] > 0:
            self.log.warning('%s: Found %d clashing sites! Pose is not a viable symmetric assembly'
                             % (self.pdb.name, clash_count[0]))
            return True  # clash
        else:
            return False  # no clash

    def write(self, out_path=os.getcwd(), header=None, increment_chains=False):  # , cryst1=None):  # Todo write symmetry, name, location
        """Write Structure Atoms to a file specified by out_path or with a passed file_handle. Return the filename if
        one was written"""
        with open(out_path, 'w') as f:
            if header:
                if isinstance(header, str):
                    f.write(header)
                # if isinstance(header, Iterable):

            if increment_chains:
                idx = 0
                # for idx, model in enumerate(self.models):
                for model in self.models:
                    for entity in model.entities:
                        chain = PDB.available_letters[idx]
                        entity.write(file_handle=f, chain=chain)
                        chain_terminal_atom = entity.atoms[-1]
                        f.write('{:6s}{:>5d}      {:3s} {:1s}{:>4d}\n'.format('TER', chain_terminal_atom.number + 1,
                                                                              chain_terminal_atom.residue_type, chain,
                                                                              chain_terminal_atom.residue_number))
                        idx += 1
            else:
                for model_number, model in enumerate(self.models, 1):
                    f.write('{:9s}{:>4d}\n'.format('MODEL', model_number))
                    for entity in model.entities:
                        entity.write(file_handle=f)
                        chain_terminal_atom = entity.atoms[-1]
                        f.write('{:6s}{:>5d}      {:3s} {:1s}{:>4d}\n'.format('TER', chain_terminal_atom.number + 1,
                                                                              chain_terminal_atom.residue_type,
                                                                              entity.chain_id,
                                                                              chain_terminal_atom.residue_number))
                    f.write('ENDMDL\n')

    @staticmethod
    def get_ptgrp_sym_op(sym_type, expand_matrix_dir=os.path.join(sym_op_location, 'POINT_GROUP_SYMM_OPERATORS')):
        """Get the symmetry operations for a specified point group oriented in the cannonical orientation
        Returns:
            (list[list])
        """
        expand_matrix_filepath = os.path.join(expand_matrix_dir, '%s.txt' % sym_type)
        with open(expand_matrix_filepath, "r") as expand_matrix_f:
            expand_matrix_lines = expand_matrix_f.readlines()

        # Todo pickle these
        line_count = 0
        expand_matrices = []
        mat = []
        for line in expand_matrix_lines:
            line = line.split()
            if len(line) == 3:
                line_float = [float(s) for s in line]
                mat.append(line_float)
                line_count += 1
                if line_count % 3 == 0:
                    expand_matrices.append(mat)
                    mat = []

        return expand_matrices

    @staticmethod
    def get_sg_sym_op(sym_type, expand_matrix_dir=os.path.join(sym_op_location, 'SPACE_GROUP_SYMM_OPERATORS')):
        sg_op_filepath = os.path.join(expand_matrix_dir, '%s.pickle' % sym_type)
        with open(sg_op_filepath, 'rb') as sg_op_file:
            sg_sym_op = pickle.load(sg_op_file)

        return sg_sym_op


class Pose(SymmetricModel, SequenceProfile):  # Model
    """A Pose is made of single or multiple PDB objects such as Entities, Chains, or other tsructures.
    All objects share a common feature such as the same symmetric system or the same general atom configuration in
    separate models across the Structure or sequence.
    """
    def __init__(self, asu=None, asu_file=None, pdb=None, pdb_file=None, **kwargs):
        #        symmetry=None, log=None,
        super().__init__(**kwargs)  # log=None,
        # the member pdbs which make up the pose. todo, combine with self.models?
        # self.pdbs = []
        self.pdbs_d = {}
        self.fragment_pairs = []
        self.fragment_metrics = {}
        self.design_selector_entities = set()
        self.design_selector_indices = set()
        self.required_indices = set()
        self.required_residues = None
        self.interface_residues = {}
        self.split_interface_residues = {}  # {1: '23A,45A,46A,...' , 2: '234B,236B,239B,...'}
        self.split_interface_ss_type = {}  # {1: [0,1,2] , 2: [9,13,19]]}
        self.ss_index_array = []
        self.ss_type_array = []
        # self.handle_flags(**kwargs)
        # self.ignore_clashes = False
        self.ignore_clashes = kwargs.get('ignore_clashes', False)
        # self.design_selector = {}
        # if kwargs.get('design_selector'):
        self.design_selector = kwargs.get('design_selector', {})
        # else:
        #     self.design_selector = {}

        if asu and isinstance(asu, Structure):
            self.asu = asu
            self.pdb = self.asu
        elif asu_file:
            self.asu = PDB.from_file(asu_file, log=self.log)  # **kwargs
            self.pdb = self.asu
        elif pdb and isinstance(pdb, Structure):
            self.pdb = pdb
        elif pdb_file:
            self.pdb = PDB.from_file(pdb_file, log=self.log)  # **kwargs

        frag_db = kwargs.get('frag_db')
        if frag_db:
            # Attach existing FragmentDB to the Pose
            self.attach_fragment_database(db=frag_db)
            # self.frag_db = frag_db  # Todo property
            for entity in self.entities:
                entity.attach_fragment_database(db=frag_db)

        self.euler_lookup = kwargs.get('euler_lookup', None)
        # for entity in self.entities:  # No need to attach to entities
        #     entity.euler_lookup = euler_lookup

        symmetry_kwargs = self.pdb.symmetry.copy()
        symmetry_kwargs.update(kwargs)
        self.set_symmetry(**symmetry_kwargs)  # this will only generate an assembly if an ASU is present

    @classmethod
    def from_pdb(cls, pdb, **kwargs):  # symmetry=None,
        return cls(pdb=pdb, **kwargs)  # symmetry=None,

    @classmethod
    def from_pdb_file(cls, pdb_file, **kwargs):  # symmetry=None,
        return cls(pdb_file=pdb_file, **kwargs)  # symmetry=None,

    @classmethod
    def from_asu(cls, asu, **kwargs):  # symmetry=None,
        return cls(asu=asu, **kwargs)  # symmetry=None,

    @classmethod
    def from_asu_file(cls, asu_file, **kwargs):  # symmetry=None,
        return cls(asu_file=asu_file, **kwargs)  # symmetry=None,

    @property
    def asu(self):
        return self._asu

    @asu.setter
    def asu(self, asu):
        self._asu = asu

    @property
    def pdb(self):
        return self._pdb

    @pdb.setter
    def pdb(self, pdb):
        # self.log.debug('Adding PDB \'%s\' to pose' % pdb.name)
        self._pdb = pdb
        if not self.ignore_clashes:
            if pdb.is_clash():
                raise DesignError('%s contains Backbone clashes! See the log for more details' % self.name)
        # # add structure to the SequenceProfile
        # self.structure = pdb
        # set up coordinate information for SymmetricModel
        self.coords = pdb._coords
        self.pdbs_d[pdb.name] = pdb
        self.create_design_selector()  # **self.design_selector)

    @property
    def name(self):
        try:
            return self._name
        except AttributeError:
            return self.pdb.name

    @name.setter
    def name(self, name):
        self._name = name

    @property
    def active_entities(self):
        return [entity for entity in self.pdb.entities if entity in self.design_selector_entities]

    @property
    def entities(self):
        return self.pdb.entities

    @property
    def chains(self):
        return [chain for entity in self.pdb.entities for chain in entity.chains]

    @property
    def active_chains(self):
        return [chain for entity in self.active_entities for chain in entity.chains]

    @property
    def residues(self):
        return self.pdb.residues

    @property
    def reference_sequence(self):
        return ''.join(self.pdb.reference_sequence.values())

    # def find_center_of_mass(self):
    #     """Retrieve the center of mass for the specified Structure"""
    #     if self.symmetry:
    #         divisor = 1 / len(self.model_coords)
    #         self._center_of_mass = np.matmul(np.full(self.number_of_atoms, divisor), self.model_coords)
    #     else:
    #         divisor = 1 / len(self.coords)  # must use coords as can have reduced view of the full coords, i.e. BB & CB
    #         self._center_of_mass = np.matmul(np.full(self.number_of_atoms, divisor), self.coords)

    def add_pdb(self, pdb):
        """Add a PDB to the Pose PDB as well as the member PDB container"""
        # self.debug_pdb(tag='add_pdb')  # here, pdb chains are still in the oriented configuration
        self.pdbs_d[pdb.name] = pdb
        self.add_entities_to_pose(pdb)

    def add_entities_to_pose(self, pdb):
        """Add each unique Entity in a PDB to the Pose PDB. Multiple PDB's become one PDB representative"""
        current_pdb_entities = self.entities
        for idx, entity in enumerate(pdb.entities):
            current_pdb_entities.append(entity)
        self.log.debug('Adding the entities \'%s\' to the Pose'
                       % ', '.join(list(entity.name for entity in current_pdb_entities)))

        self.pdb = PDB.from_entities(current_pdb_entities, metadata=self.pdb, log=self.log)

    def get_contacting_asu(self, distance=8):
        """From the Pose PDB and the associated active Entities, find the maximal contacting ASU for each of the
        entities

        Keyword Args:
            distance=8 (int): The distance to check for contacts
        Returns:
            (PDB): The PDB object with the minimal set of Entities containing the maximally touching configuration
        """
        # self.debug_pdb(tag='get_contacting')
        idx = 0
        chain_combinations, entity_combinations = [], []
        contact_count = np.zeros((math.prod([len(entity.chains) for entity in self.active_entities])))
        for entity1, entity2 in combinations(self.active_entities, 2):
            for chain1 in entity1.chains:
                chain_cb_coord_tree = BallTree(chain1.get_cb_coords())
                for chain2 in entity2.chains:
                    chain_combinations.append((chain1, chain2))
                    entity_combinations.append((entity1, entity2))
                    contact_count[idx] = chain_cb_coord_tree.two_point_correlation(chain2.get_cb_coords(),
                                                                                   [distance])[0]
                    idx += 1
        max_contact_idx = contact_count.argmax()
        additional_chains = []
        max_chains = list(chain_combinations[max_contact_idx])
        if len(max_chains) != len(self.active_entities):
            selected_chain_indices = [idx for idx, chain_pair in enumerate(chain_combinations)
                                      if max_chains[0] in chain_pair or max_chains[1] in chain_pair]
            remaining_entities = set(self.active_entities).difference(entity_combinations[max_contact_idx])
            for entity in remaining_entities:  # get the maximum contacts and the associated entity and chain indices
                remaining_indices = [idx for idx, entity_pair in enumerate(entity_combinations)
                                     if entity in entity_pair]
                pair_position = [0 if entity_pair[0] == entity else 1
                                 for idx, entity_pair in enumerate(entity_combinations) if entity in entity_pair]
                viable_remaining_indices = list(set(remaining_indices).intersection(selected_chain_indices))
                max_index = contact_count[viable_remaining_indices].argmax()
                additional_chains.append(chain_combinations[max_index][pair_position[max_index]])

        return PDB.from_chains(max_chains + additional_chains, name='asu', log=self.log)

    def entity(self, entity):
        return self.pdb.entity(entity)

    def chain(self, chain):
        return self.pdb.entity_from_chain(chain)

    # def handle_flags(self, design_selector=None, frag_db=None, ignore_clashes=False, **kwargs):
    #     self.ignore_clashes = ignore_clashes
    #     if design_selector:
    #         self.design_selector = design_selector
    #     else:
    #         self.design_selector = {}
    #     # if design_selector:
    #     #     self.create_design_selector(**design_selector)
    #     # else:
    #     #     # self.create_design_selector(selection={}, mask={}, required={})
    #     #     self.design_selector_entities = self.design_selector_entities.union(set(self.entities))
    #     #     self.design_selector_indices = self.design_selector_indices.union(set(self.pdb.atom_indices))
    #     if frag_db:
    #         # Attach an existing FragmentDB to the Pose
    #         self.attach_fragment_database(db=frag_db)
    #         for entity in self.entities:
    #             entity.attach_fragment_database(db=frag_db)

    def create_design_selector(self):  # , selection=None, mask=None, required=None):
        """Set up a design selector for the Pose including selctions, masks, and required Entities and Atoms

        Sets:
            self.design_selector_indices (set[int])
            self.design_selector_entities (set[Entity])
            self.required_indices (set[int])
        """
        if len(self.pdbs_d) > 1:
            self.log.debug('The design_selector may be incorrect as the Pose was initialized with multiple PDB '
                           'files. Proceed with caution if this is not what you expected!')

        def grab_indices(pdbs=None, entities=None, chains=None, residues=None, pdb_residues=None, atoms=None,
                         start_with_none=False):
            if start_with_none:
                entity_set = set()
                atom_indices = set()
                set_function = getattr(set, 'union')
            else:  # start with all indices and include those of interest
                entity_set = set(self.entities)
                atom_indices = set(self.pdb.atom_indices)
                set_function = getattr(set, 'intersection')

            if pdbs:
                # atom_selection = set(self.pdb.get_residue_atom_indices(numbers=residues))
                raise DesignError('Can\'t select residues by PDB yet!')
            if entities:
                atom_indices = set_function(atom_indices, iter_chain.from_iterable([self.entity(entity).atom_indices
                                                                                   for entity in entities]))
                entity_set = set_function(entity_set, [self.entity(entity) for entity in entities])
            if chains:
                # vv This is for the intersectional model
                atom_indices = set_function(atom_indices, iter_chain.from_iterable([self.chain(chain_id).atom_indices
                                                                                   for chain_id in chains]))
                # atom_indices.union(iter_chain.from_iterable(self.chain(chain_id).get_residue_atom_indices(numbers=residues)
                #                                     for chain_id in chains))
                # ^^ This is for the additive model
                entity_set = set_function(entity_set, [self.chain(chain_id) for chain_id in chains])
            if residues:
                atom_indices = set_function(atom_indices, self.pdb.get_residue_atom_indices(numbers=residues))
            if pdb_residues:
                atom_indices = set_function(atom_indices, self.pdb.get_residue_atom_indices(numbers=residues, pdb=True))
            if atoms:
                atom_indices = set_function(atom_indices, [idx for idx in self.pdb.atom_indices if idx in atoms])

            return entity_set, atom_indices

        if 'selection' in self.design_selector:
            self.log.debug('The design_selection includes: %s' % self.design_selector['selection'])
            entity_selection, atom_selection = grab_indices(**self.design_selector['selection'])
        else:
            entity_selection, atom_selection = set(self.entities), set(self.pdb.atom_indices)

        if 'mask' in self.design_selector:
            self.log.debug('The design_mask includes: %s' % self.design_selector['mask'])
            entity_mask, atom_mask = grab_indices(**self.design_selector['mask'], start_with_none=True)
        else:
            entity_mask, atom_mask = set(), set()

        self.design_selector_entities = entity_selection.difference(entity_mask)
        self.design_selector_indices = atom_selection.difference(atom_mask)

        if 'required' in self.design_selector:
            self.log.debug('The required_residues include: %s' % self.design_selector['required'])
            entity_required, self.required_indices = grab_indices(**self.design_selector['required'],
                                                                  start_with_none=True)
            if self.required_indices:  # only if indices are specified should we grab them
                self.required_residues = self.pdb.get_residues_by_atom_indices(indices=self.required_indices)
        else:
            entity_required, self.required_indices = set(), set()

    def construct_cb_atom_tree(self, entity1, entity2, distance=8):  # TODO UNUSED
        """Create a atom tree using CB atoms from two PDB's

        Args:
            entity1 (Structure): First PDB to query against
            entity2 (Structure): Second PDB which will be tested against pdb1
        Keyword Args:
            distance=8 (int): The distance to query in Angstroms
            include_glycine=True (bool): Whether glycine CA should be included in the tree
        Returns:
            query (list()): sklearn query object of pdb2 coordinates within dist of pdb1 coordinates
            pdb1_cb_indices (list): List of all CB indices from pdb1
            pdb2_cb_indices (list): List of all CB indices from pdb2
        """
        # Get CB Atom Coordinates including CA coordinates for Gly residues
        entity1_indices = np.array(self.asu.entity(entity1).get_cb_indices())
        # mask = np.ones(self.asu.number_of_atoms, dtype=int)  # mask everything
        # mask[index_array] = 0  # we unmask the useful coordinates
        entity1_coords = self.coords[entity1_indices]  # only get the coordinate indices we want!

        entity2_indices = np.array(self.asu.entity(entity2).get_cb_indices())
        entity2_coords = self.coords[entity2_indices]  # only get the coordinate indices we want!

        # Construct CB Tree for PDB1
        entity1_tree = BallTree(entity1_coords)

        # Query CB Tree for all PDB2 Atoms within distance of PDB1 CB Atoms
        return entity1_tree.query_radius(entity2_coords, distance)

    def find_interface_pairs(self, entity1=None, entity2=None, distance=8):  # , include_glycine=True):
        """Get pairs of residue numbers that have CB atoms within a certain distance (in contact) between two named
        Entities.
        Caution: Pose must have Coords representing all atoms! Residue pairs are found using CB indices from all atoms
        Symmetry aware. If symmetry is used, by default all atomic coordinates for entity2 are symmeterized.
        design_selector aware. Will remove interface residues if not active under the design selector

        Keyword Args:
            entity1=None (Entity): First entity to measure interface between
            entity2=None (Entity): Second entity to measure interface between
            distance=8 (int): The distance to query the interface in Angstroms
            include_glycine=True (bool): Whether glycine CA should be included in the tree
        Returns:
            list[tuple]: A list of interface residue numbers across the interface
        """
        # entity2_query = construct_cb_atom_tree(entity1, entity2, distance=distance)
        pdb_atoms = self.pdb.atoms

        # Get CB Atom Coordinates including CA coordinates for Gly residues
        # entity1_atoms = entity1.get_atoms()  # if passing by Structure
        entity1_indices = entity1.get_cb_indices()  # InclGlyCA=include_glycine)
        # print('PDB CB indices: %s' % self.pdb.get_cb_indices())
        # print('Number of PDB residues: %d' % len(pdb_residues))
        # print('Entity1 CB indices: %s' % entity1_indices)
        # entity2_atoms = entity2.get_atoms()  # if passing by Structure
        entity2_indices = entity2.get_cb_indices()  # InclGlyCA=include_glycine)
        # print('Entity2 CB indices: %s' % entity2_indices)

        if self.design_selector_indices:  # subtract the masked atom indices from the entity indices
            before = len(entity1_indices) + len(entity2_indices)
            entity1_indices = list(set(entity1_indices).intersection(self.design_selector_indices))
            entity2_indices = list(set(entity2_indices).intersection(self.design_selector_indices))
            self.log.debug('Applied design selection to interface identification. Number of indices before '
                           'selection = %d. Number after = %d' % (before, len(entity1_indices) + len(entity2_indices)))

        if not entity1_indices or not entity2_indices:
            return None

        if self.symmetry:
            sym_string = 'symmetric '
            number_of_atoms = self.number_of_atoms
            self.log.debug('Number of atoms in PDB: %s' % number_of_atoms)
            # get all symmetric indices
            entity2_indices = [idx + (number_of_atoms * model_number) for model_number in range(self.number_of_models)
                               for idx in entity2_indices]
            pdb_atoms = [atom for _ in range(self.number_of_models) for atom in pdb_atoms]
            self.log.debug('Number of atoms in expanded assembly PDB: %s' % len(pdb_atoms))
            # pdb_residues = [residue for model in range(self.number_of_models) for residue in pdb_residues]
            # entity2_atoms = [atom for model_number in range(self.number_of_models) for atom in entity2_atoms]
            if entity1 == entity2:
                # the queried entity is the same, however we don't want interactions with the same symmetry mate or
                # intra-oligomeric contacts. Both should be removed from symmetry mate coords
                remove_indices = self.find_asu_equivalent_symmetry_mate_indices()
                # entity2_indices = [idx for idx in entity2_indices if asu_indices[0] > idx or idx > asu_indices[-1]]
                remove_indices += self.find_intra_oligomeric_symmetry_mate_indices(entity2)
                self.log.debug('Removing %d indices from symmetric query due to detected oligomer: %s'
                               % (len(remove_indices), remove_indices))
                self.log.debug('Number of Entity2 indices before oligomer removal: %s' % len(entity2_indices))
                entity2_indices = list(set(entity2_indices) - set(remove_indices))
                self.log.debug('Number of Entity2 indices remaining: %s' % len(entity2_indices))
            entity2_coords = self.model_coords[entity2_indices]  # only get the coordinate indices we want
        elif entity1 == entity2:
            # without symmetry, we can't measure this, unless intra-oligomeric contacts are desired
            self.log.warning('Entities are the same, but no symmetry is present. The interface between them will not be'
                             ' detected!')
            return None
        else:
            sym_string = ' '
            entity2_coords = self.coords[entity2_indices]  # only get the coordinate indices we want

        # Construct CB tree for entity1 and query entity2 CBs for a distance less than a threshold
        entity1_coords = self.coords[entity1_indices]  # only get the coordinate indices we want
        entity1_tree = BallTree(entity1_coords)
        entity2_query = entity1_tree.query_radius(entity2_coords, distance)

        # Return residue numbers of identified coordinates
        self.log.info('Querying %d CB residues in Entity %s versus, %d CB residues in %sEntity %s'
                      % (len(entity1_indices), entity1.name, len(entity2_indices), sym_string, entity2.name))
        # self.log.debug('Entity2 Query size: %d' % entity2_query.size)
        # contacting_pairs = [(pdb_residues[entity1_indices[entity1_idx]],
        #                      pdb_residues[entity2_indices[entity2_idx]])
        #                     for entity2_idx in range(entity2_query.size) for entity1_idx in entity2_query[entity2_idx]]

        contacting_pairs = [(pdb_atoms[entity1_indices[entity1_idx]].residue_number,
                             pdb_atoms[entity2_indices[entity2_idx]].residue_number)
                            for entity2_idx, entity1_contacts in enumerate(entity2_query)
                            for entity1_idx in entity1_contacts]
        if entity2 != entity1:
            return contacting_pairs
        else:  # solve symmetric results for asymmetric contacts
            asymmetric_contacting_pairs, found_pairs = [], []
            for pair1, pair2 in contacting_pairs:
                # add both pair orientations (1, 2) or (2, 1) regardless
                found_pairs.extend([(pair1, pair2), (pair2, pair1)])
                # only add to contacting pair if we have never observed either
                if (pair1, pair2) not in found_pairs or (pair2, pair1) not in found_pairs:
                    asymmetric_contacting_pairs.append((pair1, pair2))

            return asymmetric_contacting_pairs

    def find_interface_residues(self, entity1=None, entity2=None, **kwargs):  # distance=8, include_glycine=True):
        """Get unique residues from each pdb across an interface provided by two Entity names

        Keyword Args:
            entity1=None (Entity): First Entity to measure interface between
            entity2=None (Entity): Second Entity to measure interface between
            distance=8 (int): The distance to query the interface in Angstroms
            include_glycine=True (bool): Whether glycine CA should be included in the tree
        Returns:
            (tuple[set]): A tuple of interface residue sets across an interface
        """
        # entity1_residues, entity2_residues = \
        entity1_residue_numbers, entity2_residue_numbers = \
            split_interface_pairs(self.find_interface_pairs(entity1=entity1, entity2=entity2, **kwargs))
        # if not entity1_residues or not entity2_residues:
        if not entity1_residue_numbers or not entity2_residue_numbers:
            self.log.info('Interface search at %s | %s found no interface residues' % (entity1.name, entity2.name))
            self.fragment_queries[(entity1, entity2)] = []
            self.interface_residues[(entity1, entity2)] = ([], [])
            return None
        else:
            if entity1 == entity2:
                # separate the residue numbers so that only one interface gets the numbers?
                dummy = True  # Todo
            self.log.info('At Entity %s | Entity %s interface:\t%s found residue numbers: %s'
                          # % (entity1.name, entity2.name, entity1.name, ', '.join(str(res.number)
                          #                                                        for res in entity1_residues)))
                          % (entity1.name, entity2.name, entity1.name, entity1_residue_numbers))
            self.log.info('At Entity %s | Entity %s interface:\t%s found residue numbers: %s'
                          # % (entity1.name, entity2.name, entity2.name, ', '.join(str(res.number)
                          #                                                        for res in entity2_residues)))
                          % (entity1.name, entity2.name, entity2.name, entity2_residue_numbers))

        # self.interface_residues[(entity1, entity2)] = (entity1_residues, entity2_residues)
        self.interface_residues[(entity1, entity2)] = (entity1.get_residues(numbers=entity1_residue_numbers),
                                                       entity2.get_residues(numbers=entity2_residue_numbers))
        entity_d = {1: entity1, 2: entity2}  # Todo clean
        self.log.debug('Added interface_residues: %s' % ['%d%s' % (residue.number, entity_d[idx].chain_id)
                       for idx, entity_residues in enumerate(self.interface_residues[(entity1, entity2)], 1)
                       for residue in entity_residues])

    def query_interface_for_fragments(self, entity1=None, entity2=None):
        """For all found interface residues in a Entity/Entity interface, search for corresponding fragment pairs

        Keyword Args:
            entity1=None (Structure): The first Entity to measure for an interface
            entity2=None (Structure): The second Entity to measure for an interface
        Sets:
            self.fragment_queries (dict[mapping[tuple, dict]])
        """
        entity1_residues, entity2_residues = self.interface_residues.get((entity1, entity2))
        # if not self.interface_residues[(entity1, entity2)]:
        #     self.log.debug('At interface Entity %s | Entity %s\tMISSING interface residues'
        #                    % (entity1.name, entity2.name))
        #     return None
        # Todo make so that the residue objects support fragments instead of converting back
        surface_frags1 = entity1.get_fragments([residue.number for residue in entity1_residues],
                                               representatives=self.frag_db.reps)
        surface_frags2 = entity2.get_fragments([residue.number for residue in entity2_residues],
                                               representatives=self.frag_db.reps)

        if not surface_frags1 or not surface_frags2:
            self.log.debug('At interface Entity %s | Entity %s\tMISSING interface residues with matching fragments'
                           % (entity1.name, entity2.name))
            return None
        else:
            self.log.debug('At interface Entity %s | Entity %s\t%s has %d interface fragments'
                           % (entity1.name, entity2.name, entity1.name, len(surface_frags1)))
            self.log.debug('At interface Entity %s | Entity %s\t%s has %d interface fragments'
                           % (entity1.name, entity2.name, entity2.name, len(surface_frags2)))
        if self.symmetry:
            # even if entity1 == entity2, only need to expand the entity2 fragments due to surface/ghost frag mechanics
            # asu frag subtraction is unnecessary
            surface_frags2_nested = [self.return_symmetry_mates(frag) for frag in surface_frags2]
            # surface_frags2 = list(iter_chain.from_iterable(surface_frags2_nested))
            surface_frags2 = []
            for frag_mates in surface_frags2_nested:
                surface_frags2.extend(frag_mates)
            self.log.debug('Entity 2 Symmetry expanded fragment count: %d' % len(surface_frags2))

        entity1_coords = entity1.get_backbone_and_cb_coords()  # for clash check, we only want the backbone and CB
        ghostfrag_surfacefrag_pairs = find_fragment_overlap_at_interface(entity1_coords, surface_frags1, surface_frags2,
                                                                         fragdb=self.frag_db,
                                                                         euler_lookup=self.euler_lookup)
        self.log.info('Found %d overlapping fragment pairs at the %s | %s interface.'
                      % (len(ghostfrag_surfacefrag_pairs), entity1.name, entity2.name))
        self.fragment_queries[(entity1, entity2)] = get_matching_fragment_pairs_info(ghostfrag_surfacefrag_pairs)
        # add newly found fragment pairs to the existing fragment observations
        self.fragment_pairs.extend(ghostfrag_surfacefrag_pairs)

    def score_interface(self, entity1=None, entity2=None):
        """Generate the fragment metrics for a specified interface between two entities

        Returns:
            (dict): Fragment metrics as key (metric type) value (measurement) pairs
        """
        if (entity1, entity2) not in self.fragment_queries or (entity2, entity1) not in self.fragment_queries:
            self.find_interface_residues(entity1=entity1, entity2=entity2)
            self.query_interface_for_fragments(entity1=entity1, entity2=entity2)

        return self.return_fragment_metrics(by_interface=True, entity1=entity1, entity2=entity2)

    def find_and_split_interface(self):
        """Locate the interface residues for the designable entities and split into two interfaces

        Sets:
            self.split_interface_residues (dict): Residue/Entity id of each residue at the interface identified by interface id
            as split by topology
        """
        self.log.debug('Find and split interface using active_entities: %s' %
                       [entity.name for entity in self.active_entities])
        for entity_pair in combinations_with_replacement(self.active_entities, 2):
            self.find_interface_residues(*entity_pair)

        self.check_interface_topology()

    def check_interface_topology(self):
        """From each pair of entities that share an interface, split the identified residues into two distinct groups.
        If an interface can't be composed into two distinct groups, raise a DesignError
        """
        first, second = 0, 1
        interface_residue_d = {first: {}, second: {}, 'self': [False, False]}
        terminate = False
        self.log.debug('Pose contains interface residues: %s' % self.interface_residues)
        for entity_pair, entity_residues in self.interface_residues.items():
            if not entity_residues:
                continue
            else:
                if entity_pair[first] == entity_pair[second]:  # if query is with self, have to record it
                    _self = True
                else:
                    _self = False

                # idx - 1 grabs the last index if at the first index, or grabs the first index if it's the last
                if not interface_residue_d[first]:
                    # on first observation, add the pair to the dictionary in their indexed order
                    interface_residue_d[first][entity_pair[first]] = entity_residues[first]  # list
                    interface_residue_d[second][entity_pair[second]] = entity_residues[second]  # list
                    if _self:
                        interface_residue_d['self'][second] = _self
                else:
                    # >= Second observation, divide the residues in each entity to the correct interface index
                    # Need to check if the Entity is in either side before adding
                    #           for idx, residues in enumerate(entity_residues):
                    if entity_pair[first] in interface_residue_d[first]:
                        if interface_residue_d['self'][first]:
                            # Ex4 - self Entity was added to index 0 while ASU added to index 1.
                            # Now, flip Entity at index 0 to the other side, add new Entity to index 1
                            interface_residue_d[second][entity_pair[first]].extend(entity_residues[first])
                            interface_residue_d[first][entity_pair[second]] = entity_residues[second]
                        else:
                            # Entities are properly indexed, extend the first index
                            interface_residue_d[first][entity_pair[first]].extend(entity_residues[first])
                            # Because of combinations with replacement entity search, the second entity is not in
                            # the second index, UNLESS the self Entity (SYMMETRY) is in FIRST (as above)
                            # Therefore we add below without checking for overwrite
                            interface_residue_d[second][entity_pair[second]] = entity_residues[second]
                            # if _self:  # This can't happen, it would VIOLATES RULES
                            #     interface_residue_d['self'][1] = _self
                    # we have interface assigned and the entity is not in the first index, which means it may
                    # be in the second, it may not
                    elif entity_pair[first] in interface_residue_d[second]:
                        # it is, add it to the second index
                        interface_residue_d[second][entity_pair[first]].extend(entity_residues[first])
                        # also add it's partner entity to the first index
                        # if entity_pair[1] in interface_residue_d[first]:  # Can this ever be True? Can't find a case
                        #     interface_residue_d[first][entity_pair[1]].extend(entity_residues[1])
                        # else:  # Ex5
                        interface_residue_d[first][entity_pair[second]] = entity_residues[second]
                        if _self:
                            interface_residue_d['self'][first] = _self
                    # CHECK INDEX 2
                    elif entity_pair[second] in interface_residue_d[second]:
                        # this is possible (A:D) (C:D)
                        interface_residue_d[second][entity_pair[second]].extend(entity_residues[second])
                        # if entity_pair[first] in interface_residue_d[first]: # NOT POSSIBLE ALREADY CHECKED
                        #     interface_residue_d[first][entity_pair[first]].extend(entity_residues[first])
                        # else:
                        interface_residue_d[first][entity_pair[first]] = entity_residues[first]
                        if _self:  # Ex3
                            interface_residue_d['self'][first] = _self
                        # interface_residue_d['self'][first] = _self  # NOT POSSIBLE ALREADY CHECKED
                    elif entity_pair[second] in interface_residue_d[first]:
                        # the first Entity wasn't found in either, but both are already set, therefore it can't be a
                        # self, so the only way this works is if entity_pair[first] is further in the iterative process
                        # which is impossible, this violates the rules
                        interface_residue_d[second][entity_pair[first]] = False
                        terminate = True
                        break
                    # Neither of our indices are in the dictionary yet. We are going to add 2 entities to each interface
                    else:
                        # the first and second Entity weren't found in either, but both are already set, violation
                        interface_residue_d[first][entity_pair[first]] = False
                        interface_residue_d[second][entity_pair[second]] = False

                        terminate = True
                        break

            interface1, interface2, self_check = tuple(interface_residue_d.values())
            if len(interface1) == 2 and len(interface2) == 2 and all(self_check):
                pass
            elif len(interface1) == 1 or len(interface2) == 1:
                pass
            else:
                terminate = True
                break

        if terminate:
            self.log.critical('%s: The set of interfaces found during interface search generated a topologically '
                              'disallowed combination.\n\t %s\n This cannot be modelled by a simple split for residues '
                              'on either side while respecting the requirements of polymeric Entities. '
                              '%sPlease correct your design_selectors to reduce the number of Entities you are '
                              'attempting to design. This issue may be global if your designs are very similar'
                              % (self.name,
                                 ' | '.join(':'.join(entity.name for entity in interface_entities)
                                            for key, interface_entities in interface_residue_d.items()
                                            if key != 'self'),
                                 'Symmetry was set which may have influenced this unfeasible topology, you can try to '
                                 'set it False. ' if self.symmetry else ''))
            raise DesignError('The specified interfaces generated a topologically disallowed combination! Check the log'
                              ' for more information.')

        for key, entity_residues in interface_residue_d.items():
            if key == 'self':
                continue
            all_residues = [(residue, entity) for entity, residues in entity_residues.items() for residue in residues]
            self.split_interface_residues[key + 1] = sorted(all_residues, key=lambda res, ent: res.number)

        # self.split_interface_residues = \
        #     {key + 1: [(residue, entity) for entity, residues in entity_residues.items() for residue in residues]
        #      for key, entity_residues in interface_residue_d.items() if key != 'self'}
        # self.split_interface_residues = {number: sorted(residue_entities, key=lambda tup: tup[0].number)
        #                                  for number, residue_entities in self.split_interface_residues.items()}
        #
        # self.split_interface_residues = {number: ','.join('%d%s' % residue_entity
        #                                 for residue_entity in sorted(residue_entities, key=lambda tup: tup[0].number))
        #                                  for number, residue_entities in self.split_interface_residues.items()}
        if self.split_interface_residues[1] == '':
            raise DesignError('Interface was unable to be split because no residues were found on one side of the'
                              ' interface!')
        else:
            self.log.debug('The interface is split as:\n\tinterface 1: %s'
                           % '\n\tinterface 2: '.join(','.join('%d%s' % (res.number, ent.chain_id)
                                                               for res, ent in residues_entities)
                                                      for residues_entities in self.split_interface_residues.values()))

    def interface_secondary_structure(self, source_db=None, source_dir=None):
        """From a split interface, curate the secondary structure topology for each

        Keyword Args:
            source_db=None (Database): A Database object connected to secondary structure db
            source_dir=None (str): The location of the directory containing Stride files
        """
        pose_secondary_structure = ''
        for entity in self.active_entities:
            if not entity.secondary_structure:
                if source_db:  # Todo
                    raise DesignError('Secondary structure from DB functionality has not been built')
                    entity.fill_secondary_structure(secondary_structure=source_db.get_secondary_structure(entity.name))
                elif source_dir:
                    entity.parse_stride(os.path.join(source_dir, '%s.stride' % entity.name))
                else:
                    entity.get_secondary_structure()
            pose_secondary_structure += entity.secondary_structure

        # increment a secondary structure index which changes with every secondary structure transition
        # simultaneously, map the secondary structure type to an array of pose length (offset for residue number)
        self.ss_index_array.clear(), self.ss_type_array.clear()  # clear any information if it exists
        self.ss_type_array.append([pose_secondary_structure[0]])
        ss_increment_index = 0
        self.ss_index_array.append(ss_increment_index)
        for prior_idx, ss_type in enumerate(pose_secondary_structure[1:], 0):
            if ss_type != pose_secondary_structure[prior_idx]:
                self.ss_type_array.append(ss_type)
                ss_increment_index += 1
            self.ss_index_array.append(ss_increment_index)

        for number, residues_entities in self.split_interface_residues.items():
            self.split_interface_ss_type[number] = []
            for residue, entity in residues_entities:
                self.split_interface_ss_type[number].append(self.ss_index_array[residue.number - 1])

    def interface_design(self, design_dir=None, symmetry=None, evolution=True,
                         fragments=True, query_fragments=False, write_fragments=True, fragments_exist=False,
                         frag_db='biological_interfaces',  # mask=None, output_assembly=False,
                         ):  # Todo initialize without DesignDirectory
        """Take the provided PDB, and use the ASU to compute calculations relevant to interface design.

        This process identifies the ASU (if one is not explicitly provided, enables Pose symmetry,

        Sets:
            design_dir.info['fragments'] to True is fragments are queried
        """
        if not design_dir:  # Todo
            dummy = True
            return None

        # Ensure ASU. This should be done on loading from PDB file with Pose.from_asu()/Pose.from_pdb()
        # save self.asu to design_dir.asu now that we have cleaned any chain issues and renumbered residues
        # self.pdb.write(out_path=design_dir.asu)

        # if design_dir.nano:
        #     # num_chains = len(self.pdb.chain_id_list)
        #     # if num_chains != len(design_dir.oligomers):
        #     #     # oligomer_file = glob(os.path.join(des_dir.path, pdb_codes[0] + '_tx_*.pdb'))
        #     #     # assert len(oligomer_file) == 1, 'More than one matching file found with %s' % pdb_codes[0] + '_tx_*.pdb'
        #     #     # # assert len(oligomer_file) == 1, '%s: More than one matching file found with %s' % \
        #     #     # #                                 (des_dir.path, pdb_codes[0] + '_tx_*.pdb')
        #     #     # first_oligomer = PDB(file=oligomer_file[0])
        #     #     # # first_oligomer = SDUtils.read_pdb(oligomer_file[0])
        #     #     # # find the number of ATOM records for template_pdb chain1 using the same oligomeric chain as model
        #     #     # for atom_idx in range(len(first_oligomer.chain(template_pdb.chain_id_list[0]))):
        #     #     for atom_idx in range(len(design_dir.oligomers.chain(self.pdb.entity(1)))):
        #     #         self.pdb.atoms[atom_idx].chain = self.pdb.chain_id_list[0].lower()
        #     #     self.pdb.chain_id_list = [self.pdb.chain_id_list[0].lower(), self.pdb.chain_id_list[0]]
        #     #     num_chains = len(self.pdb.chain_id_list)
        #     #     logger.warning(
        #     #         '%s: Incorrect chain count: %d. Chains probably have the same id! Temporarily changing IDs\'s to'
        #     #         ' %s' % (design_dir.path, num_chains, self.pdb.chain_id_list))
        #     #     # Save the renamed chain PDB to the source.pdb
        #     #     self.pdb.write(out_path=design_dir.source)
        #
        #     assert len(design_dir.oligomers) == num_chains, \
        #         'Number of chains \'%d\' in ASU doesn\'t match number of building blocks \'%d\'' \
        #         % (num_chains, len(design_dir.oligomers))
        # else:
        #     # sdf_file_name = os.path.join(os.path.dirname(oligomer[name].filepath), '%s.sdf' % oligomer[name].name)
        #     # sym_definition_files[name] = oligomer[name].make_sdf(out_path=sdf_file_name, modify_sym_energy=True)
        self.log.debug('Entities: %s' % ', '.join(entity.name for entity in self.entities))
        self.log.debug('Active Entities: %s' % ', '.join(entity.name for entity in self.active_entities))
        # self.log.debug('Designable Residues: %s' % ', '.join(entity.name for entity in self.design_selector_indices))
        self.log.info('Symmetry is: %s' % symmetry)  # Todo resolve duplication with below self.symmetry
        if symmetry and isinstance(symmetry, dict):  # Todo with crysts. Not sure about the dict. Also done on __init__
            self.set_symmetry(**symmetry)

        # we get interface residues for the designable entities as well as interface_topology at DesignDirectory level
        if fragments:
            if query_fragments:  # search for new fragment information
                self.generate_interface_fragments(out_path=design_dir.frags, write_fragments=write_fragments)
            else:  # No fragment query, add existing fragment information to the pose
                if not self.frag_db:
                    self.connect_fragment_database(init=False)  # location='biological_interfaces' inherent in call
                    # Attach an existing FragmentDB to the Pose
                    self.attach_fragment_database(db=self.frag_db)
                    for entity in self.entities:
                        entity.attach_fragment_database(db=self.frag_db)

                fragment_source = design_dir.fragment_observations
                if not fragment_source:
                    raise DesignError('%s: Fragments were set for design but there were none found in the Design '
                                      'Directory! Fix your input flags if this is not what you expected or generate '
                                      'them with \'%s %s\''
                                      % (str(design_dir), PUtils.program_command, PUtils.generate_fragments))

                # Must provide des_dir.fragment_observations then specify whether the Entity in question is from the
                # mapped or paired chain (entity1 is mapped, entity2 is paired from Nanohedra). Then, need to renumber
                # fragments to Pose residue numbering when added to fragment queries
                if design_dir.nano:  # Todo depreciate this check as Nanohedra outputs will be in Pose Numbering
                    if len(self.entities) > 2:  # Todo compatible with > 2 entities
                        raise DesignError('Not able to solve fragment/residue membership with more than 2 Entities!')
                    self.log.debug('Fragment data found in Nanohedra docking. Solving fragment membership for '
                                   'Entity\'s: %s by PDB numbering correspondence'
                                   % ','.join(entity.name for entity in self.entities))
                    self.add_fragment_query(entity1=self.entities[0], entity2=self.entities[1], query=fragment_source,
                                            pdb_numbering=True)
                else:  # assuming the input is in Pose numbering!
                    self.log.debug('Fragment data found from prior query. Solving query index by Pose numbering/Entity '
                                   'matching')
                    self.add_fragment_query(query=fragment_source)

            for query_pair, fragment_info in self.fragment_queries.items():
                self.log.debug('Query Pair: %s, %s\n\tFragment Info:%s' % (query_pair[0].name, query_pair[1].name,
                                                                           fragment_info))
                for query_idx, entity in enumerate(query_pair):
                    # # Attach an existing FragmentDB to the Pose
                    # entity.connect_fragment_database(location=frag_db, db=design_dir.frag_db)
                    entity.attach_fragment_database(db=self.frag_db)
                    entity.assign_fragments(fragments=fragment_info,
                                            alignment_type=SequenceProfile.idx_to_alignment_type[query_idx])
        for entity in self.entities:
            # entity.retrieve_sequence_from_api(entity_id=entity)  # Todo
            # Todo check this assumption...
            #  DesignDirectory.path was removed from evol as the input oligomers should be perfectly symmetric so the tx
            #  won't matter for each entity. right?
            # TODO Insert loop identifying comparison of SEQRES and ATOM before SeqProf.calculate_design_profile()
            if entity not in self.active_entities:  # we shouldn't design, add a null profile instead
                entity.add_profile(null=True)
            else:
                entity.add_profile(evolution=evolution, fragments=fragments, out_path=design_dir.sequences)

        # Update DesignDirectory with design information # Todo include in DesignDirectory initialization by args?
        # This info is pulled out in AnalyzeOutput from Rosetta currently

        if fragments:  # set pose.fragment_profile by combining entity frag profile into single profile
            self.combine_fragment_profile([entity.fragment_profile for entity in self.entities])
            self.fragment_pssm_file = self.write_pssm_file(self.fragment_profile, PUtils.fssm, out_path=design_dir.data)
            design_dir.info['fragment_profile'] = self.fragment_pssm_file
            design_dir.info['fragment_database'] = frag_db
            # self.log.debug('Fragment Specific Scoring Matrix: %s' % str(self.fragment_profile))
            # this dictionary is removed of all entries that are not fragment populated.
            clean_fragment_profile = dict(item for item in self.fragment_profile.items()
                                          if item[1].get('stats', (None,))[0])  # must be a fragment observation
            self.interface_data_file = pickle_object(clean_fragment_profile, '%s_fragment_profile' % frag_db,
                                                     out_path=design_dir.data)
            design_dir.info['fragment_data'] = self.interface_data_file

        if evolution:  # set pose.evolutionary_profile by combining entity evo profile into single profile
            self.combine_pssm([entity.evolutionary_profile for entity in self.entities])
            # self.log.debug('Position Specific Scoring Matrix: %s' % str(self.evolutionary_profile))
            self.pssm_file = self.write_pssm_file(self.evolutionary_profile, PUtils.pssm, out_path=design_dir.data)
            design_dir.info['evolutionary_profile'] = self.pssm_file

        self.combine_profile([entity.profile for entity in self.entities])
        # self.log.debug('Design Specific Scoring Matrix: %s' % str(self.profile))
        self.design_pssm_file = self.write_pssm_file(self.profile, PUtils.dssm, out_path=design_dir.data)
        design_dir.info['design_profile'] = self.design_pssm_file
        # -------------------------------------------------------------------------
        # self.solve_consensus()  # Todo
        # -------------------------------------------------------------------------

    def return_fragment_observations(self):
        """Return the fragment observations identified on the pose regardless of Entity binding

        Returns:
            (list[dict]): [{'mapped': int, 'paired': int, 'cluster': str, 'match': float}, ...]
        """
        observations = []
        for query_pair, fragment_matches in self.fragment_queries.items():
            observations.extend(fragment_matches)

        # {(ent1, ent2): [{mapped: res_num1, paired: res_num2, cluster: id, match: score}, ...], ...}
        return observations

    def return_fragment_metrics(self, fragments=None, by_interface=False, entity1=None, entity2=None, by_entity=False):
        """From self.fragment_queries, return the specified fragment metrics. By default returns the entire Pose

        Keyword Args:
            metrics=None (list): A list of calculated metrics
            by_interface=False (bool): Return fragment metrics for each particular interface found in the Pose
            entity1=None (Entity): The first Entity object to identify the interface if per_interface=True
            entity2=None (Entity): The second Entity object to identify the interface if per_interface=True
            by_entity=False (bool): Return fragment metrics for each Entity found in the Pose
        Returns:
            (dict): {query1: {all_residue_score (Nanohedra), center_residue_score, total_residues_with_fragment_overlap,
            central_residues_with_fragment_overlap, multiple_frag_ratio, fragment_content_d}, ... }
        """
        # Todo consolidate return to (dict[(dict)]) like by_entity
        # Todo once moved to pose, incorporate these?
        #  'fragment_cluster_ids': ','.join(clusters),
        #  'total_interface_residues': total_residues,
        #  'percent_residues_fragment_total': percent_interface_covered,
        #  'percent_residues_fragment_center': percent_interface_matched,

        if fragments:
            return format_fragment_metrics(calculate_match_metrics(fragments))

        # self.calculate_fragment_query_metrics()  # populates self.fragment_metrics
        if not self.fragment_metrics:
            for query_pair, fragment_matches in self.fragment_queries.items():
                self.fragment_metrics[query_pair] = calculate_match_metrics(fragment_matches)

        if by_interface:
            if entity1 and entity2:
                for query_pair, metrics in self.fragment_metrics.items():
                    if not metrics:
                        continue
                    if (entity1, entity2) in query_pair or (entity2, entity1) in query_pair:
                        return format_fragment_metrics(metrics)
                self.log.info('Couldn\'t locate query metrics for Entity pair %s, %s' % (entity1.name, entity2.name))
            else:
                self.log.error('%s: entity1 or entity1 can\'t be None!' % self.return_fragment_metrics.__name__)

            return fragment_metric_template
        elif by_entity:
            metric_d = {}
            for query_pair, metrics in self.fragment_metrics.items():
                if not metrics:
                    continue
                for idx, entity in enumerate(query_pair):
                    if entity not in metric_d:
                        metric_d[entity] = fragment_metric_template

                    align_type = SequenceProfile.idx_to_alignment_type[idx]
                    metric_d[entity]['center_residues'].union(metrics[align_type]['center']['residues'])
                    metric_d[entity]['total_residues'].union(metrics[align_type]['total']['residues'])
                    metric_d[entity]['nanohedra_score'] += metrics[align_type]['total']['score']
                    metric_d[entity]['nanohedra_score_center'] += metrics[align_type]['center']['score']
                    metric_d[entity]['multiple_fragment_ratio'] += metrics[align_type]['multiple_ratio']
                    metric_d[entity]['number_fragment_residues_total'] += metrics[align_type]['total']['number']
                    metric_d[entity]['number_fragment_residues_center'] += metrics[align_type]['center']['number']
                    metric_d[entity]['number_fragments'] += metrics['total']['observations']
                    metric_d[entity]['percent_fragment_helix'] += metrics[align_type]['index_count'][1]
                    metric_d[entity]['percent_fragment_strand'] += metrics[align_type]['index_count'][2]
                    metric_d[entity]['percent_fragment_coil'] += (metrics[align_type]['index_count'][3] +
                                                                  metrics[align_type]['index_count'][4] +
                                                                  metrics[align_type]['index_count'][5])
            for entity in metric_d:
                metric_d[entity]['percent_fragment_helix'] /= metric_d[entity]['number_fragments']
                metric_d[entity]['percent_fragment_strand'] /= metric_d[entity]['number_fragments']
                metric_d[entity]['percent_fragment_coil'] /= metric_d[entity]['number_fragments']

            return metric_d
        else:
            metric_d = fragment_metric_template
            for query_pair, metrics in self.fragment_metrics.items():
                if not metrics:
                    continue
                metric_d['center_residues'].union(
                    metrics['mapped']['center']['residues'].union(metrics['paired']['center']['residues']))
                metric_d['total_residues'].union(
                    metrics['mapped']['total']['residues'].union(metrics['paired']['total']['residues']))
                metric_d['nanohedra_score'] += metrics['total']['total']['score']
                metric_d['nanohedra_score_center'] += metrics['total']['center']['score']
                metric_d['multiple_fragment_ratio'] += metrics['total']['multiple_ratio']
                metric_d['number_fragment_residues_total'] += metrics['total']['total']['number']
                metric_d['number_fragment_residues_center'] += metrics['total']['center']['number']
                metric_d['number_fragments'] += metrics['total']['observations']
                metric_d['percent_fragment_helix'] += metrics['total']['index_count'][1]
                metric_d['percent_fragment_strand'] += metrics['total']['index_count'][2]
                metric_d['percent_fragment_coil'] += (metrics['total']['index_count'][3] +
                                                      metrics['total']['index_count'][4] +
                                                      metrics['total']['index_count'][5])
            try:
                metric_d['percent_fragment_helix'] /= (metric_d['number_fragments'] * 2)  # account for 2x observations
                metric_d['percent_fragment_strand'] /= (metric_d['number_fragments'] * 2)  # account for 2x observations
                metric_d['percent_fragment_coil'] /= (metric_d['number_fragments'] * 2)  # account for 2x observations
            except ZeroDivisionError:
                metric_d['percent_fragment_helix'], metric_d['percent_fragment_strand'], \
                    metric_d['percent_fragment_coil'] = 0, 0, 0

            return metric_d

    # def calculate_fragment_query_metrics(self):
    #     """From the profile's fragment queries, calculate and store the query metrics per query"""
    #     for query_pair, fragment_matches in self.fragment_queries.items():
    #         self.fragment_metrics[query_pair] = calculate_match_metrics(fragment_matches)

    # def return_fragment_info(self):
    #     clusters, residue_numbers, match_scores = [], [], []
    #     for query_pair, fragments in self.fragment_queries.items():
    #         for query_idx, entity_name in enumerate(query_pair):
    #             clusters.extend([fragment['cluster'] for fragment in fragments])

    def renumber_fragments_to_pose(self, fragments):
        for idx, fragment in enumerate(fragments):
            # if self.pdb.residue_from_pdb_numbering():
            # only assign the new fragment number info to the fragments if the residue is found
            map_pose_number = self.pdb.residue_number_from_pdb(fragment['mapped'])
            fragment['mapped'] = map_pose_number if map_pose_number else fragment['mapped']
            pair_pose_number = self.pdb.residue_number_from_pdb(fragment['paired'])
            fragment['paired'] = pair_pose_number if pair_pose_number else fragment['paired']
            # fragment['mapped'] = self.pdb.residue_number_from_pdb(fragment['mapped'])
            # fragment['paired'] = self.pdb.residue_number_from_pdb(fragment['paired'])
            fragments[idx] = fragment

        return fragments

    def add_fragment_query(self, entity1=None, entity2=None, query=None, pdb_numbering=False):
        """For a fragment query loaded from disk between two entities, add the fragment information to the Pose"""
        # Todo This function has logic pitfalls if residue numbering is in PDB format. How easy would
        #  it be to refactor fragment query to deal with the chain info from the frag match file?
        if pdb_numbering:  # Renumber self.fragment_map and self.fragment_profile to Pose residue numbering
            query = self.renumber_fragments_to_pose(query)
            # for idx, fragment in enumerate(fragment_source):
            #     fragment['mapped'] = self.pdb.residue_number_from_pdb(fragment['mapped'])
            #     fragment['paired'] = self.pdb.residue_number_from_pdb(fragment['paired'])
            #     fragment_source[idx] = fragment
            if entity1 and entity2 and query:
                self.fragment_queries[(entity1, entity2)] = query
        else:
            entity_pairs = [(self.pdb.entity_from_residue(fragment['mapped']),
                             self.pdb.entity_from_residue(fragment['paired'])) for fragment in query]
            if all([all(pair) for pair in entity_pairs]):
                for entity_pair, fragment in zip(entity_pairs, query):
                    if entity_pair in self.fragment_queries:
                        self.fragment_queries[entity_pair].append(fragment)
                    else:
                        self.fragment_queries[entity_pair] = [fragment]
            else:
                raise DesignError('%s: Couldn\'t locate Pose Entities passed by residue number. Are the residues in '
                                  'Pose Numbering? This may be occurring due to fragment queries performed on the PDB '
                                  'and not explicitly searching using pdb_numbering = True. Retry with the appropriate'
                                  ' modifications' % self.add_fragment_query.__name__)

    def connect_fragment_database(self, location=None, init=False, **kwargs):  # Todo Clean up
        """Generate a new connection. Initialize the representative library by passing init=True"""
        if not location:  # Todo fix once multiple are available
            location = 'biological_interfaces'
        self.frag_db = FragmentDatabase(location=location, init_db=init)
        #                               source=source, location=location, init_db=init_db)

    def generate_interface_fragments(self, write_fragments=True, out_path=None, new_db=False):
        """Using the attached fragment database, generate interface fragments between the Pose interfaces

        Keyword Args:
            write_fragments=True (bool): Whether or not to write the located fragments
            out_path=None (str): The location to write each fragment file
            new_db=False (bool): Whether a fragment database should be initialized for the interface fragment search
        """
        if not self.frag_db:  # There is no fragment database connected
            # Connect to a new DB, Todo parameterize which one should be used with location=
            self.connect_fragment_database(init=True)  # default init=False, we need an initiated one to generate frags

        if not self.interface_residues:
            self.find_and_split_interface()  # shouldn't occur with the set up on 3/17/21, upstream funcs call this 1st
            # for entity_pair in combinations_with_replacement(self.active_entities, 2):
            #     self.find_interface_residues(*entity_pair)

        for entity_pair in combinations_with_replacement(self.active_entities, 2):
            self.log.debug('Querying Entity pair: %s, %s for interface fragments'
                           % tuple(entity.name for entity in entity_pair))
            self.query_interface_for_fragments(*entity_pair)

        if write_fragments:
            write_fragment_pairs(self.fragment_pairs, out_path=out_path)
            frag_file = os.path.join(out_path, PUtils.frag_text_file)
            if frag_file:
                os.system('rm %s' % frag_file)  # ensure old file is removed before
            for match_count, (ghost_frag, surface_frag, match) in enumerate(self.fragment_pairs, 1):
                write_frag_match_info_file(ghost_frag=ghost_frag, matched_frag=surface_frag,
                                           overlap_error=z_value_from_match_score(match),
                                           match_number=match_count, out_path=out_path)

    def return_symmetry_parameters(self):
        """Return the symmetry parameters from a SymmetricModel

        Returns:
            (dict): {symmetry: (str), dimension: (int), uc_dimensions: (list), expand_matrices: (list[list])}
        """
        return {'symmetry': self.__dict__['symmetry'],
                'uc_dimensions': self.__dict__['uc_dimensions'],
                'expand_matrices': self.__dict__['expand_matrices'],
                'dimension': self.__dict__['dimension']}

    def debug_pdb(self, tag=None):
        """Write out all Structure objects for the Pose PDB"""
        with open('%sDEBUG_POSE_PDB_%s.pdb' % ('%s_' % tag if tag else '', self.pdb.name), 'w') as f:
            idx = 0
            for ent_idx, entity in enumerate(self.pdb.entities, 1):
                f.write('REMARK 999   Entity %d - ID %s\n' % (ent_idx, entity.name))
                entity.write(file_handle=f, chain=PDB.available_letters[idx])
                idx += 1
                for ch_idx, chain in enumerate(entity.chains, 1):
                    f.write('REMARK 999   Entity %d - ID %s   Chain %d - ID %s\n'
                            % (ent_idx, entity.name, ch_idx, chain.name))
                    chain.write(file_handle=f, chain=PDB.available_letters[idx])
                    idx += 1

    # def get_interface_surface_area(self):
    #     # pdb1_interface_sa = entity1.get_surface_area_residues(entity1_residue_numbers)
    #     # pdb2_interface_sa = entity2.get_surface_area_residues(self.interface_residues or entity2_residue_numbers)
    #     # interface_buried_sa = pdb1_interface_sa + pdb2_interface_sa
    #     return


def subdirectory(name):  # TODO PDBdb
    return name


def fetch_pdb(pdb, out_dir=os.getcwd(), asu=False):
    """Download pdbs from a file, a supplied list, or a single entry

    Args:
        pdb (union[str, list]): PDB's of interest. If asu=False, code_# is format for biological assembly specific pdb.
            Ex: 1bkh_2 fetches 1bkh biological assembly 2
    Keyword Args:
        out_dir=os.getcwd() (str): The location to download files to
        asu=False (bool): Whether or not to download the asymmetric unit file
    Returns:
        (str): Filename of the retrieved file, if pdb is a list then will only return the last filename
    """
    file_name = None
    for pdb in to_iterable(pdb):
        clean_pdb = pdb[0:4].lower()
        if asu:
            assembly = ''
        else:
            assembly = pdb[-3:]
            try:
                assembly = assembly.split('_')[1]
            except IndexError:
                assembly = '1'

        clean_pdb = '%s.pdb%s' % (clean_pdb, assembly)
        file_name = os.path.join(out_dir, clean_pdb)
        current_file = glob(file_name)
        # current_files = os.listdir(location)
        # if clean_pdb not in current_files:
        if not current_file:  # glob will return an empty list if the file is missing and therefore should be downloaded
            # Always returns files in lowercase
            status = os.system('wget -q -O %s https://files.rcsb.org/download/%s' % (file_name, clean_pdb))
            # TODO subprocess.POPEN()
            if status != 0:
                logger.error('PDB download failed for: %s' % pdb)

            # file_request = requests.get('https://files.rcsb.org/download/%s' % clean_pdb)
            # if file_request.status_code == 200:
            #     with open(file_name, 'wb') as f:
            #         f.write(file_request.content)
            # else:
            #     logger.error('PDB download failed for: %s' % pdb)

    return file_name


# def fetch_pdbs(codes, location=PUtils.pdb_db):  # UNUSED
#     """Fetch PDB object of each chain from PDBdb or PDB server
#
#     Args:
#         codes (iter): Any iterable of PDB codes
#     Keyword Args:
#         location= : Location of the  on disk
#     Returns:
#         (dict): {pdb_code: PDB.py object, ...}
#     """
#     if PUtils.pdb_source == 'download_pdb':
#         get_pdb = download_pdb
#         # doesn't return anything at the moment
#     else:
#         get_pdb = (lambda pdb_code, dummy: glob(os.path.join(PUtils.pdb_location, subdirectory(pdb_code),
#                                                              '%s.pdb' % pdb_code)))
#         # returns a list with matching file (should only be one)
#     oligomers = {}
#     for code in codes:
#         pdb_file_name = get_pdb(code, location=des_dir.pdbs)
#         assert len(pdb_file_name) == 1, 'More than one matching file found for pdb code %s' % code
#         oligomers[code] = PDB(file=pdb_file_name[0])
#         oligomers[code].name = code
#         oligomers[code].reorder_chains()
#
#     return oligomers


def fetch_pdb_file(pdb_code, location=PUtils.pdb_db, out_dir=os.getcwd(), asu=True):
    """Fetch PDB object of each chain from PDBdb or PDB server

    Args:
        pdb_code (iter): The PDB ID/code. If the biological assembly is desired, supply 1ABC_1 where '_1' is assembly ID
    Keyword Args:
        location=PathUtils.pdb_db (str): Location of a local PDB mirror if one is linked on disk
        out_dir=os.getcwd() (str): The location to save retrieved files if fetched from PDB
        asu=False (bool): Whether to fetch the ASU
    Returns:
        (str): path/to/your_pdb.pdb if located/downloaded successfully (alphabetical characters in lowercase)
    """
    if location == PUtils.pdb_db and asu:
        get_pdb = (lambda pdb_code, out_dir=None, asu=None:
                   glob(os.path.join(out_dir, 'pdb%s.ent' % pdb_code.split('_')[0].lower())))
        #                                      remove any biological assembly data and make lowercase
        # Cassini format is above, KM local pdb and the escher PDB mirror is below
        # get_pdb = (lambda pdb_code, dummy: glob(os.path.join(PUtils.pdb_db, subdirectory(pdb_code),
        #                                                      '%s.pdb' % pdb_code)))
    else:
        get_pdb = fetch_pdb

    # return a list with matching files (should only be one)
    pdb_file = get_pdb(pdb_code, out_dir=out_dir, asu=asu)
    if not pdb_file:
        logger.warning('No matching file found for PDB: %s' % pdb_code)
    # elif len(pdb_file) > 1:
    #     logger.warning('More than one matching file found for PDB \'%s\'. Retrieving %s' % (pdb_code, pdb_file[0]))
    else:
        return pdb_file  # [0]


def construct_cb_atom_tree(pdb1, pdb2, distance=8):
    """Create a atom tree using CB atoms from two PDB's

    Args:
        pdb1 (PDB): First PDB to query against
        pdb2 (PDB): Second PDB which will be tested against pdb1
    Keyword Args:
        distance=8 (int): The distance to query in Angstroms
        include_glycine=True (bool): Whether glycine CA should be included in the tree
    Returns:
        query (list()): sklearn query object of pdb2 coordinates within dist of pdb1 coordinates
        pdb1_cb_indices (list): List of all CB indices from pdb1
        pdb2_cb_indices (list): List of all CB indices from pdb2
    """
    # Get CB Atom Coordinates including CA coordinates for Gly residues
    pdb1_coords = np.array(pdb1.get_cb_coords())  # InclGlyCA=gly_ca))
    pdb2_coords = np.array(pdb2.get_cb_coords())  # InclGlyCA=gly_ca))

    # Construct CB Tree for PDB1
    pdb1_tree = BallTree(pdb1_coords)

    # Query CB Tree for all PDB2 Atoms within distance of PDB1 CB Atoms
    return pdb1_tree.query_radius(pdb2_coords, distance)


def find_interface_pairs(pdb1, pdb2, distance=8):  # , gly_ca=True):
    """Get pairs of residues across an interface within a certain distance

        Args:
            pdb1 (PDB): First pdb to measure interface between
            pdb2 (PDB): Second pdb to measure interface between
        Keyword Args:
            distance=8 (int): The distance to query in Angstroms
        Returns:
            interface_pairs (list(tuple): A list of interface residue pairs across the interface
    """
    query = construct_cb_atom_tree(pdb1, pdb2, distance=distance)

    # Map Coordinates to Atoms
    pdb1_cb_indices = pdb1.get_cb_indices()  # InclGlyCA=gly_ca)
    pdb2_cb_indices = pdb2.get_cb_indices()  # InclGlyCA=gly_ca)

    # Map Coordinates to Residue Numbers
    interface_pairs = []
    for pdb2_index in range(len(query)):
        if query[pdb2_index].tolist() != list():
            pdb2_res_num = pdb2.all_atoms[pdb2_cb_indices[pdb2_index]].residue_number
            for pdb1_index in query[pdb2_index]:
                pdb1_res_num = pdb1.all_atoms[pdb1_cb_indices[pdb1_index]].residue_number
                interface_pairs.append((pdb1_res_num, pdb2_res_num))

    return interface_pairs


# def split_interface_pairs(interface_pairs):
#     residues1, residues2 = zip(*interface_pairs)
#     return sorted(set(residues1), key=int), sorted(set(residues2), key=int)
#
#
# def find_interface_residues(pdb1, pdb2, distance=8):
#     """Get unique residues from each pdb across an interface
#
#         Args:
#             pdb1 (PDB): First pdb to measure interface between
#             pdb2 (PDB): Second pdb to measure interface between
#         Keyword Args:
#             distance=8 (int): The distance to query in Angstroms
#         Returns:
#             (tuple(set): A tuple of interface residue sets across an interface
#     """
#     return split_interface_pairs(find_interface_pairs(pdb1, pdb2, distance=distance))


def get_fragments(pdb, chain_res_info, fragment_length=5):  # Todo depreciate
    interface_frags = []
    ca_count = 0
    for residue_number in chain_res_info:
        frag_residue_numbers = [residue_number + i for i in range(-2, 3)]
        frag_atoms, ca_present = [], []
        for residue in pdb.residue(frag_residue_numbers):
            frag_atoms.extend(residue.atoms())
            if residue.ca:
                ca_count += 1

        if ca_count == 5:
            interface_frags.append(PDB.from_atoms(frag_atoms))

    return interface_frags


def find_fragment_overlap_at_interface(entity1_coords, interface_frags1, interface_frags2, fragdb=None,
                                       euler_lookup=None, max_z_value=2):
    #           entity1, entity2, entity1_interface_residue_numbers, entity2_interface_residue_numbers, max_z_value=2):
    """From two Structure's, score the interface between them according to Nanohedra's fragment matching"""
    if not fragdb:
        fragdb = FragmentDB()
        fragdb.get_monofrag_cluster_rep_dict()
        fragdb.get_intfrag_cluster_rep_dict()
        fragdb.get_intfrag_cluster_info_dict()
    if not euler_lookup:
        euler_lookup = EulerLookup()

    kdtree_oligomer1_backbone = BallTree(entity1_coords)
    interface_ghost_frags1 = []
    for frag1 in interface_frags1:
        ghostfrags = frag1.get_ghost_fragments(fragdb.paired_frags, kdtree_oligomer1_backbone, fragdb.info)
        if ghostfrags:
            interface_ghost_frags1.extend(ghostfrags)

    # Get fragment guide coordinates
    interface_ghostfrag_guide_coords = np.array([ghost_frag.guide_coords for ghost_frag in interface_ghost_frags1])
    interface_surf_frag_guide_coords = np.array([frag2.get_guide_coords() for frag2 in interface_frags2])

    # Check for matching Euler angles
    # TODO create a stand alone function
    overlapping_ghost_indices, overlapping_surf_indices = \
        euler_lookup.check_lookup_table(interface_ghostfrag_guide_coords, interface_surf_frag_guide_coords)
    # filter array by matching type for surface (i) and ghost (j) frags
    surface_type_i_array = np.array([interface_frags2[idx].i_type for idx in overlapping_surf_indices.tolist()])
    ghost_type_j_array = np.array([interface_ghost_frags1[idx].j_type for idx in overlapping_ghost_indices.tolist()])
    ij_type_match = np.where(surface_type_i_array == ghost_type_j_array, True, False)

    passing_ghost_indices = overlapping_ghost_indices[ij_type_match]
    passing_ghost_coords = interface_ghostfrag_guide_coords[passing_ghost_indices]

    passing_surf_indices = overlapping_surf_indices[ij_type_match]
    passing_surf_coords = interface_surf_frag_guide_coords[passing_surf_indices]
    # precalculate the reference_rmsds for each ghost fragment
    reference_rmsds = np.array([interface_ghost_frags1[ghost_idx].rmsd for ghost_idx in passing_ghost_indices.tolist()])
    reference_rmsds = np.where(reference_rmsds == 0, 0.01, reference_rmsds)

    all_fragment_overlap = calculate_overlap(passing_ghost_coords, passing_surf_coords, reference_rmsds,
                                             max_z_value=max_z_value)
    passing_overlap_indices = np.flatnonzero(all_fragment_overlap)

    interface_ghostfrags = [interface_ghost_frags1[idx] for idx in passing_ghost_indices[passing_overlap_indices].tolist()]
    interface_monofrags2 = [interface_frags2[idx] for idx in passing_surf_indices[passing_overlap_indices].tolist()]
    passing_z_values = all_fragment_overlap[passing_overlap_indices]
    match_scores = match_score_from_z_value(passing_z_values)

    return list(zip(interface_ghostfrags, interface_monofrags2, match_scores))


def get_matching_fragment_pairs_info(ghostfrag_surffrag_pairs):
    """From a ghost fragment/surface fragment pair and corresponding match score, return the pertinent interface
    information
    Args:
        ghostfrag_surffrag_pairs (list[tuple]): Observed ghost and surface fragment overlaps and their match score
    Returns:
        (list[dict])
    """
    fragment_matches = []
    for interface_ghost_frag, interface_mono_frag, match_score in ghostfrag_surffrag_pairs:
        surffrag_ch1, surffrag_resnum1 = interface_ghost_frag.get_aligned_chain_and_residue()
        surffrag_ch2, surffrag_resnum2 = interface_mono_frag.get_central_res_tup()
        fragment_matches.append(dict(zip(('mapped', 'paired', 'match', 'cluster'),
                                     (surffrag_resnum1, surffrag_resnum2,  match_score,
                                      '%d_%d_%d' % interface_ghost_frag.get_ijk()))))
    logger.debug('Fragments for Entity1 found at residues: %s' % [fragment['mapped'] for fragment in fragment_matches])
    logger.debug('Fragments for Entity2 found at residues: %s' % [fragment['paired'] for fragment in fragment_matches])

    return fragment_matches


def write_fragment_pairs(ghostfrag_surffrag_pairs, out_path=os.getcwd()):
    for idx, (interface_ghost_frag, interface_mono_frag, match_score) in enumerate(ghostfrag_surffrag_pairs, 1):
        interface_ghost_frag.structure.write(out_path=os.path.join(out_path, '%d_%d_%d_fragment_overlap_match_%d.pdb'
                                                                   % (*interface_ghost_frag.get_ijk(), idx)))


def calculate_interface_score(interface_pdb, write=False, out_path=os.getcwd()):
    """Takes as input a single PDB with two chains and scores the interface using fragment decoration"""
    interface_name = interface_pdb.name

    entity1 = PDB.from_atoms(interface_pdb.chain(interface_pdb.chain_id_list[0]).atoms)
    entity1.update_attributes_from_pdb(interface_pdb)
    entity2 = PDB.from_atoms(interface_pdb.chain(interface_pdb.chain_id_list[-1]).atoms)
    entity2.update_attributes_from_pdb(interface_pdb)

    interacting_residue_pairs = find_interface_pairs(entity1, entity2)

    entity1_interface_residue_numbers, entity2_interface_residue_numbers = \
        get_interface_fragment_residue_numbers(entity1, entity2, interacting_residue_pairs)
    # entity1_ch_interface_residue_numbers, entity2_ch_interface_residue_numbers = \
    #     get_interface_fragment_chain_residue_numbers(entity1, entity2)

    entity1_interface_sa = entity1.get_surface_area_residues(entity1_interface_residue_numbers)
    entity2_interface_sa = entity2.get_surface_area_residues(entity2_interface_residue_numbers)
    interface_buried_sa = entity1_interface_sa + entity2_interface_sa

    interface_frags1 = get_fragments(entity1, entity1_interface_residue_numbers)
    interface_frags2 = get_fragments(entity2, entity2_interface_residue_numbers)
    entity1_coords = entity1.coords

    ghostfrag_surfacefrag_pairs = find_fragment_overlap_at_interface(entity1_coords, interface_frags1, interface_frags2)
    # fragment_matches = find_fragment_overlap_at_interface(entity1, entity2, entity1_interface_residue_numbers,
    #                                                       entity2_interface_residue_numbers)
    fragment_matches = get_matching_fragment_pairs_info(ghostfrag_surfacefrag_pairs)
    if write:
        write_fragment_pairs(ghostfrag_surfacefrag_pairs, out_path=out_path)

    # all_residue_score, center_residue_score, total_residues_with_fragment_overlap, \
    #     central_residues_with_fragment_overlap, multiple_frag_ratio, fragment_content_d = \
    #     calculate_match_metrics(fragment_matches)

    match_metrics = calculate_match_metrics(fragment_matches)
    # Todo
    #   'mapped': {'center': {'residues' (int): (set), 'score': (float), 'number': (int)},
    #                         'total': {'residues' (int): (set), 'score': (float), 'number': (int)},
    #                         'match_scores': {residue number(int): (list[score (float)]), ...},
    #                         'index_count': {index (int): count (int), ...},
    #                         'multiple_ratio': (float)}
    #              'paired': {'center': , 'total': , 'match_scores': , 'index_count': , 'multiple_ratio': },
    #              'total': {'center': {'score': , 'number': },
    #                        'total': {'score': , 'number': },
    #                        'index_count': , 'multiple_ratio': , 'observations': (int)}
    #              }

    total_residues = {'A': set(), 'B': set()}
    for pair in interacting_residue_pairs:
        total_residues['A'].add(pair[0])
        total_residues['B'].add(pair[1])

    total_residues = len(total_residues['A']) + len(total_residues['B'])

    percent_interface_matched = central_residues_with_fragment_overlap / total_residues
    percent_interface_covered = total_residues_with_fragment_overlap / total_residues

    interface_metrics = {'nanohedra_score': all_residue_score,
                         'nanohedra_score_central': center_residue_score,
                         'fragments': fragment_matches,
                         'multiple_fragment_ratio': multiple_frag_ratio,
                         'number_fragment_residues_central': central_residues_with_fragment_overlap,
                         'number_fragment_residues_all': total_residues_with_fragment_overlap,
                         'total_interface_residues': total_residues,
                         'number_fragments': len(fragment_matches),
                         'percent_residues_fragment_total': percent_interface_covered,
                         'percent_residues_fragment_center': percent_interface_matched,
                         'percent_fragment_helix': fragment_content_d['1'],
                         'percent_fragment_strand': fragment_content_d['2'],
                         'percent_fragment_coil': fragment_content_d['3'] + fragment_content_d['4']
                         + fragment_content_d['5'],
                         'interface_area': interface_buried_sa}

    return interface_name, interface_metrics


def get_interface_fragment_residue_numbers(pdb1, pdb2, interacting_pairs):
    # Get interface fragment information
    pdb1_residue_numbers, pdb2_residue_numbers = set(), set()
    for pdb1_central_res_num, pdb2_central_res_num in interacting_pairs:
        pdb1_res_num_list = [pdb1_central_res_num - 2, pdb1_central_res_num - 1, pdb1_central_res_num,
                             pdb1_central_res_num + 1, pdb1_central_res_num + 2]
        pdb2_res_num_list = [pdb2_central_res_num - 2, pdb2_central_res_num - 1, pdb2_central_res_num,
                             pdb2_central_res_num + 1, pdb2_central_res_num + 2]

        frag1_ca_count = 0
        for atom in pdb1.all_atoms:
            if atom.residue_number in pdb1_res_num_list:
                if atom.is_CA():
                    frag1_ca_count += 1

        frag2_ca_count = 0
        for atom in pdb2.all_atoms:
            if atom.residue_number in pdb2_res_num_list:
                if atom.is_CA():
                    frag2_ca_count += 1

        if frag1_ca_count == 5 and frag2_ca_count == 5:
            pdb1_residue_numbers.add(pdb1_central_res_num)
            pdb2_residue_numbers.add(pdb2_central_res_num)

    return pdb1_residue_numbers, pdb2_residue_numbers


def get_interface_fragment_chain_residue_numbers(pdb1, pdb2, cb_distance=8):
    """Given two PDBs, return the unique chain and interacting residue lists"""
    # Get the interface residues
    pdb1_cb_coords, pdb1_cb_indices = pdb1.get_CB_coords(ReturnWithCBIndices=True, InclGlyCA=True)
    pdb2_cb_coords, pdb2_cb_indices = pdb2.get_CB_coords(ReturnWithCBIndices=True, InclGlyCA=True)

    pdb1_cb_kdtree = BallTree(np.array(pdb1_cb_coords))

    # Query PDB1 CB Tree for all PDB2 CB Atoms within "cb_distance" in A of a PDB1 CB Atom
    query = pdb1_cb_kdtree.query_radius(pdb2_cb_coords, cb_distance)

    # Get ResidueNumber, ChainID for all Interacting PDB1 CB, PDB2 CB Pairs
    interacting_pairs = []
    for pdb2_query_index in range(len(query)):
        if query[pdb2_query_index].tolist() != list():
            pdb2_cb_res_num = pdb2.all_atoms[pdb2_cb_indices[pdb2_query_index]].residue_number
            pdb2_cb_chain_id = pdb2.all_atoms[pdb2_cb_indices[pdb2_query_index]].chain
            for pdb1_query_index in query[pdb2_query_index]:
                pdb1_cb_res_num = pdb1.all_atoms[pdb1_cb_indices[pdb1_query_index]].residue_number
                pdb1_cb_chain_id = pdb1.all_atoms[pdb1_cb_indices[pdb1_query_index]].chain
                interacting_pairs.append(((pdb1_cb_res_num, pdb1_cb_chain_id), (pdb2_cb_res_num, pdb2_cb_chain_id)))


def get_multi_chain_interface_fragment_residue_numbers(pdb1, pdb2, interacting_pairs):
    # Get interface fragment information
    pdb1_central_chainid_resnum_unique_list, pdb2_central_chainid_resnum_unique_list = [], []
    for pair in interacting_pairs:

        pdb1_central_res_num = pair[0][0]
        pdb1_central_chain_id = pair[0][1]
        pdb2_central_res_num = pair[1][0]
        pdb2_central_chain_id = pair[1][1]

        pdb1_res_num_list = [pdb1_central_res_num - 2, pdb1_central_res_num - 1, pdb1_central_res_num,
                             pdb1_central_res_num + 1, pdb1_central_res_num + 2]
        pdb2_res_num_list = [pdb2_central_res_num - 2, pdb2_central_res_num - 1, pdb2_central_res_num,
                             pdb2_central_res_num + 1, pdb2_central_res_num + 2]

        frag1_ca_count = 0
        for atom in pdb1.all_atoms:
            if atom.chain == pdb1_central_chain_id:
                if atom.residue_number in pdb1_res_num_list:
                    if atom.is_CA():
                        frag1_ca_count += 1

        frag2_ca_count = 0
        for atom in pdb2.all_atoms:
            if atom.chain == pdb2_central_chain_id:
                if atom.residue_number in pdb2_res_num_list:
                    if atom.is_CA():
                        frag2_ca_count += 1

        if frag1_ca_count == 5 and frag2_ca_count == 5:
            if (pdb1_central_chain_id, pdb1_central_res_num) not in pdb1_central_chainid_resnum_unique_list:
                pdb1_central_chainid_resnum_unique_list.append((pdb1_central_chain_id, pdb1_central_res_num))

            if (pdb2_central_chain_id, pdb2_central_res_num) not in pdb2_central_chainid_resnum_unique_list:
                pdb2_central_chainid_resnum_unique_list.append((pdb2_central_chain_id, pdb2_central_res_num))

    return pdb1_central_chainid_resnum_unique_list, pdb2_central_chainid_resnum_unique_list<|MERGE_RESOLUTION|>--- conflicted
+++ resolved
@@ -677,13 +677,12 @@
             #  finding that point group a priori due to a random collection of centers of mass that belong to it and
             #  their orientation with respect to the cell origin. In Nanohedra, the origin will work for many symmetries
             if self.dimension > 0:
-<<<<<<< HEAD
                 # Todo we have different set up required here. The expand matrices can be derived from a point group in
                 #  the layer or space setting, however we must ensure that the required external tx is respected
                 #  (i.e. subtracted) at the required steps such as from coms_group1/2 in return_symmetric_coords
                 #  (generated using self.expand_matrices) and/or the entity_com as this is set up within a
                 #  cartesian expand matrix environment is going to yield wrong results on the expand matrix indexing
-                assert self.number_of_models == zvalue_dict[self.symmetry], 'Cannot have more models than a single UC!'
+                assert self.number_of_models == sg_zvalues[self.symmetry], 'Cannot have more models than a single UC!'
                 expand_matrices = self.get_ptgrp_sym_op(self.symmetry_point_group)
             else:
                 expand_matrices = self.expand_matrices
@@ -691,11 +690,6 @@
             # This is typically centered at the origin for the symmetric assembly... NEED rigourous testing.
             # Maybe this route of generation is too flawed for layer/space? Nanohedra framework gives a comprehensive
             # handle on all these issues though
-
-=======
-                assert self.number_of_models == sg_zvalues[self.symmetry], 'Cannot have more models than a single UC!'
-            ext_tx = self.symmetric_center_of_mass  # only for unit cell or point group symmetry NOT surrounding
->>>>>>> 20bf5591
         # find the approximate scalar translation of the asu center of mass from the reference symmetry origin
         approx_entity_com_reference = np.linalg.norm(all_entities_com - ext_tx)
         approx_entity_z_tx = [0., 0., approx_entity_com_reference]
@@ -1320,11 +1314,11 @@
         else:  # solve symmetric results for asymmetric contacts
             asymmetric_contacting_pairs, found_pairs = [], []
             for pair1, pair2 in contacting_pairs:
-                # add both pair orientations (1, 2) or (2, 1) regardless
-                found_pairs.extend([(pair1, pair2), (pair2, pair1)])
                 # only add to contacting pair if we have never observed either
                 if (pair1, pair2) not in found_pairs or (pair2, pair1) not in found_pairs:
                     asymmetric_contacting_pairs.append((pair1, pair2))
+                # add both pair orientations (1, 2) or (2, 1) regardless
+                found_pairs.extend([(pair1, pair2), (pair2, pair1)])
 
             return asymmetric_contacting_pairs
 
