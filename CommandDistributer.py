--- conflicted
+++ resolved
@@ -45,11 +45,7 @@
      '-write_seqres_records true', '-output_pose_energies_table false', '-output_pose_cache_data false',
      '-holes:dalphaball %s' % dalphaball if os.path.exists(dalphaball) else '',
      '-use_occurrence_data',  # Todo integrate into xml with Rosetta Source update
-<<<<<<< HEAD
-     '-preserve_header true', '-write_pdb_title_section_records true'
-=======
      '-preserve_header true', '-write_pdb_title_section_records true',
->>>>>>> 05dd9777
      '-chemical:exclude_patches LowerDNA UpperDNA Cterm_amidation SpecialRotamer VirtualBB ShoveBB VirtualNTerm '
      'VirtualDNAPhosphate CTermConnect sc_orbitals pro_hydroxylated_case1 N_acetylated C_methylamidated cys_acetylated'
      'pro_hydroxylated_case2 ser_phosphorylated thr_phosphorylated tyr_phosphorylated tyr_diiodinated tyr_sulfated'
