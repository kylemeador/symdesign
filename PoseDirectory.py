--- conflicted
+++ resolved
@@ -15,7 +15,7 @@
 import matplotlib.pyplot as plt
 # import seaborn as sns
 import numpy as np
-from pandas import DataFrame, Series, MultiIndex, IndexSlice, concat, merge, read_csv
+from pandas import DataFrame, Series, MultiIndex, IndexSlice, concat, merge, read_csv, to_numeric
 # from matplotlib.axes import Axes
 # from mpl_toolkits.mplot3d import Axes3D
 from Bio.Data.IUPACData import protein_letters_3to1, protein_letters_1to3
@@ -2549,17 +2549,10 @@
         #                         for chain, named_sequences in entity_sequences.items()}
         entity_energies = [0. for ent in self.pose.entities]
         pose_source_residue_info = \
-<<<<<<< HEAD
             {residue.number: {'complex': 0., 'bound': copy(entity_energies), 'unbound': copy(entity_energies),
-                              'solv_complex': 0., 'solv_bound': copy(entity_energies), 
+                              'solv_complex': 0., 'solv_bound': copy(entity_energies),
                               'solv_unbound': copy(entity_energies), 'fsp': 0., 'cst': 0.,
                               'type': protein_letters_3to1.get(residue.type.title()), 'hbond': 0}
-=======
-            {residue.number: {'complex': 0., 'bound': copy.copy(entity_energies), 'unbound': copy.copy(entity_energies),
-                              'solv_complex': 0., 'solv_bound': copy.copy(entity_energies),
-                              'solv_unbound': copy.copy(entity_energies),
-                              'fsp': 0., 'cst': 0., 'type': protein_letters_3to1.get(residue.type.title()), 'hbond': 0}
->>>>>>> 628eb91a
              for entity in self.pose.entities for residue in entity.residues}
         residue_info = {pose_source: pose_source_residue_info}
         job_key = 'no_energy'
@@ -3008,16 +3001,10 @@
             folding_and_collapse['sequential_collapse_z_sum'][design] = sum(sequential_collapse_z_sum)
             folding_and_collapse['global_collapse_z_sum'][design] = sum(global_collapse_z_sum)
 
-<<<<<<< HEAD
         pose_collapse_df = DataFrame(folding_and_collapse)
-        # turn per_residue_data into a dataframe matching residue_df orientation
+        # Convert per_residue_data into a dataframe matching residue_df orientation
         per_residue_df = concat({measure: DataFrame(data, index=residue_indices)
-=======
-        pose_collapse_df = pd.DataFrame(folding_and_collapse)
-        # Convert per_residue_data into a dataframe matching residue_df orientation
-        per_residue_df = pd.concat({measure: pd.DataFrame(data, index=residue_indices)
->>>>>>> 628eb91a
-                                    for measure, data in per_residue_data.items()}).T.swaplevel(0, 1, axis=1)
+                                 for measure, data in per_residue_data.items()}).T.swaplevel(0, 1, axis=1)
         # include in errat_deviation if errat score is < 2 std devs and isn't 0 to begin with
         source_errat_inclusion_boolean = np.logical_and(pose_source_errat_s < errat_2_sigma, pose_source_errat_s != 0.)
         errat_df = per_residue_df.loc[:, idx_slice[:, 'errat_deviation']].droplevel(-1, axis=1)
@@ -3051,11 +3038,7 @@
             pose_observed_bkd = {profile: {design: per_res_metric(freq) for design, freq in design_obs_freqs.items()}
                                  for profile, design_obs_freqs in observation_d.items()}
             for profile, observed_frequencies in pose_observed_bkd.items():
-<<<<<<< HEAD
-                scores_df['observed_%s' % profile] = Series(observed_frequencies)
-=======
-                scores_df[f'observed_{profile}'] = pd.Series(observed_frequencies)
->>>>>>> 628eb91a
+                scores_df[f'observed_{profile}'] = Series(observed_frequencies)
             # Add observation information into the residue dictionary
             for design, info in residue_info.items():
                 residue_info[design] = \
@@ -3342,29 +3325,16 @@
                                                                         for protocol in unique_design_protocols})
         # trajectory_df = concat([trajectory_df, concat(pose_stats, axis=1).T] + protocol_stats)
         # remove std rows if their is no stdev
-<<<<<<< HEAD
+        number_of_trajectories = len(trajectory_df) + len(protocol_groups) + 1  # 1 for the mean
+        final_trajectory_indices = trajectory_df.index.to_list() + unique_protocols + [mean]
         trajectory_df = concat([trajectory_df] +
-                                  [s.dropna(how='all', axis=0).to_frame().T for s in pose_stats] +
-                                  [df.dropna(how='all', axis=0) for df in protocol_stats])
-        # this concat puts back refine and consensus designs since protocol_stats is calculated on scores_df
-        number_of_trajectories = len(trajectory_df)
-        # if number_of_trajectories > 0:
+                               [df.dropna(how='all', axis=0) for df in protocol_stats] +  # v don't add if nothing
+                               [to_numeric(s).to_frame().T for s in pose_stats if not all(s.isna())])
+        # this concat ^ puts back pose_source, refine, consensus designs since protocol_stats is calculated on scores_df
         # add all docking and pose information to each trajectory, dropping the pose observations
         pose_metrics_df = concat([other_metrics_s] * number_of_trajectories, axis=1).T
         trajectory_df = concat([pose_metrics_df.rename(index=dict(zip(range(number_of_trajectories),
-                                                                         trajectory_df.index)))
-=======
-        number_of_trajectories = len(trajectory_df) + len(protocol_groups) + 1  # 1 for the mean
-        final_trajectory_indices = trajectory_df.index.to_list() + unique_protocols + [mean]
-        trajectory_df = pd.concat([trajectory_df] +
-                                  [df.dropna(how='all', axis=0) for df in protocol_stats] +  # v don't add if nothing
-                                  [pd.to_numeric(s).to_frame().T for s in pose_stats if not all(s.isna())])
-        # this concat ^ puts back pose_source, refine, consensus designs since protocol_stats is calculated on scores_df
-        # add all docking and pose information to each trajectory, dropping the pose observations
-        pose_metrics_df = pd.concat([other_metrics_s] * number_of_trajectories, axis=1).T
-        trajectory_df = pd.concat([pose_metrics_df.rename(index=dict(zip(range(number_of_trajectories),
-                                                                         final_trajectory_indices)))
->>>>>>> 628eb91a
+                                                                      final_trajectory_indices)))
                                   .drop(['observations'], axis=1), trajectory_df], axis=1)
         trajectory_df = trajectory_df.fillna({'observations': 1})
 
