from __future__ import annotations

import argparse
import os
import sys
from argparse import _SubParsersAction
from typing import AnyStr

from psutil import cpu_count

from metrics import metric_weight_functions
from utils.path import submodule_guide, submodule_help, force_flags, fragment_dbs, biological_interfaces, \
    sym_entry, program_output, nano_entity_flag1, nano_entity_flag2, data, \
    clustered_poses, interface_design, evolution_constraint, hbnet, term_constraint, number_of_trajectories, \
    structure_background, scout, design_profile, evolutionary_profile, \
    fragment_profile, all_scores, analysis_file, select_sequences, program_name, nano, \
    program_command, analysis, select_poses, output_fragments, output_oligomers, protocol, current_energy_function, \
    ignore_clashes, ignore_pose_clashes, ignore_symmetric_clashes, select_designs, output_structures, rosetta_str, \
<<<<<<< HEAD
    proteinmpnn, output_trajectory, development, consensus, ca_only, temperatures
=======
    proteinmpnn, output_trajectory, development, consensus, ca_only, sequences, structures
>>>>>>> 471cfef2
from utils.ProteinExpression import expression_tags
from resources.query.utils import input_string, confirmation_string, bool_d, invalid_string, header_string, \
    format_string
from structure.sequence import read_fasta_file
from utils import handle_errors, pretty_format_table, clean_comma_separated_string, format_index_string, DesignError, \
    ex_path


# terminal_formatter = '\n\t\t\t\t\t\t     '


def process_design_selector_flags(flags: dict[str]) -> dict[str, dict[str, set | set[int] | set[str]]]:
    # Todo move to a verify design_selectors function inside of Pose? Own flags module?
    #  Pull mask_design_using_sequence out of flags
    # -------------------
    entity_select, chain_select, residue_select, residue_pdb_select = set(), set(), set(), set()
    select_residues_by_sequence = flags.get('select_designable_residues_by_sequence')
    if select_residues_by_sequence:
        residue_select = residue_select.union(generate_sequence_mask(select_residues_by_sequence))

    select_residues_by_pdb_number = flags.get('select_designable_residues_by_pdb_number')
    if select_residues_by_pdb_number:
        residue_pdb_select = residue_pdb_select.union(format_index_string(select_residues_by_pdb_number))

    select_residues_by_pose_number = flags.get('select_designable_residues_by_pose_number')
    if select_residues_by_pose_number:
        residue_select = residue_select.union(format_index_string(select_residues_by_pose_number))

    select_chains = flags.get('select_designable_chains')
    if select_chains:
        chain_select = chain_select.union(generate_chain_mask(select_chains))
    # -------------------
    entity_mask, chain_mask, residue_mask, residue_pdb_mask = set(), set(), set(), set()
    mask_residues_by_sequence = flags.get('mask_designable_residues_by_sequence')
    if mask_residues_by_sequence:
        residue_mask = residue_mask.union(generate_sequence_mask(mask_residues_by_sequence))

    mask_residues_by_pdb_number = flags.get('mask_designable_residues_by_pdb_number')
    if mask_residues_by_pdb_number:
        residue_pdb_mask = residue_pdb_mask.union(format_index_string(mask_residues_by_pdb_number))

    mask_residues_by_pose_number = flags.get('mask_designable_residues_by_pose_number')
    if mask_residues_by_pose_number:
        residue_mask = residue_mask.union(format_index_string(mask_residues_by_pose_number))

    mask_chains = flags.get('mask_designable_chains')
    if mask_chains:
        chain_mask = chain_mask.union(generate_chain_mask(mask_chains))
    # -------------------
    entity_req, chain_req, residues_req, residues_pdb_req = set(), set(), set(), set()
    require_residues_by_pdb_number = flags.get('require_design_at_pdb_residues')
    if require_residues_by_pdb_number:
        residues_pdb_req = residues_pdb_req.union(format_index_string(require_residues_by_pdb_number))

    require_residues_by_pose_number = flags.get('require_design_at_residues')
    if require_residues_by_pose_number:
        residues_req = residues_req.union(format_index_string(require_residues_by_pose_number))

    require_residues_by_chain = flags.get('require_design_at_chains')
    if require_residues_by_chain:
        chain_req = chain_req.union(generate_chain_mask(require_residues_by_chain))

    return dict(selection=dict(entities=entity_select, chains=chain_select, residues=residue_select,
                               pdb_residues=residue_pdb_select),
                mask=dict(entities=entity_mask, chains=chain_mask, residues=residue_mask,
                          pdb_residues=residue_pdb_mask),
                required=dict(entities=entity_req, chains=chain_req, residues=residues_req,
                              pdb_residues=residues_pdb_req))


# def return_default_flags():
#     # mode_flags = flags.get(mode, design_flags)
#     # if mode_flags:
#     return dict(zip(design_flags.keys(), [value_format['default'] for value_format in design_flags.values()]))
#     # else:
#     #     return dict(zip(all_flags.keys(), [value_format['default'] for value_format in all_flags.values()]))


@handle_errors(errors=(KeyboardInterrupt,))
def query_user_for_flags(mode=interface_design, template=False):
    flags_file = f'{mode}.flags'
    raise NotImplementedError('This function is not working')
    flag_output = return_default_flags()
    write_file = False
    print('\n%s' % header_string % f'Generate {program_name} Flags')
    if template:
        write_file = True
        print(f'Writing template to {flags_file}')

    flags_header = [('Flag', 'Default', 'Description')]
    flags_description = list((flag, values['default'], values['description']) for flag, values in design_flags.items())
    while not write_file:
        flags_table = pretty_format_table(flags_header + flags_description)
        # logger.info('Starting with options:\n\t%s' % '\n\t'.join(options_table))
        print('For a %s run, the following flags can be used to customize the design. You can include these in'
              ' a flags file\nsuch as \'my_design.flags\' specified on the command line like \'@my_design.flags\' or '
              'manually by typing them in.\nTo automatically generate a flags file template, run \'%s flags --template'
              '\' then modify the defaults.\nAlternatively, input the number(s) corresponding to the flag(s) of '
              'interest from the table below to automatically\ngenerate this file. PDB numbering is defined here as an'
              ' input file with residue numbering reset at each chain. Pose\nnumbering is defined here as input file '
              'with residue numbering incrementing from 1 to N without resetting at chain breaks\n%s'
              % (mode, program_command, '\n'.join('%s %s' % (str(idx).rjust(2, ' ') if idx > 0 else '  ', item)
                                                  for idx, item in enumerate(flags_table))))
        flags_input = input('\nEnter the numbers corresponding to the flags your design requires. Ex: \'1 3 6\'%s'
                            % input_string)
        flag_numbers = flags_input.split()
        chosen_flags = [list(design_flags.keys())[flag - 1] for flag in map(int, flag_numbers)
                        if len(design_flags.keys()) >= flag > 0]
        value_array = []
        for idx, flag in enumerate(chosen_flags):
            valid = False
            while not valid:
                arg_value = input('\tFor \'%s\' what %s value should be used? Default is \'%s\'%s'
                                  % (flag, design_flags[flag]['type'], design_flags[flag]['default'], input_string))
                if design_flags[flag]['type'] == bool:
                    if arg_value == '':
                        arg_value = 'None'
                    if isinstance(eval(arg_value.title()), design_flags[flag]['type']):
                        value_array.append(arg_value.title())
                        valid = True
                    else:
                        print('%s %s is not a valid choice of type %s!'
                              % (invalid_string, arg_value, design_flags[flag]['type']))
                elif design_flags[flag]['type'] == str:
                    if arg_value == '':
                        arg_value = None
                    value_array.append(arg_value)
                    valid = True
                elif design_flags[flag]['type'] == int:
                    if arg_value.isdigit():
                        value_array.append(arg_value)
                        valid = True
                    else:
                        print('%s %s is not a valid choice of type %s!'
                              % (invalid_string, arg_value, design_flags[flag]['type']))

        flag_input = zip(chosen_flags, value_array)  # flag value (key), user input (str)
        while True:
            validation = input('You selected:\n%s\n\nOther flags will take their default values. %s'
                               % ('\n'.join(format_string.format(*flag) for flag in flag_input), confirmation_string))
            if validation.lower() in bool_d:
                break
            else:
                print('%s %s is not a valid choice!' % invalid_string, validation)
        if bool_d[validation]:
            write_file = True
            flag_output.update(dict(zip(chosen_flags, value_array)))  # flag value (key), user input (str)

    with open(flags_file, 'w') as f:
        f.write('%s\n' % '\n'.join('-%s %s' % (flag, variable) for flag, variable in flag_output.items()))


def load_flags(file):
    with open(file, 'r') as f:
        return {dict(tuple(flag.lstrip('-').split())) for flag in f.readlines()}


def generate_sequence_mask(fasta_file: AnyStr) -> list[int]:
    """From a sequence with a design_selector, grab the residue indices that should be designed in the target
    structural calculation

    Args:
        fasta_file: The path to a file with fasta information
    Returns:
        The residue numbers (in pose format) that should be ignored in design
    """
    sequence_and_mask = read_fasta_file(fasta_file)
    sequences = list(sequence_and_mask)
    sequence = sequences[0]
    mask = sequences[1]
    if not len(sequence) == len(mask):
        raise DesignError('The sequence and design_selector are different lengths! Please correct the alignment and '
                          'lengths before proceeding.')

    return [idx for idx, aa in enumerate(mask, 1) if aa != '-']


def generate_chain_mask(chains: str) -> set[str]:
    """From a string with a design_selection, format the chains provided

    Args:
        chains: The specified chains separated by commas to split
    Returns:
        The provided chain ids in pose format
    """
    return set(clean_comma_separated_string(chains))


# ---------------------------------------------------
class Formatter(argparse.RawTextHelpFormatter, argparse.RawDescriptionHelpFormatter, argparse.HelpFormatter):

    def _format_action_invocation(self, action):
        if not action.option_strings:
            metavar, = self._metavar_formatter(action, action.dest)(1)
            return metavar
        else:
            parts = []
            # if the Optional doesn't take a value, format is:
            #    -s, --long
            if action.nargs == 0:
                parts.extend(action.option_strings)

            # if the Optional takes a value, format is:
            #    -s ARGS, --long ARGS
            # change to
            #    -s, --long ARGS
            else:
                default = action.dest.upper()
                args_string = self._format_args(action, default)
                for option_string in action.option_strings:
                    parts.append(f'{option_string}')
                parts[-1] += f' {args_string.upper()}'
            return ', '.join(parts)


# The help strings can include various format specifiers to avoid repetition of things like the program name or the
# argument default. The available specifiers include the program name, %(prog)s and most keyword arguments to
# add_argument(), e.g. %(default)s, %(type)s, etc.:
# Todo Found the following for formatting the prog use case in subparsers
#  {'refine': ArgumentParser(prog='python SymDesign.py module [module_arguments] [input_arguments]'
#                                 '[optional_arguments] refine'

boolean_positional_prevent_msg = ' Use --no-{} to prevent'.format
"""Use this message in all help keyword arguments using argparse.BooleanOptionalAction with default=True to specify the
 --no- prefix when the argument should be False
"""
optional_title = 'Optional Arguments'
design_selector_title = 'Design Selector Arguments'
input_title = 'Input Arguments'
output_title = 'Output Arguments'
module_title = 'Module Arguments'
usage_string = f'\n      python %s.py %%s [{module_title.lower()}] [{input_title.lower()}] [{output_title.lower()}] ' \
               f'[{design_selector_title.lower()}] [{optional_title.lower()}]' % program_name
guide_args = ('--guide',)
guide_kwargs = dict(action='store_true', help=f'Display the {program_name} or {program_name} Module specific guide\nEx:'
                                              f' "{program_command} --guide"\nor "{submodule_guide}"')
setup_args = ('--set_up',)
setup_kwargs = dict(action='store_true', help='Show the %(prog)s set up instructions')
default_logging_level = 3
# ---------------------------------------------------
options_description = 'Additional options control symmetry, the extent of file output, various ' \
                      f'{program_name} runtime considerations, and programmatic options for ' \
                      'determining design outcomes'
parser_options = dict(options=dict(description=options_description))
parser_options_group = dict(title=f'{"_" * len(optional_title)}\n{optional_title}',
                            description=f'\n{options_description}')
options_arguments = {
    ('-C', '--cores'): dict(type=int, default=cpu_count(logical=False) - 1,
                            help='Number of cores to use during --multi_processing\nIf run on a cluster, the number of '
                                 'cores will reflect the cluster allocation,\notherwise, will use #physical_cores-1'
                                 '\nDefault=%(default)s'),
    (f'--{ca_only}',): dict(action='store_true',
                            help='Whether a minimal CA variant of the protein should be used for design calculations'),
    ('-D', f'--{development}'): dict(action='store_true',
                                     help='Run in development mode. This should only be used for active development'),
    ('-F', f'--{force_flags}'): dict(action='store_true',
                                     help='Force generation of a new flags file to update script parameters'),
    # ('-gf', f'--{generate_fragments}'): dict(action='store_true',
    #                                          help='Generate interface fragment observations for poses of interest'
    #                                               '\nDefault=%(default)s'),
    guide_args: guide_kwargs,
    ('-i', '--fragment_database'): dict(type=str.lower, choices=fragment_dbs, default=biological_interfaces, metavar='',
                                        help='Database to match fragments for interface specific scoring matrices'
                                             '\nChoices=%(choices)s\nDefault=%(default)s'),
    # ('-ic', f'--{ignore_clashes}'): dict(action=argparse.BooleanOptionalAction, default=False,
    ('-ic', f'--{ignore_clashes}'): dict(action='store_true', help='Whether ANY identified backbone/Cb clash should be '
                                                                   'ignored and allowed to process'),
    ('-ipc', f'--{ignore_pose_clashes}'): dict(action='store_true', help='Whether asu/pose clashes should be '
                                                                         'ignored and allowed to process'),
    ('-isc', f'--{ignore_symmetric_clashes}'): dict(action='store_true', help='Whether symmetric clashes should be '
                                                                              'ignored and allowed to process'),
    ('--log_level',): dict(type=int, default=default_logging_level, choices=set(range(1, 6)),
                           help='What level of log messages should be displayed to stdout?'
                                '\n1-debug, 2-info, 3-warning, 4-error, 5-critical\nDefault=%(default)s'),
    ('--mpi',): dict(type=int, default=0, help='If commands should be run as MPI parallel processes, how many '
                                               'processes\nshould be invoked for each job?\nDefault=%(default)s'),
    ('-M', '--multi_processing'): dict(action='store_true',
                                       help='Should job be run with multiple processors?'),
    ('--overwrite',): dict(action='store_true',
                           help='Whether to overwrite existing structures upon job fulfillment'),
    ('-P', '--preprocessed'): dict(action='store_true',
                                   help=f'Whether the designs of interest have been preprocessed for the '
                                        f'{current_energy_function}\nenergy function and/or missing loops\n'),
    ('-R', '--run_in_shell'): dict(action='store_true',
                                   help="'Should commands be executed at %(prog)s runtime?\nIn most cases, it won't "
                                        "maximize cassini's computational resources.\nAll computation may"
                                        'fail on a single trajectory mistake.\nDefault=%(default)s'),
    setup_args: setup_kwargs,
    (f'--{sequences}',): dict(action='store_true',
                              help='For the protocol, create new sequences for each pose?'),
    (f'--{structures}',): dict(action='store_true',
                               help='Whether the structure of each new sequence should be calculated'),
    ('--skip_logging',): dict(action='store_true',
                              help='Skip logging output to files and direct all logging to stream?'),
    ('-E', f'--{sym_entry}', '--entry'): dict(type=int, default=None, dest=sym_entry,
                                              help=f'The entry number of {nano.title()} docking combinations to use'),
    ('-S', '--symmetry'): dict(type=str, default=None,
                               help='The specific symmetry of the poses of interest.\nPreferably in a composition '
                                    'formula such as T:{C3}{C3}...\nCan also provide the keyword "cryst" to use crystal'
                                    ' symmetry'),
    ('-K', f'--{temperatures}'): dict(type=float, nargs='*',
                                      help='Different sampling "temperature(s)", i.e. values greater'
                                           '\nthan 0, to use when performing design. In the form:'
                                           '\nexp(G/T), where G = energy and T = temperature'
                                           '\nHigher temperatures result in more diversity'),
    ('-U', '--update_database'): dict(action='store_true',
                                      help='Whether to update resources for each Structure in the database'),
}
# ---------------------------------------------------
residue_selector_description = 'Residue selectors control which parts of the Pose are included during protocols'
parser_residue_selector = dict(residue_selector=dict(description=residue_selector_description))
parser_residue_selector_group = \
    dict(title=f'{"_" * len(design_selector_title)}\n{design_selector_title}',
         description=f'\n{residue_selector_description}')
residue_selector_arguments = {
    ('--require_design_at_residues',):
        dict(type=str, default=None,
             help='Regardless of participation in an interface, if certain\n residues should be included in'
                  ' design, specify the\nresidue POSE numbers as a comma separated string.\n'
                  'Ex: "23,24,35,41,100-110,267,289-293" Ranges are allowed'),
    ('--require_design_at_chains',):
        dict(type=str, default=None,
             help='Regardless of participation in an interface, if certain\n chains should be included in'
                  " design, specify the\nchain ID's as a comma separated string.\n"
                  'Ex: "A,D"'),
    # ('--select_designable_residues_by_sequence',):
    #     dict(type=str, default=None,
    #          help='If design should occur ONLY at certain residues, specify\nthe location of a .fasta file '
    #               f'containing the design selection\nRun "{program_command} --single my_pdb_file.pdb design_selector" '
    #               'to set this up'),
    ('--select_designable_residues_by_pdb_number',):
        dict(type=str, default=None, metavar=None,
             help='If design should occur ONLY at certain residues, specify\nthe residue PDB number(s) '
                  'as a comma separated string\nRanges are allowed Ex: "40-45,170-180,227,231"'),
    ('--select_designable_residues_by_pose_number',):
        dict(type=str, default=None,
             help='If design should occur ONLY at certain residues, specify\nthe residue POSE number(s) '
                  'as a comma separated string\nRanges are allowed Ex: "23,24,35,41,100-110,267,289-293"'),
    ('--select_designable_chains',):
        dict(type=str, default=None,
             help="If a design should occur ONLY at certain chains, specify\nthe chain ID's as a comma "
                  'separated string\nEx: "A,C,D"'),
    # ('--mask_designable_residues_by_sequence',):
    #     dict(type=str, default=None,
    #          help='If design should NOT occur at certain residues, specify\nthe location of a .fasta file '
    #               f'containing the design mask\nRun "{program_command} --single my_pdb_file.pdb design_selector" '
    #               'to set this up'),
    ('--mask_designable_residues_by_pdb_number',):
        dict(type=str, default=None,
             help='If design should NOT occur at certain residues, specify\nthe residue PDB number(s) '
                  'as a comma separated string\nEx: "27-35,118,281" Ranges are allowed'),
    ('--mask_designable_residues_by_pose_number',):
        dict(type=str, default=None,
             help='If design should NOT occur at certain residues, specify\nthe residue POSE number(s) '
                  'as a comma separated string\nEx: "27-35,118,281" Ranges are allowed'),
    ('--mask_designable_chains',):
        dict(type=str, default=None,
             help="If a design should NOT occur at certain chains, provide\nthe chain ID's as a comma "
                  'separated string\nEx: "C"')
}
# ---------------------------------------------------
# Set Up SubModule Parsers
# ---------------------------------------------------
# module_parser = argparse.ArgumentParser(add_help=False)  # usage=usage_string,
# subparsers = module_parser.add_subparsers(title='module arguments', dest='module', required=True, description='These are the different modes that designs can be processed. They are\npresented in an order which might be utilized along a design workflow,\nwith utility modules listed at the bottom starting with check_clashes.\nTo see example commands or algorithmic specifics of each Module enter:\n%s\n\nTo get help with Module arguments enter:\n%s' % (submodule_guide, submodule_help))  # metavar='', # description='',
# ---------------------------------------------------
parser_orient = dict(orient=dict(description='Orient a symmetric assembly in a canonical orientation at the origin'))
# parser_orient = subparsers.add_parser('orient', description='Orient a symmetric assembly in a canonical orientation at the origin')
# ---------------------------------------------------
parser_refine = dict(refine=dict(description='Process Structures into an energy function'))
# parser_refine = subparsers.add_parser(refine, description='Process Structures into an energy function')
refine_arguments = {
    ('-ala', '--interface_to_alanine'): dict(action=argparse.BooleanOptionalAction, default=False,
                                             help='Whether to mutate all interface residues to alanine before '
                                                  'refinement'),
    ('-met', '--gather_metrics'): dict(action=argparse.BooleanOptionalAction, default=False,
                                       help='Whether to gather interface metrics for contained interfaces after '
                                            'refinement')
}
# ---------------------------------------------------
parser_nanohedra = dict(nanohedra=dict(description=f'Run or submit jobs to {nano.title()}.py'))
# parser_dock = subparsers.add_parser(nano, description='Run or submit jobs to %s.py.\nUse the Module arguments -c1/-c2, -o1/-o2, or -q to specify PDB Entity codes, building block directories, or query the PDB for building blocks to dock' % nano.title())
nanohedra_arguments = {
    # ('-e', '--entry', f'--{sym_entry}'): dict(type=int, default=None, dest=sym_entry,  # required=True,
    #                                           help=f'The entry number of {nano.title()} docking combinations to use'),
    ('--dock_only',): dict(action=argparse.BooleanOptionalAction, default=False,
                           help='Whether docking should be performed without sequence design'),
    ('-mv', '--match_value'): dict(type=float, default=0.5, dest='high_quality_match_value',
                                   help='What is the minimum match score required for a high quality fragment?'),
    ('-iz', '--initial_z_value'): dict(type=float, default=1.,
                                       help='The acceptable standard deviation z score for initial fragment overlap '
                                            'identification.\nSmaller values lead to more stringent matching criteria'
                                            '\nDefault=%(default)s'),
    ('-m', '--min_matched'): dict(type=int, default=3,
                                  help='How many high quality fragment pairs should be present before a pose is '
                                       'identified?\nDefault=%(default)s'),
    ('-Od', '--outdir', '--output_directory'): dict(type=str, dest='output_directory', default=None,
                                                    help='Where should the output from commands be written?\nDefault=%s'
                                                         % ex_path(program_output, data.title(),
                                                                   'NanohedraEntry[ENTRYNUMBER]DockedPoses')),
    ('-r1', '--rotation_step1'): dict(type=float, default=3.,
                                      help='The number of degrees to increment the rotational degrees of freedom '
                                           'search\nDefault=%(default)s'),
    ('-r2', '--rotation_step2'): dict(type=float, default=3.,
                                      help='The number of degrees to increment the rotational degrees of freedom '
                                           'search\nDefault=%(default)s'),
    ('-Os', '--output_surrounding_uc'): dict(action=argparse.BooleanOptionalAction, default=False,
                                             help='Whether the surrounding unit cells should be output? Only for '
                                                  'infinite materials')
}
parser_nanohedra_run_type_mutual_group = dict()  # required=True <- adding below to different parsers depending on need
nanohedra_run_type_mutual_arguments = {
    ('-e', f'--{sym_entry}', '-entry', '--entry'):
        dict(type=int, default=None, dest=sym_entry, help='The symmetry to use. See --query for possible symmetries'),
    ('-query', '--query',): dict(action='store_true', help='Run in query mode'),
    # Todo alias analysis -metric
    ('-postprocess', '--postprocess',): dict(action='store_true', help='Run in post processing mode')
}
# parser_dock_mutual1 = parser_dock.add_mutually_exclusive_group(required=True)
parser_nanohedra_mutual1_group = dict()  # required=True <- adding kwarg below to different parsers depending on need
nanohedra_mutual1_arguments = {
    ('-c1', '--pdb_codes1'): dict(type=os.path.abspath, default=None,
                                  help=f'File with list of PDB_entity codes for {nano} component 1'),
    ('-o1', f'-{nano_entity_flag1}', f'--{nano_entity_flag1}'):
        dict(type=os.path.abspath, default=None, help=f'Disk location where {nano} component 1 file(s) are located'),
    ('-Q', '--query_codes'): dict(action='store_true', help='Query the PDB API for corresponding codes')
}
# parser_dock_mutual2 = parser_dock.add_mutually_exclusive_group()
parser_nanohedra_mutual2_group = dict()  # required=False
nanohedra_mutual2_arguments = {
    ('-c2', '--pdb_codes2'): dict(type=os.path.abspath, default=None,
                                  help=f'File with list of PDB_entity codes for {nano} component 2'),
    ('-o2', f'-{nano_entity_flag2}', f'--{nano_entity_flag2}'):
        dict(type=os.path.abspath, default=None, help=f'Disk location where {nano} component 2 file(s) are located'),
}
# ---------------------------------------------------
parser_cluster = dict(cluster_poses=dict(description='Cluster all poses by their spatial or interfacial similarity. '
                                                     'This is\nuseful to identify conformationally flexible docked '
                                                     'configurations'))
# parser_cluster = subparsers.add_parser(cluster_poses, description='Cluster all poses by their spatial similarity. This can remove redundancy or be useful in identifying conformationally flexible docked configurations')
cluster_poses_arguments = {
    ('-m', '--mode'): dict(type=str.lower, choices=['transform', 'ialign'], metavar='', default='transform',
                           help='Which type of clustering should be performed?'
                                '\nChoices=%(choices)s\nDefault=%(default)s'),
    ('--as_objects',): dict(action='store_true', help='Whether to store the resulting pose cluster file as '
                                                      'PoseDirectory objects\nDefault stores as pose IDs'),
    ('-Of', '--output_file'): dict(type=str, default=clustered_poses,
                                   help='Name of the output .pkl file containing pose clusters. Will be saved to the '
                                        f'{data.title()} folder of the output.'
                                        f'\nDefault={clustered_poses % ("TIMESTAMP", "LOCATION")}')
}
# ---------------------------------------------------
parser_design = dict(interface_design=dict(description='Gather poses of interest and format for design using sequence '
                                                       'constraints in Rosetta.\nConstrain using evolutionary profiles '
                                                       'of homologous sequences and/or fragment profiles\nextracted '
                                                       'from the PDB or neither'))
# parser_design = subparsers.add_parser(interface_design, description='Gather poses of interest and format for design using sequence constraints in Rosetta. Constrain using evolutionary profiles of homologous sequences and/or fragment profiles extracted from the PDB or neither.')
nstruct = 20
method = 'method'
interface_design_arguments = {
    ('-ec', f'--{evolution_constraint}'): dict(action=argparse.BooleanOptionalAction, default=True,
                                               help='Whether to include evolutionary constraints during design.'
                                                    f'{boolean_positional_prevent_msg(evolution_constraint)}'),
    ('-hb', f'--{hbnet}'): dict(action=argparse.BooleanOptionalAction, default=True,
                                help='Whether to include hydrogen bond networks in the design.'
                                     f'{boolean_positional_prevent_msg(hbnet)}'),
    ('-m', f'--{method}'): dict(type=str.lower, default=proteinmpnn, choices={proteinmpnn, rosetta_str}, metavar='',
                                help='Which design method should be used?\nChoices=%(choices)s\nDefault=%(default)s'),
    ('-n', f'--{number_of_trajectories}'): dict(type=int, default=nstruct,
                                                help='How many unique sequences should be generated for each input?'
                                                     '\nDefault=%(default)s'),
    ('-sb', f'--{structure_background}'): dict(action=argparse.BooleanOptionalAction, default=False,
                                               help='Whether to skip all constraints and measure the structure using '
                                                    'only the selected energy function'),
    ('-sc', f'--{scout}'): dict(action=argparse.BooleanOptionalAction, default=False,
                                help='Whether to set up a low resolution scouting protocol to survey designability'),
    ('-tc', f'--{term_constraint}'): dict(action=argparse.BooleanOptionalAction, default=True,
                                          help='Whether to include tertiary motif constraints during design.'
                                               f'{boolean_positional_prevent_msg(term_constraint)}'),
}
# ---------------------------------------------------
parser_metrics = dict(interface_metrics=
                      dict(description='Set up RosettaScript to analyze interface metrics from a pose'))
# parser_metrics = subparsers.add_parser(interface_metrics, description='Set up RosettaScript to analyze interface metrics from a pose')
interface_metrics_arguments = {
    ('-sp', '--specific_protocol'): dict(type=str, help='The specific protocol type to perform metrics on')
}
# ---------------------------------------------------
parser_optimize_designs = \
    dict(optimize_designs=
         dict(description=f'Optimize and touch up designs after running {interface_design}. Useful for '
                          'reverting\nunnecessary mutations to wild-type, directing exploration of '
                          'troublesome areas,\nstabilizing an entire design based on evolution, increasing '
                          'solubility, or modifying\nsurface charge. Optimization is based on amino acid '
                          'frequency profiles. Use with a --specification_file is suggested'))
# parser_optimize_designs = subparsers.add_parser(optimize_designs, help='Optimize and touch up designs after running interface design. Useful for reverting excess mutations to wild-type, or directing targeted exploration of specific troublesome areas')
optimize_designs_arguments = {
    ('-bg', '--background_profile'): dict(type=str.lower, default=design_profile, metavar='',
                                          choices={design_profile, evolutionary_profile, fragment_profile},
                                          help='Which profile should be used as the background profile during '
                                               'optimization\nChoices=%(choices)s\nDefault=%(default)s')
}
# ---------------------------------------------------
# parser_custom = dict(custom_script=
#                      dict(description='Set up a custom RosettaScripts.xml for poses.\nThe custom script will '
#                                       'be run in every pose specified using specified options'))
# # parser_custom = subparsers.add_parser('custom_script', description='Set up a custom RosettaScripts.xml for poses. The custom script will be run in every pose specified using specified options')
# parser_custom_script_arguments = {
#     ('-l', '--file_list'): dict(action='store_true',
#                                 help='Whether to use already produced designs in the "designs/" directory'
#                                      '\nDefault=%(default)s'),
#     ('-n', '--native'): dict(type=str, choices=['source', 'asu_path', 'assembly_path', 'refine_pdb', 'refined_pdb',
#                                                 'consensus_pdb', 'consensus_design_pdb'], default='refined_pdb',
#                              help='What structure to use as a "native" structure for Rosetta reference calculations\n'
#                                   'Default=%(default)s'),
#     ('--score_only',): dict(action='store_true', help='Whether to only score the design(s)\nDefault=%(default)s'),
#     ('script',): dict(type=os.path.abspath, help='The location of the custom script'),
#     ('--suffix',): dict(type=str, metavar='SUFFIX',
#                         help='Append to each output file (decoy in .sc and .pdb) the script name (i.e. "decoy_SUFFIX") '
#                              'to identify this protocol. No extension will be included'),
#     ('-v', '--variables'): dict(type=str, nargs='*',
#                                 help='Additional variables that should be populated in the script.\nProvide a list of '
#                                      'such variables with the format "variable1=value variable2=value". Where variable1'
#                                      ' is a RosettaScripts %%%%variable1%%%% and value is a known value. For variables '
#                                      'that must be calculated on the fly for each design, please modify structure.model.py '
#                                      'class to produce a method that can generate an attribute with the specified name')
#     # Todo ' either a known value or an attribute available to the Pose object'
# }
# ---------------------------------------------------
parser_analysis = dict(analysis=dict(description='Analyze all poses specified generating a suite of metrics'))
# parser_analysis = subparsers.add_parser(analysis, description='Analyze all poses specified. %s --guide %s will inform you about the various metrics available to analyze.' % (program_command, analysis))
analysis_arguments = {
    ('--output',): dict(action=argparse.BooleanOptionalAction, default=True,
                        help=f'Whether to output the --output_file?{boolean_positional_prevent_msg("output")}'),
    #                          '\nDefault=%(default)s'),
    ('-Of', '--output_file'): dict(type=str, default=analysis_file,
                                   help='Name of the output .csv file containing pose metrics.\nWill be saved to the '
                                        f'{all_scores} folder of the output'
                                        f'\nDefault={analysis_file % ("TIMESTAMP", "LOCATION")}'),
    ('--save',): dict(action=argparse.BooleanOptionalAction, default=True,
                      help=f'Save trajectory information?{boolean_positional_prevent_msg("save")}'),
    ('--figures',): dict(action=argparse.BooleanOptionalAction, default=False,
                         help='Create figures for all poses?'),
    ('-j', '--join'): dict(action='store_true', help='Join Trajectory and Residue Dataframes?')
}
# ---------------------------------------------------
parser_select_poses = \
    dict(select_poses=dict(help='Select poses based on specific metrics',
                           description='Selection will be the result of a handful of metrics combined using --filter '
                                       f'and/or --weights.\nFor metric options see {analysis} --guide. If a pose input '
                                       "option from -d, -f, -p, or -s form isn't\nprovided, the flags -sf or -df are "
                                       'possible where -sf takes priority'))
# parser_select_poses = subparsers.add_parser(select_poses, help='Select poses based on specific metrics. Selection will be the result of a handful of metrics combined using --filter and/or --weights. For metric options see %s --guide. If a pose specification in the typical d, -f, -p, or -s form isn\'t provided, the arguments -df or -pf are required with -pf taking priority if both provided' % analysis)
select_poses_arguments = {
    ('--filter',): dict(action='store_true', help='Whether to filter pose selection using metrics'),
    (f'--{protocol}',): dict(type=str, default=None, nargs='*', help='Use specific protocol(s) to filter metrics?'),
    ('-n', '--select_number'): dict(type=int, default=sys.maxsize, metavar='int',
                                    help='Number of poses to return\nDefault=No Limit'),
    # ('--prefix',): dict(type=str, metavar='string', help='String to prepend to selection output name'),
    ('--save_total',): dict(action='store_false',
                            help='If --total is used, should the total dataframe be saved?\nDefault=%(default)s'),
    ('--total',): dict(action='store_true',
                       help='Should poses be selected based on their ranking in the total pose pool?\nThis will select '
                            'the top poses based on the average of all designs in\nthat pose for the metrics specified '
                            'unless --protocol is invoked,\nthen the protocol average will be used instead'),
    ('--weight',): dict(action='store_true', help='Whether to weight pose selection results using metrics'),
    ('-wf', '--weight_function'): dict(type=str.lower, choices=metric_weight_functions, default='normalize', metavar='',
                                       help='How to standardize metrics during selection weighting'
                                            '\nChoices=%(choices)s\nDefault=%(default)s'),
# }
# # parser_filter_mutual = parser_select_poses.add_mutually_exclusive_group(required=True)
# parser_select_poses_mutual_group = dict(required=True)
# parser_select_poses_mutual_arguments = {
    ('-m', '--metric'): dict(type=str.lower, choices=['score', 'fragments_matched'], metavar='', default='score',
                             help='If a single metric is sufficient, which metric to sort by?'
                                  '\nChoices=%(choices)s\nDefault=%(default)s'),
    # ('-pf', '--pose_design_file'): dict(type=str, metavar=ex_path('pose_design.csv'),
    #                                     help='Name of .csv file with (pose, design pairs to serve as sequence selector')
}
# ---------------------------------------------------
# Common selection arguments
allow_multiple_poses_args = ('-amp', '--allow_multiple_poses')
allow_multiple_poses_kwargs = dict(action='store_true',
                                   help='Allow multiple sequences to be selected from the same Pose when using --total'
                                        '\nBy default, --total filters the selected sequences by a single Pose')
csv_args = ('--csv',)
csv_kwargs = dict(action='store_true', help='Write the sequences file as a .csv instead of the default .fasta')

filter_args = ('--filter',)
filter_kwargs = dict(action='store_true', help='Whether to filter sequence selection using metrics')
optimize_species_args = ('-opt', '--optimize_species')
# Todo choices=DNAChisel. optimization species options
optimize_species_kwargs = dict(type=str, default='e_coli',
                               help='The organism where expression will occur and nucleotide usage should be '
                                    'optimized\nDefault=%(default)s')
protocol_args = (f'--{protocol}',)
protocol_kwargs = dict(type=str, help='Use specific protocol(s) to filter designs?', default=None, nargs='*')

save_total_args = ('--save_total',)
save_total_kwargs = dict(action='store_false', help='If --total is used, should the total dataframe be saved?')
select_number_args = ('-s', '--select_number')
select_number_kwargs = dict(type=int, default=sys.maxsize, metavar='int',
                            help='Number of sequences to return\nIf total is True, returns the '
                                 'specified number of sequences (Where Default=No Limit).\nOtherwise the '
                                 'specified number will be selected from each pose (Where Default=1/pose)')
total_args = ('--total',)
total_kwargs = dict(action='store_true',
                    help='Should sequences be selected based on their ranking in the total\ndesign pool? Searches '
                         'for the top sequences from all poses,\nthen chooses one sequence/pose unless '
                         '--allow_multiple_poses is invoked')
weight_args = ('--weight',)
weight_kwargs = dict(action='store_true', help='Whether to weight sequence selection results using metrics')
weight_function_args = ('-wf', '--weight_function')
weight_function_kwargs = dict(type=str.lower, choices=metric_weight_functions, default='normalize', metavar='',
                              help='How to standardize metrics during selection weighting'
                                   '\nChoices=%(choices)s\nDefault=%(default)s')
parser_select_sequences = dict(select_sequences=
                               dict(description='From the provided poses, generate nucleotide/protein '
                                                'sequences based on specified selection\ncriteria and '
                                                'prioritized metrics. Generation of output sequences can take'
                                                ' multiple forms\ndepending on downstream needs. By default, '
                                                'disordered region insertion,\ntagging for expression, and '
                                                'codon optimization (if --nucleotide) are performed'))
# parser_select_sequences = subparsers.add_parser(select_sequences, help='From the provided poses, generate nucleotide/protein sequences based on specified selection criteria and prioritized metrics. Generation of output sequences can take multiple forms depending on downstream needs. By default, disordered region insertion, tagging for expression, and codon optimization (--nucleotide) are performed')
select_sequences_arguments = {
    allow_multiple_poses_args: allow_multiple_poses_kwargs,
    ('-ath', '--avoid_tagging_helices'): dict(action='store_true',
                                              help='Should tags be avoided at termini with helices?'),
    csv_args: csv_kwargs,
    filter_args: filter_kwargs,
    ('-m', '--multicistronic'): dict(action='store_true',
                                     help='Should nucleotide sequences by output in multicistronic format?\nBy default,'
                                          ' uses the pET-Duet intergeneic sequence containing\na T7 promoter, LacO, and'
                                          ' RBS'),
    ('-ms', '--multicistronic_intergenic_sequence'): dict(type=str,
                                                          help='The sequence to use in the intergenic region of a '
                                                               'multicistronic expression output'),
    ('--nucleotide',): dict(action='store_true', help='Whether to output codon optimized nucleotide sequences'),
    select_number_args: select_number_kwargs,
    optimize_species_args: optimize_species_kwargs,
    ('-t', '--preferred_tag'): dict(type=str.lower, choices=expression_tags.keys(), default='his_tag', metavar='',
                                    help='The name of your preferred expression tag'
                                         '\nChoices=%(choices)s\nDefault=%(default)s'),
    protocol_args: protocol_kwargs,
    ('-ssg', '--skip_sequence_generation'): dict(action='store_true',
                                                 help='Should sequence generation be skipped? Only structures will be '
                                                      'selected'),
    # ('--prefix',): dict(type=str, metavar='string', help='String to prepend to selection output name'),
    ('--sequences_per_pose',): dict(type=int, default=1, dest='designs_per_pose',
                                    help='What is the maximum number of sequences that should be selected from '
                                         'each pose?\nDefault=%(default)s'),
    # Todo make work with list... choices=['single', 'all', 'none']
    ('--tag_entities',): dict(type=str, default='none',
                              help='If there are specific entities in the designs you want to tag,\nindicate how '
                                   'tagging should occur. Viable options include:\n\t"single" - a single entity\n\t'
                                   '"all" - all entities\n\t"none" - no entities\n\tcomma separated list such as '
                                   '"1,0,1"\n\t\twhere "1" indicates a tag is required\n\t\tand "0" indicates no tag is'
                                   ' required'),
    save_total_args: save_total_kwargs,
    total_args: total_kwargs,
    weight_args: weight_kwargs,
    weight_function_args: weight_function_kwargs
}
# ---------------------------------------------------
parser_select_designs = dict(select_designs=
                             dict(description=f'From the provided poses, select designs based on specified '
                                              f'selection criteria\nusing metrics. Alias for '
                                              f'{select_sequences} with --skip_sequence_generation'))
select_designs_arguments = {
    allow_multiple_poses_args: allow_multiple_poses_kwargs,
    ('--designs_per_pose',): dict(type=int, default=1,
                                  help='What is the maximum number of sequences that should be selected from '
                                       'each pose?\nDefault=%(default)s'),
    csv_args: csv_kwargs,
    filter_args: filter_kwargs,
    select_number_args: select_number_kwargs,
    protocol_args: protocol_kwargs,
    save_total_args: save_total_kwargs,
    total_args: total_kwargs,
    weight_args: weight_kwargs,
    weight_function_args: weight_function_kwargs
}
# ---------------------------------------------------
parser_multicistronic = dict(multicistronic=
                             dict(description='Generate nucleotide sequences for selected designs by codon '
                                              'optimizing protein\nsequences, then concatenating nucleotide '
                                              'sequences. REQUIRES an input .fasta file\nspecified with the '
                                              '-f/--file argument'))
# parser_multicistronic = subparsers.add_parser('multicistronic', description='Generate nucleotide sequences\n for selected designs by codon optimizing protein sequences, then concatenating nucleotide sequences. REQUIRES an input .fasta file specified as -f/--file')
multicistronic_arguments = {
    csv_args: csv_kwargs,
    ('-ms', '--multicistronic_intergenic_sequence'): dict(type=str,
                                                          help='The sequence to use in the intergenic region of a '
                                                               'multicistronic expression output'),
    ('-n', '--number_of_genes'): dict(type=int, help='The number of protein sequences to concatenate into a '
                                                     'multicistronic expression output'),
    optimize_species_args: optimize_species_kwargs,
}
# ---------------------------------------------------
# parser_asu = subparsers.add_parser('find_asu', description='From a symmetric assembly, locate an ASU and save the result.')
# ---------------------------------------------------
parser_check_clashes = dict(check_clashes=dict(help='Check for any clashes in the input poses.\nThis is performed '
                                                    'by default at Pose load and will raise an error if clashes are '
                                                    'found'))
# parser_check_clashes = subparsers.add_parser('check_clashes', description='Check for any clashes in the input poses. This is performed standard in all modules and will return an error if clashes are found')
# ---------------------------------------------------
# parser_check_unmodelled_clashes = subparsers.add_parser('check_unmodelled_clashes', description='Check for clashes between full models. Useful for understanding if loops are missing, whether their modelled density is compatible with the pose')
# ---------------------------------------------------
parser_expand_asu = dict(expand_asu=
                         dict(description='For given poses, expand the asymmetric unit to a symmetric assembly and '
                                          'write the result'))
# parser_expand_asu = subparsers.add_parser('expand_asu', description='For given poses, expand the asymmetric unit to a symmetric assembly and write the result to the design directory.')
# ---------------------------------------------------
parser_generate_fragments = dict(generate_fragments=dict(description='Generate fragment overlap for poses of interest'))
# parser_generate_fragments = subparsers.add_parser(generate_fragments, description='Generate fragment overlap for poses of interest')
# ---------------------------------------------------
parser_rename_chains = dict(rename_chains=
                            dict(description='For given poses, rename the chains in the source PDB to the '
                                             'alphabetic order.\nUseful for writing a multi-model as distinct '
                                             'chains or fixing PDB formatting errors'))
# parser_rename_chains = subparsers.add_parser('rename_chains', description='For given poses, rename the chains in the source PDB to the alphabetic order. Useful for writing a multi-model as distinct chains or fixing common PDB formatting errors as well. Writes to design directory')
# # ---------------------------------------------------
# parser_flags = dict(flags=dict(description='Generate a flags file for %s' % program_name))
# # parser_flags = subparsers.add_parser('flags', description='Generate a flags file for %s' % program_name)
# parser_flags_arguments = {
#     ('-t', '--template'): dict(action='store_true', help='Generate a flags template to edit on your own.'),
#     ('-m', '--module'): dict(dest='flags_module', action='store_true',
#                              help='Generate a flags template to edit on your own.')
# }
# # ---------------------------------------------------
# parser_residue_selector = dict(residue_selector=dict(description='Generate a residue selection for %s' % program_name))
# # parser_residue_selector = subparsers.add_parser('residue_selector', description='Generate a residue selection for %s' % program_name)
# ---------------------------------------------------
directory_needed = f'Provide your working {program_output} with -d/--directory to locate poses\nfrom a file utilizing '\
                   f'pose IDs (-df, -pf, and -sf)'
parser_input = dict(input=dict(description='Specify where/which poses should be included in processing\n'
                                           f'{directory_needed}'))
parser_input_group = dict(title=f'{"_" * len(input_title)}\n{input_title}',
                          description=f'\nSpecify where/which poses should be included in processing\n'
                                      f'{directory_needed}')
input_arguments = {
    ('-c', '--cluster_map'): dict(type=os.path.abspath,
                                  help='The location of a serialized file containing spatially\nor interfacial '
                                       'clustered poses'),
    ('-df', '--dataframe'): dict(type=os.path.abspath, metavar=ex_path('Metrics.csv'),
                                 help=f'A DataFrame created by {program_name} analysis containing\npose info. File is '
                                      f'output in .csv format'),
    ('-N', f'--{nano}_output'): dict(action='store_true', help='Is the input a Nanohedra docking output?'),
    ('-pf', '--pose_file'): dict(type=str, dest='specification_file', metavar=ex_path('pose_design_specifications.csv'),
                                 help=f'If pose IDs are specified in a file, say as the result of\n{select_poses} or '
                                      f'{select_designs}'),
    ('-r', '--range'): dict(type=float, default=None, metavar='int-int',
                            help='The range of poses to process from a larger specification.\n'
                                 'Specify a %% between 0 and 100, separating the range by "-"\n'
                                 'Ex: 0-25'),
    ('-sf', '--specification_file'): dict(type=str, metavar=ex_path('pose_design_specifications.csv'),
                                          help='Name of comma separated file with each line formatted:\nposeID, '
                                               '[designID], [residue_number:directive residue_number2-'
                                               'residue_number9:directive ...]')
}
# parser_input_mutual = parser_input.add_mutually_exclusive_group()
parser_input_mutual_group = dict()  # required=True <- adding kwarg below to different parsers depending on need
input_mutual_arguments = {
    ('-d', '--directory'): dict(type=os.path.abspath, metavar=ex_path('your_pdb_files'),
                                help='Master directory where poses to be designed are located. This may be\nthe'
                                     f' output directory from {nano}.py, a random directory\nwith poses requiring '
                                     f'design, or the output from {program_name}.\nIf the directory of interest resides'
                                     f' in a {program_output} directory,\nit is recommended to use -f, -p, or -s for '
                                     f'finer control'),
    ('-f', '--file'): dict(type=os.path.abspath, default=None, nargs='*',
                           metavar=ex_path('file_with_pose.paths'),
                           help=f'File(s) with the location of poses listed. For each run of {program_name},\na file '
                                f'will be created specifying the specific directories to use\nin subsequent commands of'
                                f' the same designs'),
    ('--fuse_chains',): dict(type=str, nargs='*', default=[],
                             help='The name of a pair of chains to fuse during design.\nPairs should be separated'
                                  ' by a colon, with the n-terminal\npreceding the c-terminal chain new instances by a'
                                  ' space\nEx --fuse_chains A:B C:D'),
    ('-p', '--project'): dict(type=os.path.abspath, nargs='*',
                              metavar=ex_path('SymDesignOutput', 'Projects', 'yourProject'),
                              help='Operate on designs specified within a project(s)'),
    ('-s', '--single'): dict(type=os.path.abspath, nargs='*',
                             metavar=ex_path('SymDesignOutput', 'Projects', 'yourProject', 'single_design[.pdb]'),
                             help='Operate on single pose(s) in a project'),
}
parser_output = dict(output=dict(description='Specify where output should be written'))
parser_output_group = dict(title=f'{"_" * len(output_title)}\n{output_title}',
                           description='\nSpecify where output should be written')
output_arguments = {
    ('-Oa', '--output_assembly'): dict(action=argparse.BooleanOptionalAction, default=False,
                                       help='Whether the assembly should be output? Infinite materials are output in a '
                                            'unit cell\nDefault=%(default)s'),
    ('-Od', '--outdir', '--output_directory'): dict(type=os.path.abspath, dest='output_directory', default=None,
                                                    help='If provided, the name of the directory to output all created '
                                                         'files.\nOtherwise, one will be generated based on the time, '
                                                         'input, and module'),
    ('-Of', '--output_file'): dict(type=str,  # default=default_path_file,
                                   help='If provided, the name of the output pose file.\nOtherwise, one will be '
                                        'generated based on the time, input, and module'),
    ('-OF', f'--{output_fragments}'): dict(action=argparse.BooleanOptionalAction, default=False,
                                           help='For any fragments generated, write them along with the Pose'),
    ('-Oo', f'--{output_oligomers}'): dict(action=argparse.BooleanOptionalAction, default=False,
                                           help='For any oligomers generated, write them along with the Pose'),
    ('-Os', f'--{output_structures}'): dict(action=argparse.BooleanOptionalAction, default=True,
                                            help=f'For any structures generated, write them'
                                                 f'{boolean_positional_prevent_msg(output_structures)}'),
    ('-Ot', f'--{output_trajectory}'): dict(action=argparse.BooleanOptionalAction, default=False,
                                            help=f'For all structures generated, write them as a single multimodel '
                                                 f'file'),
    ('--prefix',): dict(type=str, metavar='string', help='String to prepend to output name'),
    ('--suffix',): dict(type=str, metavar='string', help='String to append to output name'),
}
# If using mutual groups, for the dict "key" (parser name), you must add "_mutual" immediately after the submodule
# string that own the group. i.e nanohedra"_mutual*" indicates nanohedra owns, or interface_design"_mutual*", etc
module_parsers = dict(orient=parser_orient,
                      refine=parser_refine,
                      nanohedra=parser_nanohedra,
                      nanohedra_mutual1=parser_nanohedra_mutual1_group,  # _mutual1,
                      nanohedra_mutual2=parser_nanohedra_mutual2_group,  # _mutual2,
                      nanohedra_mutual_run_type=parser_nanohedra_run_type_mutual_group,  # _mutual,
                      cluster_poses=parser_cluster,
                      interface_design=parser_design,
                      interface_metrics=parser_metrics,
                      optimize_designs=parser_optimize_designs,
                      # custom_script=parser_custom,
                      analysis=parser_analysis,
                      select_poses=parser_select_poses,
                      # select_poses_mutual=parser_select_poses_mutual_group,  # _mutual,
                      select_designs=parser_select_designs,
                      select_sequences=parser_select_sequences,
                      multicistronic=parser_multicistronic,
                      # flags=parser_flags,
                      check_clashes=parser_check_clashes,
                      expand_asu=parser_expand_asu,
                      generate_fragments=parser_generate_fragments,
                      rename_chains=parser_rename_chains,
                      input=parser_input,
                      input_mutual=parser_input_mutual_group,
                      output=parser_output,
                      options=parser_options,
                      residue_selector=parser_residue_selector,
                      # residue_selector=parser_residue_selector
                      )
input_parsers = dict(input=parser_input_group,
                     input_mutual=parser_input_mutual_group)  # _mutual
output_parsers = dict(output=parser_output_group)
option_parsers = dict(options=parser_options_group)
residue_selector_parsers = dict(residue_selector=parser_residue_selector_group)
parser_arguments = dict(options=options_arguments,
                        residue_selector=residue_selector_arguments,
                        refine=refine_arguments,
                        nanohedra=nanohedra_arguments,
                        nanohedra_mutual1=nanohedra_mutual1_arguments,  # mutually_exclusive_group
                        nanohedra_mutual2=nanohedra_mutual2_arguments,  # mutually_exclusive_group
                        nanohedra_mutual_run_type=nanohedra_run_type_mutual_arguments,  # mutually_exclusive
                        cluster_poses=cluster_poses_arguments,
                        interface_design=interface_design_arguments,
                        interface_metrics=interface_metrics_arguments,
                        optimize_designs=optimize_designs_arguments,
                        analysis=analysis_arguments,
                        select_poses=select_poses_arguments,
                        select_designs=select_designs_arguments,
                        select_sequences=select_sequences_arguments,
                        multicistronic=multicistronic_arguments,
                        input=input_arguments,
                        input_mutual=input_mutual_arguments,  # add_mutually_exclusive_group
                        output=output_arguments,
                        # custom_script_arguments=parser_custom_script_arguments,
                        # select_poses_mutual_arguments=parser_select_poses_mutual_arguments, # mutually_exclusive_group
                        # flags_arguments=parser_flags_arguments,
                        )
parser_options = 'parser_options'
parser_residue_selector = 'parser_residue_selector'
parser_input = 'parser_input'
parser_output = 'parser_output'
parser_module = 'parser_module'
parser_guide = 'parser_guide'
parser_entire = 'parser_entire'
options_argparser = dict(add_help=False, allow_abbrev=False, formatter_class=Formatter)  # Todo? , usage=usage_string)
residue_selector_argparser = \
    dict(add_help=False, allow_abbrev=False, formatter_class=Formatter, usage=usage_string % 'module')
input_argparser = dict(add_help=False, allow_abbrev=False, formatter_class=Formatter, usage=usage_string % 'module')
module_argparser = dict(add_help=False, allow_abbrev=False, formatter_class=Formatter, usage=usage_string % 'module')
guide_argparser = dict(add_help=False, allow_abbrev=False, formatter_class=Formatter, usage=usage_string % 'module')
output_argparser = dict(add_help=False, allow_abbrev=False, formatter_class=Formatter, usage=usage_string % 'module')
argparser_kwargs = dict(parser_options=options_argparser,
                        parser_residue_selector=residue_selector_argparser,
                        parser_input=input_argparser,
                        parser_module=module_argparser,
                        parser_guide=guide_argparser,
                        parser_output=output_argparser,
                        )
# Initialize various independent ArgumentParsers
argparsers: dict[str, argparse.ArgumentParser] = {}
for argparser_name, argparser_args in argparser_kwargs.items():
    argparsers[argparser_name] = argparse.ArgumentParser(**argparser_args)

# Set up module ArgumentParser with module arguments
module_subargparser = dict(title=f'{"_" * len(module_title)}\n{module_title}', dest='module',  # metavar='',
                           description='\nThese are the different modes that designs can be processed. They are'
                                       '\npresented in an order which might be utilized along a design workflow,\nwith '
                                       'utility modules listed at the bottom starting with check_clashes.\nTo see '
                                       'example commands or algorithmic specifics of each Module enter:'
                                       f'\n{submodule_guide}\n\nTo get help with Module arguments enter:'
                                       f'\n{submodule_help}')
module_required = ['nanohedra_mutual1']
# for all parsing of module arguments
subparsers = argparsers[parser_module].add_subparsers(**module_subargparser)  # required=True,
# for parsing of guide info
argparsers[parser_guide].add_argument(*guide_args, **guide_kwargs)
argparsers[parser_guide].add_argument(*setup_args, **setup_kwargs)
guide_subparsers = argparsers[parser_guide].add_subparsers(**module_subargparser)
module_suparsers: dict[str, argparse.ArgumentParser] = {}
for parser_name, parser_kwargs in module_parsers.items():
    arguments = parser_arguments.get(parser_name, {})
    # has args as dictionary key (flag names) and keyword args as dictionary values (flag params)
    if 'mutual' in parser_name:  # we must create a mutually_exclusive_group from already formed subparser
        # Remove indication to "mutual" of the argparse group by removing any string after "_mutual"
        exclusive_parser = module_suparsers[parser_name[:parser_name.find('_mutual')]].\
            add_mutually_exclusive_group(**parser_kwargs, **(dict(required=True) if parser_name in module_required
                                                             else {}))
        # add the key word argument "required" to mutual parsers that use it ^
        for args, kwargs in arguments.items():
            exclusive_parser.add_argument(*args, **kwargs)
    else:  # save the subparser in a dictionary to access with mutual groups
        module_suparsers[parser_name] = subparsers.add_parser(prog=usage_string % parser_name,
                                                              # prog=f'python SymDesign.py %(name) '
                                                              #      f'[input_arguments] [optional_arguments]',
                                                              formatter_class=Formatter, allow_abbrev=False,
                                                              name=parser_name, **parser_kwargs[parser_name])
        for args, kwargs in arguments.items():
            module_suparsers[parser_name].add_argument(*args, **kwargs)
        # add each subparser to a guide_subparser as well
        guide_subparser = guide_subparsers.add_parser(name=parser_name, add_help=False, **parser_kwargs[parser_name])
        guide_subparser.add_argument(*guide_args, **guide_kwargs)

# print(module_suparsers['nanohedra'])
# print('after_adding_Args')
# for group in argparsers[parser_module]._action_groups:
#     for arg in group._group_actions:
#         print(arg)

# Set up option ArgumentParser with options arguments
parser = argparsers[parser_options]
option_group = None
for parser_name, parser_kwargs in option_parsers.items():
    arguments = parser_arguments.get(parser_name, {})
    if arguments:
        # has args as dictionary key (flag names) and keyword args as dictionary values (flag params)
        # There are no 'mutual' right now
        if 'mutual' in parser_name:  # only has a dictionary as parser_arguments
            exclusive_parser = option_group.add_mutually_exclusive_group(**parser_kwargs)
            for args, kwargs in arguments.items():
                exclusive_parser.add_argument(*args, **kwargs)
        option_group = parser.add_argument_group(**parser_kwargs)
        for args, kwargs in arguments.items():
            option_group.add_argument(*args, **kwargs)

# Set up residue selector ArgumentParser with residue selector arguments
parser = argparsers[parser_residue_selector]
residue_selector_group = None
for parser_name, parser_kwargs in residue_selector_parsers.items():
    arguments = parser_arguments.get(parser_name, {})
    if arguments:
        # has args as dictionary key (flag names) and keyword args as dictionary values (flag params)
        # There are no 'mutual' right now
        if 'mutual' in parser_name:  # only has a dictionary as parser_arguments
            exclusive_parser = residue_selector_group.add_mutually_exclusive_group(**parser_kwargs)
            for args, kwargs in arguments.items():
                exclusive_parser.add_argument(*args, **kwargs)
        residue_selector_group = parser.add_argument_group(**parser_kwargs)
        for args, kwargs in arguments.items():
            residue_selector_group.add_argument(*args, **kwargs)

# Set up input ArgumentParser with input arguments
parser = argparsers[parser_input]
input_group = None  # must get added before mutual groups can be added
for parser_name, parser_kwargs in input_parsers.items():
    arguments = parser_arguments.get(parser_name, {})
    if 'mutual' in parser_name:  # only has a dictionary as parser_arguments
        exclusive_parser = input_group.add_mutually_exclusive_group(required=True, **parser_kwargs)
        for args, kwargs in arguments.items():
            exclusive_parser.add_argument(*args, **kwargs)
    else:  # has args as dictionary key (flag names) and keyword args as dictionary values (flag params)
        input_group = parser.add_argument_group(**parser_kwargs)
        for args, kwargs in arguments.items():
            input_group.add_argument(*args, **kwargs)

# Set up output ArgumentParser with output arguments
parser = argparsers[parser_output]
output_group = None  # must get added before mutual groups can be added
for parser_name, parser_kwargs in output_parsers.items():
    arguments = parser_arguments.get(parser_name, {})
    if 'mutual' in parser_name:  # only has a dictionary as parser_arguments
        exclusive_parser = output_group.add_mutually_exclusive_group(**parser_kwargs)
        for args, kwargs in arguments.items():
            exclusive_parser.add_argument(*args, **kwargs)
    else:  # has args as dictionary key (flag names) and keyword args as dictionary values (flag params)
        output_group = parser.add_argument_group(**parser_kwargs)
        for args, kwargs in arguments.items():
            output_group.add_argument(*args, **kwargs)

# Set up entire ArgumentParser with all ArgumentParsers
entire_argparser = dict(fromfile_prefix_chars='@', allow_abbrev=False,  # exit_on_error=False, # prog=program_name,
                        description=f'Control all input/output of various {program_name} operations including:'
                                    f'\n\t1. {nano.title()} docking '
                                    '\n\t2. Pose set up, sampling, assembly generation, fragment decoration'
                                    '\n\t3. Interface design using constrained residue profiles and Rosetta'
                                    '\n\t4. Analysis of all designs using metrics'
                                    '\n\t5. Design selection and sequence formatting by combinatorial linear weighting '
                                    'of interface metrics.\n\n'
                                    f'If you\'re a first time user, try "{program_command} --guide"'
                                    '\nAll jobs have built in features for command monitoring & distribution to '
                                    'computational clusters for parallel processing',
                        formatter_class=Formatter, usage=usage_string % 'module',
                        parents=[argparsers.get(parser)
                                 for parser in [parser_module, parser_options, parser_residue_selector, parser_output]])
argparsers[parser_entire] = argparse.ArgumentParser(**entire_argparser)
parser = argparsers[parser_entire]
# Can't set up parser_input via a parent due to mutually_exclusive groups formatting messed up in help.
# Therefore, we repeat the above set-up here...

# Set up entire ArgumentParser with input arguments
input_group = None  # must get added before mutual groups can be added
for parser_name, parser_kwargs in input_parsers.items():
    arguments = parser_arguments.get(parser_name, {})
    if 'mutual' in parser_name:  # only has a dictionary as parser_arguments
        exclusive_parser = input_group.add_mutually_exclusive_group(**parser_kwargs)
        for args, kwargs in arguments.items():
            exclusive_parser.add_argument(*args, **kwargs)
    else:  # has args as dictionary key (flag names) and keyword args as dictionary values (flag params)
        input_group = parser.add_argument_group(**parser_kwargs)
        for args, kwargs in arguments.items():
            input_group.add_argument(*args, **kwargs)

# # can't set up parser_module via a parent due to mutually_exclusive groups formatting messed up in help, repeat above
# # Set up entire ArgumentParser with module arguments
# subparsers = parser.add_subparsers(**module_subargparser)
# entire_module_suparsers: dict[str, argparse.ArgumentParser] = {}
# for parser_name, parser_kwargs in module_parsers.items():
#     arguments = parser_arguments.get(parser_name, {})
#     # has args as dictionary key (flag names) and keyword args as dictionary values (flag params)
#     if 'mutual' in parser_name:  # we must create a mutually_exclusive_group from already formed subparser
#         # remove any indication to "mutual" of the argparse group v
#         exclusive_parser = \
#             entire_module_suparsers['_'.join(parser_name.split('_')[:-1])].add_mutually_exclusive_group(**parser_kwargs)
#         for args, kwargs in arguments.items():
#             exclusive_parser.add_argument(*args, **kwargs)
#     else:  # save the subparser in a dictionary to access with mutual groups
#         entire_module_suparsers[parser_name] = subparsers.add_parser(prog=usage_string % parser_name,
#                                                                      # prog=f'python SymDesign.py %(name) '
#                                                                      #      f'[input_arguments] [optional_arguments]',
#                                                                      formatter_class=Formatter, allow_abbrev=False,
#                                                                      name=parser_name, **parser_kwargs[parser_name])
#         for args, kwargs in arguments.items():
#             entire_module_suparsers[parser_name].add_argument(*args, **kwargs)

# Separate the provided arguments for modules or overall program arguments to into flags namespaces
design_arguments = {
    ignore_clashes, ignore_pose_clashes, ignore_symmetric_clashes, method, evolution_constraint, hbnet,
<<<<<<< HEAD
    number_of_trajectories, structure_background, scout, term_constraint, consensus, ca_only, temperatures
=======
    number_of_trajectories, structure_background, scout, term_constraint, consensus, ca_only,
    sequences, structures
>>>>>>> 471cfef2
}
design = {}
"""Contains all the arguments used in design and their default parameters"""
for group in parser._action_groups:
    for arg in group._group_actions:
        if isinstance(arg, _SubParsersAction):  # we have a sup parser, recurse
            for name, sub_parser in arg.choices.items():
                for sub_group in sub_parser._action_groups:
                    for arg in sub_group._group_actions:
                        if arg.dest in design_arguments:
                            design[arg.dest] = arg.default

        elif arg.dest in design_arguments:
            design[arg.dest] = arg.default<|MERGE_RESOLUTION|>--- conflicted
+++ resolved
@@ -16,11 +16,7 @@
     fragment_profile, all_scores, analysis_file, select_sequences, program_name, nano, \
     program_command, analysis, select_poses, output_fragments, output_oligomers, protocol, current_energy_function, \
     ignore_clashes, ignore_pose_clashes, ignore_symmetric_clashes, select_designs, output_structures, rosetta_str, \
-<<<<<<< HEAD
-    proteinmpnn, output_trajectory, development, consensus, ca_only, temperatures
-=======
-    proteinmpnn, output_trajectory, development, consensus, ca_only, sequences, structures
->>>>>>> 471cfef2
+    proteinmpnn, output_trajectory, development, consensus, ca_only, sequences, structures, temperatures
 from utils.ProteinExpression import expression_tags
 from resources.query.utils import input_string, confirmation_string, bool_d, invalid_string, header_string, \
     format_string
@@ -1081,12 +1077,8 @@
 # Separate the provided arguments for modules or overall program arguments to into flags namespaces
 design_arguments = {
     ignore_clashes, ignore_pose_clashes, ignore_symmetric_clashes, method, evolution_constraint, hbnet,
-<<<<<<< HEAD
-    number_of_trajectories, structure_background, scout, term_constraint, consensus, ca_only, temperatures
-=======
-    number_of_trajectories, structure_background, scout, term_constraint, consensus, ca_only,
+    number_of_trajectories, structure_background, scout, term_constraint, consensus, ca_only, temperatures,
     sequences, structures
->>>>>>> 471cfef2
 }
 design = {}
 """Contains all the arguments used in design and their default parameters"""
