from __future__ import annotations

import functools
import json
import logging
import os
import pickle
import re
import shutil
from collections.abc import Sequence
from copy import copy
from glob import glob
from itertools import combinations, repeat
from logging import Logger
from pathlib import Path
from subprocess import Popen, list2cmdline
from typing import Callable, Any, Iterable, AnyStr, Type

import matplotlib.pyplot as plt
import numpy as np
import pandas as pd
# import seaborn as sns
import sklearn as skl
from cycler import cycler
# from matplotlib.axes import Axes
from matplotlib.ticker import MultipleLocator
# from mpl_toolkits.mplot3d import Axes3D
from scipy.spatial.distance import pdist, cdist

from symdesign import flags
from symdesign.metrics import read_scores, interface_composition_similarity, unnecessary, necessary_metrics, \
    rosetta_terms, columns_to_new_column, division_pairs, delta_pairs, dirty_hbond_processing, significance_columns, \
    df_permutation_test, clean_up_intermediate_columns, protocol_specific_columns, rank_dataframe_by_metric_weights, \
    filter_df_for_index_by_value, multiple_sequence_alignment_dependent_metrics, profile_dependent_metrics, \
    process_residue_info, collapse_significance_threshold, calculate_collapse_metrics, errat_1_sigma, errat_2_sigma, \
    calculate_residue_surface_area, position_specific_divergence, calculate_sequence_observations_and_divergence, \
    incorporate_mutation_info, residue_classification, sum_per_residue_metrics
from symdesign.resources.job import job_resources_factory
from symdesign.structure.base import Structure
from symdesign.structure.fragment.db import FragmentDatabase
from symdesign.structure.model import Pose, MultiModel, Models, Model, Entity
from symdesign.structure.sequence import generate_mutations_from_reference, \
    sequence_difference, MultipleSequenceAlignment, pssm_as_array, concatenate_profile, write_pssm_file
from symdesign.structure.utils import protein_letters_3to1, protein_letters_1to3, DesignError, ClashError, SymmetryError
from symdesign.utils import large_color_array, starttime, start_log, unpickle, pickle_object, index_intersection, \
    write_shell_script, all_vs_all, sym, condensed_to_square, rosetta, path as putils
from symdesign.utils.SymEntry import SymEntry, symmetry_factory
from symdesign.utils.nanohedra.general import get_components_from_nanohedra_docking

# Globals
logger = logging.getLogger(__name__)
# pose_logger = start_log(name='pose', handler_level=3, propagate=True)
zero_offset = 1
idx_slice = pd.IndexSlice
# design_directory_modes = [putils.interface_design, 'dock', 'filter']
cst_value = round(0.2 * rosetta.reference_average_residue_weight, 2)
mean, std = 'mean', 'std'
stats_metrics = [mean, std]
variance = 0.8
symmetry_protocols = {0: 'make_point_group', 2: 'make_layer', 3: 'make_lattice'}  # -1: 'asymmetric',
null_cmd = ['echo']
warn_missing_symmetry = \
    f'Cannot %s without providing symmetry! Provide symmetry with "--symmetry" or "--{putils.sym_entry}"'


def handle_design_errors(errors: tuple[Type[Exception], ...] = (Exception,)) -> Callable:
    """Wrap a function/method with try: except errors: and log exceptions to the functions first argument .log attribute

    This argument is typically self and is in a class with .log attribute

    Args:
        errors: A tuple of exceptions to monitor. Must be a tuple even if single exception
    Returns:
        Function return upon proper execution, else is error if exception raised, else None
    """
    def wrapper(func: Callable) -> Any:
        @functools.wraps(func)
        def wrapped(self, *args, **kwargs):
            try:
                return func(self, *args, **kwargs)
            except errors as error:
                self.log.error(error)  # Allows exception reporting using self.log
                # self.info['error'] = error  # Todo? include the error code in the design state
                return error
        return wrapped
    return wrapper


def close_logs(func: Callable):
    """Wrap a function/method to close the functions first arguments .log attribute FileHandlers after use"""
    @functools.wraps(func)
    def wrapped(self, *args, **kwargs):
        func_return = func(self, *args, **kwargs)
        # adapted from https://stackoverflow.com/questions/15435652/python-does-not-release-filehandles-to-logfile
        for handler in self.log.handlers:
            handler.close()
        return func_return
    return wrapped


class PoseProtocol:
    pass  # Todo. Put in methods that are useful on a pose, not necessarily attributes, not path resources


class PoseDirectory:
    _symmetry_definition_files: list[AnyStr]
    directives: list[dict[int, str]]
    entities: list[Entity]
    entity_names: list[str]
    fragment_db: FragmentDatabase
    fragment_observations: list[dict] | None
    frag_file: str | Path
    initial_model: Model | None
    initialized: bool
    name: str
    pose: Pose | None
    # pose_id: str
    pose_file: str | Path
    pre_refine: bool
    pre_loop_model: bool
    source: str | None
    source_path: str
    specific_designs: list
    specific_designs_file_paths: list[AnyStr]

    @classmethod
    def from_file(cls, design_path: str, root: AnyStr = None, **kwargs):
        return cls(design_path, root=root, **kwargs)

    @classmethod
    def from_pose_id(cls, design_path: str, root: AnyStr = None, **kwargs):
        return cls(design_path, pose_id=True, root=root, **kwargs)

    def directory_string_to_path(self, root: AnyStr, pose_id: str):
        """Set self.path to the root/poseID where the poseID is converted from dash "-" separation to path separators"""
        if root is None:
            raise ValueError("No 'root' argument was passed. Can't use a pose_id without a root directory")

        if self.job.nanohedra_output:
            self.path = os.path.join(root, pose_id.replace('-', os.sep))
        else:
            # Dev only
            if '_Designs-' in pose_id:
                self.path = os.path.join(root, 'Projects', pose_id.replace('_Designs-', f'_Designs{os.sep}'))
            else:
                self.path = os.path.join(root, 'Projects', pose_id.replace(f'_{putils.pose_directory}-',
                                                                           f'_{putils.pose_directory}{os.sep}'))

    def __init__(self, design_path: AnyStr, pose_id: bool = False, root: AnyStr = None, **kwargs):
        # self.job = job if job else job_resources_factory.get(program_root=root, **kwargs)
        self.job = job_resources_factory.get()
        # PoseDirectory flags
        self.log: Logger | None = None
        if pose_id:
            # self.pose_id = pose_id
            self.directory_string_to_path(root, design_path)  # sets self.path
            self.source_path = self.path
        else:
            self.source_path = os.path.abspath(design_path)

        if not os.path.exists(self.source_path):
            raise FileNotFoundError(f'The specified Pose source "{self.source_path}" was not found!')

        # Symmetry attributes
        # self.cryst_record = None
        # self.expand_matrices = None
        self.pose_transformation = None
        # Todo monitor if Rosetta energy mechanisms are modified for crystal set ups and adjust parameter accordingly
        # If a new sym_entry is provided it wouldn't be saved to the state
        if self.job.sym_entry is not None:
            self.sym_entry = self.job.sym_entry
        self.sym_def_file: str | None = None  # The symmetry definition file for the entire Pose
        self.symmetry_protocol: str | None = None
        # Todo figure out how to handle non-symmetric systems with CRYST1 info. Users might want either mechanism...
        # if symmetry:
        #     if symmetry == 'cryst':
        #         raise DesignError('This functionality is not possible yet. Please pass --symmetry by Symmetry Entry'
        #                           ' Number instead (See Laniado & Yeates, 2020).')
        #         cryst_record_d = PDB.get_cryst_record(
        #             self.source)  # must get self.source before attempt this call
        #         self.sym_entry = space_group_to_sym_entry[cryst_record_d['space_group']]
        # self.uc_dimensions = None

        # Design attributes
        # self.background_profile: str = kwargs.get('background_profile', putils.design_profile)
        # """The type of position specific profile (per-residue amino acid frequencies) to utilize as the design
        # background profile.
        # Choices include putils.design_profile, putils.evolutionary_profile, and putils.fragment_profile
        # """
        self.directives = kwargs.get('directives', [])
        if self.job.design_selector:
            # self.info['design_selector'] = self.design_selector = self.job.design_selector
            self.design_selector = self.job.design_selector
        else:
            self.design_selector = {}
        self.fragment_observations = None  # [{'cluster': (1, 2, 24), 'mapped': 78, 'paired': 87, 'match':0.46843}, ...]
        self.info: dict = {}  # internal state info
        self._info: dict = {}  # internal state info at load time
        entity_names = kwargs.get('entity_names', [])
        if entity_names:
            self.info['entity_names'] = entity_names
        self.initial_model = None  # used if the pose structure has never been initialized previously
        # self.interface_design_residue_numbers: set[int] | bool = False  # The residue numbers in the pose interface
        # self.interface_residue_ids: dict[str, str] = {}
        # {'interface1': '23A,45A,46A,...' , 'interface2': '234B,236B,239B,...'}
        # self.interface_residue_numbers: set[int] | bool = False  # The interface residues which are surface accessable
        # self.oligomer_names: list[str] = self.info.get('oligomer_names', [])
        self.entities = []
        self.pose = None  # contains the design's Pose object
        # self.pose_id = None
        # self.pre_refine = self.info.get('pre_refine', True)
        # self.pre_loop_model = self.info.get('pre_loop_model', True)
        self.specific_designs = kwargs.get('specific_designs', [])
        self.specific_designs_file_paths = []

        # Todo if I use output_identifier for design, it opens up a can of worms.
        #  Maybe it is better to include only for specific modules
        # Set name initially to the basename. This may change later, but we need to check for serialized info
        self.name = os.path.splitext(os.path.basename(self.source_path))[0]
        output_identifier = f'{self.name}_' if self.job.output_to_directory else ''

        self.serialized_info = os.path.join(self.source_path, f'{output_identifier}{putils.data}', putils.state_file)
        self.initialized = True if os.path.exists(self.serialized_info) else False
        if self.initialized:
            self.source = None  # will be set to self.asu_path later
            if self.job.output_to_directory:
                self.projects = ''
                self.project_designs = ''
                self.path = self.job.program_root  # /output_directory<- self.path /design.pdb
            else:
                self.path = self.source_path
                self.project_designs = os.path.dirname(self.path)
                self.projects = os.path.dirname(self.project_designs)
        else:
            path_components = os.path.splitext(self.source_path)[0].split(os.sep)
            # Save job variables to the state during initialization
            if self.sym_entry:
                self.info['sym_entry_specification'] = self.sym_entry.entry_number, self.sym_entry.sym_map
            if self.design_selector:
                self.info['design_selector'] = self.design_selector

            if self.job.nanohedra_output:
                # path_components = self.source_path.split(os.sep)
                # design_symmetry (P432)
                # path_components[-4] are the oligomeric names
                self.name = '-'.join(path_components[-4:])
                # self.name = self.pose_id.replace('_DEGEN_', '-DEGEN_').replace('_ROT_', '-ROT_').replace('_TX_', '-tx_')
                # design_symmetry/building_blocks (P432/4ftd_5tch)
                # path/to/[design_symmetry]/building_blocks/degen/rot/tx
                root = path_components[-5] if root is None else root
                self.source = os.path.join(self.source_path, putils.asu_file_name)
            else:  # Set up PoseDirectory initially from input file
                # path_components = path.splitext(self.source_path)[0].split(os.sep)
                try:
                    index = path_components.index(os.environ['USER'])
                except (KeyError, ValueError):  # Missing USER enviromental variable, missing in path_components
                    index = None
                self.name = '-'.join(path_components[index:])
                root = path_components[-2] if root is None else root  # path/to/job/[project]/design.pdb
                self.source = self.source_path

            # Remove a leading '-' character from abspath type results
            self.name = self.name.lstrip('-')
            if self.job.output_to_directory:
                self.projects = ''
                self.project_designs = ''
                self.path = self.job.program_root  # /output_directory<- self.path /design.pdb
            else:
                self.projects = os.path.join(self.job.program_root, putils.projects)
                self.project_designs = os.path.join(self.projects, f'{root}_{putils.pose_directory}')
                self.path = os.path.join(self.project_designs, self.name)
                # ^ /program_root/projects/project/design<- self.path /design.pdb

                # # copy the source file to the PoseDirectory for record keeping...
                # # Not using now that pose_format can be disregarded...
                # shutil.copy(self.source_path, self.path)

            putils.make_path(self.path, condition=self.job.construct_pose)

            # oligomer_names = list(map(str.lower, path_components[-4].split('_')))
            # self.entity_names = [f'{name}_1' for name in oligomer_names]  # assumes the entity is the first

            # if self.job.construct_pose:
            #     if not path.exists(path.join(self.path, putils.pose_file)):
            #         shutil.copy(self.pose_file, self.path)
            #         shutil.copy(self.frag_file, self.path)
            #     self.info['nanohedra'] = True
            #     self.info['sym_entry_specification'] = self.sym_entry.entry_number, self.sym_entry.sym_map
            #     self.pose_transformation = self.retrieve_pose_metrics_from_file()
            #     self.info['oligomer_names'] = self.oligomer_names
            #     self.info['entity_names'] = self.entity_names
            #     self.pickle_info()  # save this info on the first copy so that we don't have to construct again
        # else:
        #     # self.composition = None  # building_blocks (4ftd_5tch)
        #     # search for serialized_info using the source_path temporarily
        #     self.initialized = True if path.exists(self.serialized_info) else False
        #     if self.initialized:  # PoseDirectory already initialized
        #         self.name = path.splitext(path.basename(self.source_path))[0]
        #         # self.initialized = True
        #         self.path = self.source_path
        #         self.project_designs = path.dirname(self.path)
        #         self.projects = path.dirname(self.project_designs)
        #         self.source = None
        #     else:  # if '.pdb' in self.source_path:  # Set up PoseDirectory from input initially
        #         # self.initialized = False
        #         self.source = self.source_path
        #         if self.job.output_to_directory:
        #             self.projects = ''
        #             self.project_designs = ''
        #             self.path = self.job.program_root  # /output_directory<- self.path /design.pdb
        #         else:
        #             self.projects = path.join(self.job.program_root, putils.projects)
        #             self.project_designs = \
        #                 path.join(self.projects, f'{self.source_path.split(os.sep)[-2]}_{putils.pose_directory}')
        #             self.path = path.join(self.project_designs, self.name)
        #             # ^ /program_root/projects/project/design<- self.path /design.pdb
        #             # putils.make_path(self.projects)
        #             # putils.make_path(self.project_designs)
        #             putils.make_path(self.path)
        #             # copy the source file to the PoseDirectory for record keeping...
        #             shutil.copy(self.source_path, self.path)
        #         # save the SymEntry initialization key in the state
        #         self.info['sym_entry_specification'] = self.sym_entry.entry_number, self.sym_entry.sym_map
        #
        #     self.pose_file = path.join(self.path, putils.pose_file)
        #     self.frag_file = path.join(self.path, putils.frag_dir, putils.frag_text_file)

        # PoseDirectory path attributes. Set after finding correct path
        self.log_path: str | Path = os.path.join(self.path, f'{self.name}.log')
        self.designs: str | Path = os.path.join(self.path, putils.designs)
        # /root/Projects/project_Poses/design/designs
        self.scripts: str | Path = os.path.join(self.path, f'{output_identifier}{putils.scripts}')
        # /root/Projects/project_Poses/design/scripts
        self.frags: str | Path = os.path.join(self.path, f'{output_identifier}{putils.frag_dir}')
        # /root/Projects/project_Poses/design/matching_fragments
        self.flags: str | Path = os.path.join(self.scripts, 'flags')
        # /root/Projects/project_Poses/design/scripts/flags
        self.data: str | Path = os.path.join(self.path, f'{output_identifier}{putils.data}')
        # /root/Projects/project_Poses/design/data
        self.scores_file: str | Path = os.path.join(self.data, f'{self.name}.sc')
        # /root/Projects/project_Poses/design/data/name.sc
        self.serialized_info: str | Path = os.path.join(self.data, putils.state_file)
        # /root/Projects/project_Poses/design/data/info.pkl
        self.asu_path: str | Path = os.path.join(self.path, f'{self.name}_{putils.clean_asu}')
        # /root/Projects/project_Poses/design/design_name_clean_asu.pdb
        self.assembly_path: str | Path = os.path.join(self.path, f'{self.name}_{putils.assembly}')
        # /root/Projects/project_Poses/design/design_name_assembly.pdb
        self.refine_pdb: str | Path = f'{os.path.splitext(self.asu_path)[0]}_for_refine.pdb'
        # /root/Projects/project_Poses/design/clean_asu_for_refine.pdb
        self.consensus_pdb: str | Path = f'{os.path.splitext(self.asu_path)[0]}_for_consensus.pdb'
        # /root/Projects/project_Poses/design/design_name_for_consensus.pdb
        self.consensus_design_pdb: str | Path = os.path.join(self.designs, os.path.basename(self.consensus_pdb))
        # /root/Projects/project_Poses/design/designs/design_name_for_consensus.pdb
        self.pdb_list: str | Path = os.path.join(self.scripts, 'design_files.txt')
        # /root/Projects/project_Poses/design/scripts/design_files.txt
        self.design_profile_file: str | Path = os.path.join(self.data, 'design.pssm')
        # /root/Projects/project_Poses/design/data/design.pssm
        self.evolutionary_profile_file: str | Path = os.path.join(self.data, 'evolutionary.pssm')
        # /root/Projects/project_Poses/design/data/evolutionary.pssm
        self.fragment_profile_file: str | Path = os.path.join(self.data, 'fragment.pssm')
        # /root/Projects/project_Poses/design/data/fragment.pssm
        self.refined_pdb: str | Path | None = None  # /root/Projects/project_Poses/design/design_name_refined.pdb
        self.scouted_pdb: str | Path | None = None  # /root/Projects/project_Poses/design/design_name_scouted.pdb
        # These files may be present from Nanohedra outputs
        self.pose_file = os.path.join(self.source_path, putils.pose_file)
        self.frag_file = os.path.join(self.source_path, putils.frag_dir, putils.frag_text_file)
        # These files are used as output from analysis protocols
        self.trajectories = os.path.join(self.job.all_scores, f'{self}_Trajectories.csv')
        self.residues = os.path.join(self.job.all_scores, f'{self}_Residues.csv')
        self.design_sequences = os.path.join(self.job.all_scores, f'{self}_Sequences.pkl')

        if not self.initialized and 'entity_names' not in self.info:
            # None were provided at start up, find them
            # Starts self.log if not self.job.nanohedra_output
            self.find_entity_names()
        else:
            self.entity_names = self.info.get('entity_names', [])  # set so that DataBase set up works

    # Decorator static methods: These must be declared above their usage, but made static after each declaration
    def remove_structure_memory(func):
        """Decorator to remove large memory attributes from the instance after processing is complete"""
        @functools.wraps(func)
        def wrapped(self, *args, **kwargs):
            func_return = func(self, *args, **kwargs)
            if self.job.reduce_memory:
                self.pose = None
                self.entities.clear()
            return func_return
        return wrapped
    #
    # def handle_design_errors(errors: tuple = (Exception,)) -> Callable:
    #     """Decorator to wrap a method with try: ... except errors: and log errors to the PoseDirectory
    #
    #     Args:
    #         errors: A tuple of exceptions to monitor. Must be a tuple even if single exception
    #     Returns:
    #         Function return upon proper execution, else is error if exception raised, else None
    #     """
    #     def wrapper(func: Callable) -> Any:
    #         @functools.wraps(func)
    #         def wrapped(self, *args, **kwargs):
    #             try:
    #                 return func(self, *args, **kwargs)
    #             except errors as error:
    #                 self.log.error(error)  # Allows exception reporting using self.log
    #                 # self.info['error'] = error
    #                 return error
    #         return wrapped
    #     return wrapper
    #
    # def close_logs(func):
    #     """Decorator to close the instance log file after use in an instance method (protocol)"""
    #     @functools.wraps(func)
    #     def wrapped(self, *args, **kwargs):
    #         func_return = func(self, *args, **kwargs)
    #         # adapted from https://stackoverflow.com/questions/15435652/python-does-not-release-filehandles-to-logfile
    #         for handler in self.log.handlers:
    #             handler.close()
    #         return func_return
    #     return wrapped

    # SymEntry object attributes
    @property
    def sym_entry(self) -> SymEntry | None:
        """The SymEntry"""
        try:
            return self._sym_entry
        except AttributeError:
            self._sym_entry = symmetry_factory.get(*self.info['sym_entry_specification']) \
                if 'sym_entry_specification' in self.info else None
            # temp_sym_entry = SymEntry(self.info['sym_entry_specification'][0])
            # self._sym_entry = symmetry_factory(self.info['sym_entry_specification'][0],
            #                                    [temp_sym_entry.resulting_symmetry] +
            #                                    list(self.info['sym_entry_specification'][1].values())) \
            #     if 'sym_entry_specification' in self.info else None
            # self.info['sym_entry_specification'] = \
            #     (self.info['sym_entry_specification'][0], [temp_sym_entry.resulting_symmetry] +
            #      list(self.info['sym_entry_specification'][1].values()))
            return self._sym_entry

    @sym_entry.setter
    def sym_entry(self, sym_entry: SymEntry):
        self._sym_entry = sym_entry

    @property
    def symmetric(self) -> bool:
        """Is the PoseDirectory symmetric?"""
        return self.sym_entry is not None

    @property
    def design_symmetry(self) -> str | None:
        """The result of the SymEntry"""
        try:
            return self.sym_entry.resulting_symmetry
        except AttributeError:
            return None

    # @property
    # def sym_entry_number(self) -> int | None:
    #     """The entry number of the SymEntry"""
    #     try:
    #         return self.sym_entry.entry_number
    #     except AttributeError:
    #         return None

    # @property
    # def sym_entry_map(self) -> list[str] | None:
    #     """The symmetry map of the SymEntry"""
    #     try:
    #         # return [self.sym_entry.resulting_symmetry] + list(self.sym_entry.sym_map.values())
    #         return self.sym_entry.sym_map
    #     except AttributeError:
    #         return None

    # @property
    # def sym_entry_combination(self) -> str | None:
    #     """The combination string of the SymEntry"""
    #     try:
    #         return self.sym_entry.combination_string
    #     except AttributeError:
    #         return None

    @property
    def design_dimension(self) -> int | None:
        """The dimension of the SymEntry"""
        try:
            return self.sym_entry.dimension
        except AttributeError:
            return None

    # @property
    # def number_of_symmetry_mates(self) -> int | None:
    #     """The number of symmetric copies in the full symmetric system"""
    #     try:
    #         return self.sym_entry.number_of_operations
    #     except AttributeError:
    #         return None

    # @property
    # def trajectory_metrics_file(self) -> AnyStr:
    #     return os.path.join(self.job.all_scores, f'{self}_Trajectories.csv')
    #
    # @property
    # def residue_metrics_file(self) -> AnyStr:
    #     return os.path.join(self.job.all_scores, f'{self}_Residues.csv')
    #
    # @property
    # def design_sequences(self) -> AnyStr:
    #     return os.path.join(self.job.all_scores, f'{self}_Sequences.pkl')

    @property
    def number_of_fragments(self) -> int:
        return len(self.fragment_observations) if self.fragment_observations else 0

    # def clear_pose_transformation(self):
    #     """Remove any pose transformation data from the Pose"""
    #     try:
    #         del self._pose_transformation
    #         self.info.pop('pose_transformation')
    #     except AttributeError:
    #         pass

    # @property
    # def pose_transformation(self) -> list[dict[str, np.ndarray]]:
    #     """Provide the transformation parameters for the design in question
    #
    #     Returns:
    #         [{'rotation': np.ndarray, 'translation': np.ndarray, 'rotation2': np.ndarray,
    #           'translation2': np.ndarray}, ...]
    #         A list with the transformations of each Entity in the Pose according to the symmetry
    #     """
    #     self.log.critical('PoseDirectory.pose_transformation was accessed!')
    #     try:
    #         return self._pose_transformation
    #     except AttributeError:
    #         if self.symmetric:
    #             try:  # To retrieve from Nanohedra output
    #                 self._pose_transformation = retrieve_pose_transformation_from_nanohedra_docking(self.pose_file)
    #             except (FileNotFoundError, NotADirectoryError):
    #                 try:
    #                     self._pose_transformation = self.pose._assign_pose_transformation()
    #                 except DesignError:
    #                     # Todo this is something outside of the realm of possibilities of Nanohedra symmetry groups
    #                     #  Perhaps we need to get the parameters for oligomer generation from PISA or other source
    #                     self.log.critical(f'There was no pose transformation file specified at {self.pose_file} and no'
    #                                       ' transformation found from routine search of Nanohedra docking parameters. '
    #                                       'Is this pose from the PDB? You may need to utilize PISA to accurately deduce'
    #                                       ' the locations of pose transformations to make the correct oligomers. For '
    #                                       'now, using null transformation which is likely not what you want...')
    #                     self._pose_transformation = \
    #                         [dict(rotation=identity_matrix, translation=None) for _ in self.pose.entities]
    #         else:
    #             # Todo would have to measure the transformation from the standard Database orientation to the pose
    #             #  orientation. This is useful if the design files are not written and the design was loaded from a
    #             #  file originally, but accessing after it is loaded from the database and using a ._pose_transformation
    #             self._pose_transformation = []
    #         # set the transformation to the pose state
    #         self.info['pose_transformation'] = self._pose_transformation
    #         return self._pose_transformation

    # @pose_transformation.setter
    # def pose_transformation(self, transform):
    #     if isinstance(transform, list):
    #         self._pose_transformation = transform
    #         self.info['pose_transformation'] = self._pose_transformation
    #     else:
    #         raise ValueError(f'The attribute pose_transformation must be a list, not {type(transform)}')

    @close_logs
    def find_entity_names(self):
        """Load the Structure source_path and extract the entity_names from the Structure"""
        if self.job.nanohedra_output:
            entity_names = get_components_from_nanohedra_docking(self.pose_file)
        else:
            self.start_log()
            self.initial_model = Model.from_file(self.source_path, log=self.log)
            entity_names = [entity.name for entity in self.initial_model.entities]
        # self.entity_names = [entity.name for entity in self.initial_model.entities]
        self.entity_names = self.info['entity_names'] = entity_names

    def start_log(self, level: int = 2):
        """Initialize the logger for the Pose"""
        if self.log:
            return

        if self.job.debug:
            handler, level = 1, 1  # Defaults to stdout, debug is level 1
            no_log_name = False
        else:
            handler = 2  # To a file
            no_log_name = True

        if self.job.skip_logging or not self.job.construct_pose:  # Set up null_logger
            self.log = logging.getLogger('null')
        else:  # f'{__name__}.{self}'
            if self.job.force:
                os.system(f'rm {self.log_path}')
            self.log = start_log(name=f'pose.{self}', handler=handler, level=level, location=self.log_path,
                                 no_log_name=no_log_name)  # propagate=propagate,

    @handle_design_errors(errors=(FileNotFoundError, ValueError))
    @close_logs
    def setup(self, pre_refine: bool = None, pre_loop_model: bool = None):
        """Prepare output Directory and File locations. Each PoseDirectory always includes this format

        Args:
            pre_refine: Whether the Pose has been refined previously (before loading)
            pre_loop_model: Whether the Pose had loops modeled previously (before loading)
        """
        self.start_log()
        if self.initialized:  # os.path.exists(self.serialized_info):  # gather state data
            try:
                serial_info = unpickle(self.serialized_info)
                if not self.info:  # empty dict
                    self.info = serial_info
                else:
                    serial_info.update(self.info)
                    self.info = serial_info
            except pickle.UnpicklingError as error:
                print(f'ERROR {self.name}: There was an issue retrieving design state from binary file...')
                raise error
            # Dev branch only
            # except ModuleNotFoundError as error:
            #     self.log.error('%s: There was an issue retrieving design state from binary file...' % self.name)
            #     self.log.critical('Removing %s' % self.serialized_info)
            #     # raise error
            #     remove(self.serialized_info)
            # if stat(self.serialized_info).st_size > 10000:
            #     print('Found pickled file with huge size %d. fragment_database being removed'
            #           % stat(self.serialized_info).st_size)
            #     self.info['fragment_source'] = \
            #         getattr(self.info.get('fragment_database'), 'source', putils.biological_interfaces)
            #     self.pickle_info()  # save immediately so we don't have this issue with reading again!
            # Todo Remove Above this line to Dev branch only
            self._info = self.info.copy()  # create a copy of the state upon initialization
            # # These statements are a temporary patch Todo remove for SymDesign master branch
            # # if not self.sym_entry:  # none was provided at initiation or in state
            # if putils.sym_entry in self.info:
            #     self.sym_entry = self.info[putils.sym_entry]  # get instance
            #     self.info.pop(putils.sym_entry)  # remove this object
            #     self.info['sym_entry_specification'] = self.sym_entry.entry_number, self.sym_entry.sym_map
            if 'oligomer_names' in self.info:
                self.info['entity_names'] = [f'{name}_1' for name in self.info['oligomer_names']]
            # if 'design_residue_ids' in self.info:  # format is old, convert
            #     try:
            #         self.info['interface_design_residues'] = self.info.pop('design_residues')
            #     except KeyError:
            #         pass
            #     self.info['interface_residue_ids'] = self.info.pop('design_residue_ids')
            #     try:
            #         self.info['interface_residues'] = self.info.pop('interface_residues')
            #     except KeyError:
            #         pass
            # else:  # format is old old, remove all
            #     for old_element in ['design_residues', 'interface_residues']:
            #         try:
            #             self.info.pop(old_element)
            #         except KeyError:
            #             pass
            #
            # if 'fragment_database' in self.info:
            #     self.info['fragment_source'] = self.info.get('fragment_database')
            #     self.info.pop('fragment_database')
            # fragment_data = self.info.get('fragment_data')
            # if fragment_data and not isinstance(fragment_data, dict):  # this is a .pkl file
            #     try:
            #         self.info['fragment_data'] = unpickle(fragment_data)
            #         remove(fragment_data)
            #     except FileNotFoundError:
            #         self.info.pop('fragment_data')
            # if 'pose_transformation' in self.info:
            #     self._pose_transformation = self.info.get('pose_transformation')
            #     if isinstance(self._pose_transformation, dict):  # old format
            #         del self._pose_transformation
            # self.pickle_info()
        else:  # we haven't initialized this PoseDirectory before
            # __init__ assumes structures have been refined so these only act to set false
            if pre_refine is not None:  # either True or False
                self.info['pre_refine'] = pre_refine  # this may have just been set
            if pre_loop_model is not None:  # either True or False
                self.info['pre_loop_model'] = pre_loop_model

        self.design_selector = self.info.get('design_selector', self.design_selector)
        self.pose_transformation = self.info.get('pose_transformation', [])  # {})
        self.fragment_observations = self.info.get('fragments', None)  # None signifies query wasn't attempted
        # self.interface_design_residue_numbers = self.info.get('interface_design_residues', False)  # (set[int])
        # self.interface_residue_ids = self.info.get('interface_residue_ids', {})
        # self.interface_residue_numbers = self.info.get('interface_residues', False)  # (set[int])
        self.entity_names = self.info.get('entity_names', [])
        self.pre_refine = self.info.get('pre_refine', True)
        self.pre_loop_model = self.info.get('pre_loop_model', True)

        if self.job.nanohedra_output and self.job.construct_pose:
            if not os.path.exists(os.path.join(self.path, putils.pose_file)):
                shutil.copy(self.pose_file, self.path)
                shutil.copy(self.frag_file, self.path)
            # self.info['oligomer_names'] = self.oligomer_names
            # self.info['entity_names'] = self.entity_names
            self.pickle_info()  # save this info on the first copy so that we don't have to construct again

        # check if the source of the pdb files was refined upon loading
        if self.pre_refine:
            self.refined_pdb = self.asu_path
            self.scouted_pdb = f'{os.path.join(self.designs, os.path.basename(os.path.splitext(self.refined_pdb)[0]))}_scout.pdb'
        else:
            self.refined_pdb = os.path.join(self.designs, os.path.basename(self.refine_pdb))
            self.scouted_pdb = f'{os.path.splitext(self.refined_pdb)[0]}_scout.pdb'

        # # Check if the source of the pdb files was loop modelled upon loading
        # if self.pre_loop_model:

        # Configure standard pose loading mechanism with self.source
        if self.specific_designs:
            self._lock_optimize_designs = True
            self.specific_designs_file_paths = []
            for design in self.specific_designs:
                matching_path = os.path.join(self.designs, f'*{design}.pdb')
                matching_designs = sorted(glob(matching_path))
                if matching_designs:
                    for matching_design in matching_designs:
                        if os.path.exists(matching_design):
                            # self.specific_design_path = matching_design
                            self.specific_designs_file_paths.append(matching_design)
                    if len(matching_designs) > 1:
                        self.log.warning(f'Found {len(matching_designs)} matching designs to your specified design '
                                         f'using {matching_path}. Choosing the first {matching_designs[0]}')
                else:
                    raise DesignError(f'Couldn\'t locate a specific_design matching the name "{matching_path}"')
                # format specific_designs to a pose ID compatible format
            self.specific_designs = [f'{self.name}_{design}' for design in self.specific_designs]
            # self.source = specific_designs_file_paths  # Todo?
            # self.source = self.specific_design_path
        elif not self.source:
            if os.path.exists(self.asu_path):  # standard mechanism of loading the pose
                self.source = self.asu_path
            else:
                try:
                    self.source = sorted(glob(os.path.join(self.path, f'{self.name}.pdb')))
                    if len(self.source) > 1:
                        raise ValueError(f'Found {len(self.source)} files matching the path '
                                         f'{os.path.join(self.path, f"{self.name}.pdb")} while 1 was expected')
                except IndexError:  # glob found no files
                    self.source = None
        else:  # if the PoseDirectory was loaded as .pdb/mmCIF, the source should be loaded already
            # self.source = self.initial_model
            pass

    @property
    def symmetry_definition_files(self) -> list[AnyStr]:
        """Retrieve the symmetry definition files name from PoseDirectory"""
        try:
            return self._symmetry_definition_files
        except AttributeError:
            self._symmetry_definition_files = sorted(glob(os.path.join(self.data, '*.sdf')))
            return self._symmetry_definition_files

    def get_wildtype_file(self) -> AnyStr:
        """Retrieve the wild-type file name from PoseDirectory"""
        wt_file = glob(self.asu_path)
        if len(wt_file) != 1:
            raise ValueError(f'More than one matching file found during search {self.asu_path}')

        return wt_file[0]

    def get_designs(self, design_type: str = None) -> list[AnyStr]:  # design_type: str = putils.interface_design
        """Return the paths of all design files in a PoseDirectory

        Args:
            design_type: Specify if a particular type of design should be selected by a "type" string
        Returns:
            The sorted design files found in the designs directory
        """
        if design_type is None:
            design_type = ''
        return sorted(glob(os.path.join(self.designs, f'*{design_type}*.pdb*')))

    def pickle_info(self):
        """Write any design attributes that should persist over program run time to serialized file"""
        if not self.job.construct_pose:  # This is only true when self.job.nanohedra_output is True
            # Don't write anything as we are just querying
            return
        putils.make_path(self.data)
        # try:
        # Todo make better patch for numpy.ndarray compare value of array is ambiguous
        if self.info.keys() != self._info.keys():  # if the state has changed from the original version
            pickle_object(self.info, self.serialized_info, out_path='')
        # except ValueError:
        #     print(self.info)

    def transform_entities_to_pose(self, **kwargs):  # Todo to PoseProtocols?
        """Take the set of entities involved in a pose composition and transform them from a standard reference frame to
        the Pose reference frame using the pose.entity_transformations parameters

        Keyword Args:
            refined: bool = True - Whether to use refined models from the StructureDatabase
            oriented: bool = False - Whether to use oriented models from the StructureDatabase
        """
        self.get_entities(**kwargs)
        if self.pose.entity_transformations:
            self.log.debug('Entities were transformed to the found docking parameters')
            self.entities = [entity.get_transformed_copy(**transformation)
                             for entity, transformation in zip(self.entities, self.pose.entity_transformations)]
        else:  # Todo change below to handle asymmetric cases...
            raise SymmetryError('The design could not be transformed as it is missing the required '
                                'entity_transformations parameter. Were they generated properly?')

    def transform_structures_to_pose(self, structures: Iterable[Structure], **kwargs) -> list[Structure]:  # Todo to PoseProtocols?
        """Take a set of Structure instances and transform them from a standard reference frame to the Pose reference
        frame using the pose.entity_transformations parameters

        Args:
            structures: The Structure objects you would like to transform
        Returns:
            The transformed Structure objects if a transformation was possible
        """
        if self.pose.entity_transformations:
            self.log.debug('Structures were transformed to the found docking parameters')
            # Todo assumes a 1:1 correspondence between structures and transforms (component group numbers) CHANGE
            return [structure.get_transformed_copy(**transformation)
                    for structure, transformation in zip(structures, self.pose.entity_transformations)]
        else:
            return list(structures)

    def get_entities(self, refined: bool = True, oriented: bool = False, **kwargs):  # Todo to PoseProtocols?
        """Retrieve Entity files from the design Database using either the oriented directory, or the refined directory.
        If these don't exist, use the Pose directory, and load them into job for further processing

        Args:
            refined: Whether to use the refined directory
            oriented: Whether to use the oriented directory
        Sets:
            self.entities (list[Entity])
        """
        source_preference = ['refined', 'oriented_asu', 'design']  # Todo once loop_model works 'full_models'
        if self.job.structure_db:
            if refined:
                source_idx = 0
            elif oriented:
                source_idx = 1
            else:
                source_idx = 2
                self.log.info(f'Falling back on entities present in the {type(self).__name__} source')

            self.entities.clear()
            for name in self.entity_names:
                source_preference_iter = iter(source_preference)
                # Discard however many sources are unwanted (source_idx number)
                for it in range(source_idx):
                    _ = next(source_preference_iter)
                model = None
                while not model:
                    try:
                        source = next(source_preference_iter)
                    except StopIteration:
                        raise DesignError(f'{self.get_entities.__name__}: Couldn\'t locate the required files')
                    source_datastore = getattr(self.job.structure_db, source, None)
                    if source_datastore is None:  # if source == 'design':
                        search_path = os.path.join(self.path, f'{name}*.pdb*')
                        file = sorted(glob(search_path))
                        if file:
                            if len(file) > 1:
                                self.log.warning(f'The specified entity has multiple files at "{search_path}". '
                                                 f'Using the first')
                            model = Model.from_file(file[0], log=self.log)
                        else:
                            raise FileNotFoundError(f'Couldn\'t located the specified entity at "{file}"')
                    else:
                        model = source_datastore.retrieve_data(name=name)
                        if isinstance(model, Model):
                            self.log.info(f'Found Model at {source} DataStore and loaded into job')
                        else:
                            self.log.error(f'Couldn\'t locate the Model {name} at the source '
                                           f'"{source_datastore.location}"')

                self.entities.extend([entity for entity in model.entities])
            if source_idx == 0:
                self.pre_refine = True
        # else:  # Todo I don't think this code is reachable. Consolidate this with above as far as iterative mechanism
        #     out_dir = ''
        #     if refined:  # prioritize the refined version
        #         out_dir = self.job.refine_dir
        #         for name in self.entity_names:
        #             if not os.path.exists(glob(os.path.join(self.job.refine_dir, f'{name}*.pdb*'))[0]):
        #                 oriented = True  # fall back to the oriented version
        #                 self.log.debug('Couldn\'t find entities in the refined directory')
        #                 break
        #         self.pre_refine = True if not oriented else False
        #     if oriented:
        #         out_dir = self.job.orient_dir
        #         for name in self.entity_names:
        #             if not os.path.exists(glob(os.path.join(self.job.refine_dir, f'{name}*.pdb*'))[0]):
        #                 out_dir = self.path
        #                 self.log.debug('Couldn\'t find entities in the oriented directory')
        #
        #     if not refined and not oriented:
        #         out_dir = self.path
        #
        #     idx = 2  # initialize as 2. it doesn't matter if no names are found, but nominally it should be 2 for now
        #     oligomer_files = []
        #     for idx, name in enumerate(self.entity_names, 1):
        #         oligomer_files.extend(sorted(glob(os.path.join(out_dir, f'{name}*.pdb*'))))  # first * is PoseDirectoy
        #     assert len(oligomer_files) == idx, \
        #         f'Incorrect number of entities! Expected {idx}, {len(oligomer_files)} found. Matched files from ' \
        #         f'"{os.path.join(out_dir, "*.pdb*")}":\n\t{oligomer_files}'
        #
        #     self.entities.clear()  # for every call we should reset the list
        #     for file in oligomer_files:
        #         self.entities.append(Model.from_file(file, name=os.path.splitext(os.path.basename(file))[0],
        #                                              log=self.log))
        self.log.debug(f'{len(self.entities)} matching entities found')
        if len(self.entities) != len(self.entity_names):  # Todo need to make len(self.symmetry_groups) from SymEntry
            raise RuntimeError(f'Expected {len(self.entities)} entities, but found {len(self.entity_names)}')

    def load_pose(self, source: str = None, entities: list[Structure] = None):  # Todo to PoseProtocols?
        """For the design info given by a PoseDirectory source, initialize the Pose with self.source file,
        self.symmetry, self.job, self.fragment_database, and self.log objects

        Handles Pose clash testing, writing the Pose, adding state variables to the pose

        Args:
            source: The file path to a source file
            entities: The Entities desired in the Pose
        """
        if self.pose and not source and not entities:  # pose is already loaded and nothing new provided
            return

        # rename_chains = True  # because the result of entities, we should rename
        if not entities and not self.source or not os.path.exists(self.source):  # minimize I/O with transform... Todo
            # in case we initialized design without a .pdb or clean_asu.pdb (Nanohedra)
            self.log.info(f'No source file found. Fetching source from {type(self.job.structure_db).__name__} and '
                          f'transforming to Pose')
            self.transform_entities_to_pose()
            entities = self.entities
            # entities = []
            # for entity in self.entities:
            #     entities.extend(entity.entities)
            # # because the file wasn't specified on the way in, no chain names should be binding
            # # rename_chains = True

        # if entities:
        #     pdb = Model.from_entities(entities, log=self.log, rename_chains=rename_chains)
        #     #                         name='%s-asu' % str(self)
        # elif self.initial_model:  # this is a fresh pose, and we already loaded so reuse
        #     # careful, if some processing to the pdb has since occurred then this will be wrong!
        #     pdb = self.initial_model
        # else:
        #     pdb = Model.from_file(source if source else self.source, entity_names=self.entity_names, log=self.log)
        #     #                                pass names if available ^

        # Initialize the Pose with the pdb in PDB numbering so that residue_selectors are respected
        pose_kwargs = dict(name=f'{self}-asu' if self.sym_entry else str(self), sym_entry=self.sym_entry, log=self.log,
                           transformations=self.pose_transformation, design_selector=self.design_selector,
                           ignore_clashes=self.job.design.ignore_pose_clashes, fragment_db=self.job.fragment_db)
        #                    api_db=self.job.api_db,

        if entities:
            self.pose = Pose.from_entities(entities, entity_names=[entity.name for entity in entities], **pose_kwargs)
        elif self.initial_model:  # this is a fresh Model, and we already loaded so reuse
            # careful, if processing has occurred then this may be wrong!
            self.pose = Pose.from_model(self.initial_model, entity_names=self.entity_names, **pose_kwargs)
        else:
            self.pose = Pose.from_file(source if source else self.source, entity_names=self.entity_names, **pose_kwargs)
            #                                     pass names if available ^
        if self.pose.is_symmetric():
            if self.job.write_oligomers:  # Write out new oligomers to the PoseDirectory
                for idx, entity in enumerate(self.pose.entities):
                    entity.write(oligomer=True, out_path=os.path.join(self.path, f'{entity.name}_oligomer.pdb'))

        # Then modify numbering to ensure standard and accurate use during protocols
        # self.pose.pose_numbering()
        if not self.entity_names:  # Store the entity names if they were never generated
            self.entity_names = [entity.name for entity in self.pose.entities]
            self.log.info(f'Input Entities: {", ".join(self.entity_names)}')
            self.info['entity_names'] = self.entity_names

        # Save renumbered PDB to clean_asu.pdb
        if not self.asu_path or not os.path.exists(self.asu_path) or self.job.force:
            if not self.job.construct_pose:  # This is only true when self.job.nanohedra_output is True
                return
            # elif self.job.output_to_directory:
            #     return

            self.save_asu()

    def save_asu(self):    # Todo to PoseProtocols? # , rename_chains=False
        """Save a new Structure from multiple Chain or Entity objects including the Pose symmetry"""
        if self.job.fuse_chains:
            # try:
            for fusion_nterm, fusion_cterm in self.job.fuse_chains:
                # rename_success = False
                new_success, same_success = False, False
                for idx, entity in enumerate(self.pose.entities):
                    if entity.chain_id == fusion_cterm:
                        entity_new_chain_idx = idx
                        new_success = True
                    if entity.chain_id == fusion_nterm:
                        # entity_same_chain_idx = idx
                        same_success = True
                        # rename_success = True
                        # break
                # if not rename_success:
                if not new_success and not same_success:
                    raise DesignError('Your requested fusion of chain %s with chain %s didn\'t work!' %
                                      (fusion_nterm, fusion_cterm))
                    # self.log.critical('Your requested fusion of chain %s with chain %s didn\'t work!' %
                    #                   (fusion_nterm, fusion_cterm))
                else:  # won't be accessed unless entity_new_chain_idx is set
                    self.pose.entities[entity_new_chain_idx].chain_id = fusion_nterm
            # except AttributeError:
            #     raise ValueError('One or both of the chain IDs %s were not found in the input model. Possible chain'
            #                      ' ID\'s are %s' % ((fusion_nterm, fusion_cterm), ','.join(new_asu.chain_ids)))
        self.pose.write(out_path=self.asu_path)
        self.log.info(f'Cleaned PDB: "{self.asu_path}"')

    def identify_interface(self):  # Todo to PoseProtocols?
        """Find the interface(s) between each Entity in the Pose. Handles symmetric clash testing, writing the assembly
        """
        #         Sets:
        #             self.interface_residue_ids (dict[str, str]):
        #                 Map each interface to the corresponding residue/chain pairs
        #             self.interface_design_residue_numbers (set[int]):
        #                 The residues in proximity of the interface, including buried residues
        #             self.interface_residue_numbers (set[int]):
        #                 The residues in contact across the interface

        self.load_pose()
        if self.symmetric:
            self.symmetric_assembly_is_clash()
            if self.job.output_assembly:
                self.pose.write(assembly=True, out_path=self.assembly_path, increment_chains=self.job.increment_chains)
                self.log.info(f'Symmetric assembly written to: "{self.assembly_path}"')

        self.pose.find_and_split_interface()

        # self.interface_design_residue_numbers = set()  # Replace set(). Add new residues
        # for number, residues_entities in self.pose.split_interface_residues.items():
        #     self.interface_design_residue_numbers.update([residue.number for residue, _ in residues_entities])
        # self.log.debug(f'Found interface design residues: '
        #                f'{", ".join(map(str, sorted(self.interface_design_residue_numbers)))}')

        # self.interface_residue_numbers = set()  # Replace set(). Add new residues
        # for entity in self.pose.entities:
        #     # Todo v clean as it is redundant with analysis and falls out of scope
        #     entity_oligomer = Model.from_chains(entity.chains, log=entity.log, entities=False)
        #     # entity.oligomer.get_sasa()
        #     # Must get_residues by number as the Residue instance will be different in entity_oligomer
        #     for residue in entity_oligomer.get_residues(self.interface_design_residue_numbers):
        #         if residue.sasa > 0:
        #             # Using set ensures that if we have repeats they won't be unique if Entity is symmetric
        #             self.interface_residue_numbers.add(residue.number)
        # self.log.debug(f'Found interface residues: {", ".join(map(str, sorted(self.interface_residue_numbers)))}')

        # for number, residues_entities in self.pose.split_interface_residues.items():
        #     self.interface_residue_ids[f'interface{number}'] = \
        #         ','.join(f'{residue.number}{entity.chain_id}' for residue, entity in residues_entities)

        # self.info['interface_design_residues'] = self.interface_design_residue_numbers
        # self.info['interface_residues'] = self.interface_residue_numbers
        # self.info['interface_residue_ids'] = self.interface_residue_ids

    def symmetric_assembly_is_clash(self):  # Todo to PoseProtocols?
        """Wrapper around the Pose symmetric_assembly_is_clash() to check at the Pose level for clashes and raise
        ClashError if any are found, otherwise, continue with protocol
        """
        if self.pose.symmetric_assembly_is_clash():
            if self.job.design.ignore_symmetric_clashes:
                self.log.critical(f'The Symmetric Assembly contains clashes! {self.source} is not viable')
            else:
                raise ClashError("The Symmetric Assembly contains clashes! Design won't be considered. If you "
                                 'would like to generate the Assembly anyway, re-submit the command with '
                                 f'--{flags.ignore_symmetric_clashes}')

    def prepare_rosetta_flags(self, symmetry_protocol: str = None, sym_def_file: str = None, pdb_out_path: str = None,
                              out_dir: AnyStr = os.getcwd()) -> str:
        """Prepare a protocol specific Rosetta flags file with program specific variables

        Args:
            symmetry_protocol: The type of symmetric protocol (specifying design dimension) to use for Rosetta jobs
            sym_def_file: A Rosetta specific file specifying the symmetry system
            pdb_out_path: Disk location to write the resulting design files
            out_dir: Disk location to write the flags file
        Returns:
            Disk location of the flags file
        """
        # flag_variables (list(tuple)): The variable value pairs to be filed in the RosettaScripts XML
        number_of_residues = self.pose.number_of_residues
        self.log.info(f'Total number of residues in Pose: {number_of_residues}')

        # Get ASU distance parameters
        if self.design_dimension:  # check for None and dimension 0 simultaneously
            # The furthest point from the ASU COM + the max individual Entity radius
            distance = self.pose.radius + max([entity.radius for entity in self.pose.entities])  # all the radii
            self.log.info(f'Expanding ASU into symmetry group by {distance:.2f} Angstroms')
        else:
            distance = 0

        if not self.job.design.evolution_constraint:
            constraint_percent, free_percent = 0, 1
        else:
            constraint_percent = 0.5
            free_percent = 1 - constraint_percent

        variables = rosetta.rosetta_variables \
                    + [('dist', distance), ('repack', 'yes'),
                       ('constrained_percent', constraint_percent), ('free_percent', free_percent)]
        variables.extend([(putils.design_profile, self.design_profile_file)]
                         if os.path.exists(self.design_profile_file) else [])
        variables.extend([(putils.fragment_profile, self.fragment_profile_file)]
                         if os.path.exists(self.fragment_profile_file) else [])

        if self.symmetric:
            def prepare_symmetry_for_rosetta():
                """For the specified design, locate/make the symmetry files necessary for Rosetta input

                Sets:
                    self.symmetry_protocol (str)
                    self.sym_def_file (AnyStr)
                """
                if self.sym_entry is None:  # asymmetric
                    self.symmetry_protocol = 'asymmetric'
                    # self.sym_def_file = sdf_lookup()
                    self.log.debug('No symmetry invoked during design')
                else:  # Symmetric
                    self.symmetry_protocol = symmetry_protocols[self.design_dimension]
                    self.sym_def_file = self.sym_entry.sdf_lookup()
                self.log.info(f'Symmetry Option: {self.symmetry_protocol}')

            prepare_symmetry_for_rosetta()
            if symmetry_protocol is None:
                symmetry_protocol = self.symmetry_protocol
            if not sym_def_file:
                sym_def_file = self.sym_def_file
            variables.extend([] if symmetry_protocol is None else [('symmetry', symmetry_protocol),
                                                                   ('sdf', sym_def_file)])
            out_of_bounds_residue = number_of_residues*self.pose.number_of_symmetry_mates + 1
        else:
            variables.append(('symmetry', symmetry_protocol))
            out_of_bounds_residue = number_of_residues + 1

        interface_residue_ids = {}
        for number, residues_entities in self.pose.split_interface_residues.items():
            interface_residue_ids[f'interface{number}'] = \
                ','.join(f'{residue.number}{entity.chain_id}' for residue, entity in residues_entities)
        # self.info['interface_residue_ids'] = self.interface_residue_ids
        variables.extend([(interface, residues) if residues else (interface, out_of_bounds_residue)
                          for interface, residues in interface_residue_ids.items()])

        # Assign any additional designable residues
        if self.pose.required_residues:
            variables.extend([('required_residues', ','.join(f'{res.number}{res.chain}'
                                                             for res in self.pose.required_residues))])
        else:  # Get an out-of-bounds index
            variables.extend([('required_residues', out_of_bounds_residue)])

        # Allocate any "core" residues based on central fragment information
        residues = self.pose.residues
        center_residues = [residues[index] for index in self.pose.center_residue_indices]
        if center_residues:
            variables.extend([('core_residues', ','.join([f'{res.number}{res.chain}' for res in center_residues]))])
        else:  # Get an out-of-bounds index
            variables.extend([('core_residues', out_of_bounds_residue)])

        rosetta_flags = copy(rosetta.rosetta_flags)
        if pdb_out_path:
            rosetta_flags.extend([f'-out:path:pdb {pdb_out_path}', f'-scorefile {self.scores_file}'])
        else:
            rosetta_flags.extend([f'-out:path:pdb {self.designs}', f'-scorefile {self.scores_file}'])
        rosetta_flags.append(f'-in:file:native {self.refined_pdb}')
        rosetta_flags.append(f'-parser:script_vars {" ".join(f"{var}={val}" for var, val in variables)}')

        putils.make_path(out_dir)
        out_file = os.path.join(out_dir, 'flags')
        with open(out_file, 'w') as f:
            f.write('%s\n' % '\n'.join(rosetta_flags))

        return out_file

    # Below methods run Rosetta script set up for various design applications
    def generate_entity_metrics(self, entity_command) -> list[list[str] | None]:
        """Use the Pose state to generate metrics commands for each Entity instance

        Args:
            entity_command: The base command to build Entity metric commands off of
        Returns:
            The formatted command for every Entity in the Pose
        """
        # self.entity_names not dependent on Pose load
        if len(self.entity_names) == 1:  # there is no unbound state to query as only one entity
            return []
        if len(self.symmetry_definition_files) != len(self.entity_names) or self.job.force:
            for entity in self.pose.entities:
                if entity.is_oligomeric():  # make symmetric energy in line with SymDesign energies v
                    entity.make_sdf(out_path=self.data,
                                    modify_sym_energy_for_cryst=True if self.design_dimension in [2, 3] else False)
                else:
                    shutil.copy(os.path.join(putils.symmetry_def_files, 'C1.sym'),
                                os.path.join(self.data, f'{entity.name}.sdf'))

        entity_metric_commands = []
        for idx, (entity, name) in enumerate(zip(self.pose.entities, self.entity_names), 1):
            if self.symmetric:
                entity_sdf = f'sdf={os.path.join(self.data, f"{name}.sdf")}'
                entity_sym = 'symmetry=make_point_group'
            else:
                entity_sdf, entity_sym = '', 'symmetry=asymmetric'
            metric_cmd = entity_command + ['-parser:script_vars', 'repack=yes', f'entity={idx}', entity_sym] + \
                ([entity_sdf] if entity_sdf != '' else [])
            self.log.info(f'Metrics Command for Entity {name}: {list2cmdline(metric_cmd)}')
            entity_metric_commands.append(metric_cmd)

        return entity_metric_commands

    def _refine(self, to_pose_directory: bool = True, refine_sequences: Iterable[Sequence] = None,
                gather_metrics: bool = False):
        """Refine the source PDB using self.symmetry to specify any symmetry

        Args:
            to_pose_directory: Whether the refinement should be saved to the PoseDirectory
            refine_sequences: The sequence to mutate the pose to and have it built using Rosetta FastRelax
            gather_metrics: Whether metrics should be calculated for the Pose
        """
        main_cmd = copy(rosetta.script_cmd)
        protocol = putils.refine
        # if self.interface_residue_numbers is False or self.interface_design_residue_numbers is False:
        self.identify_interface()
        # else:  # We only need to load pose as we already calculated interface
        #     self.load_pose()

        # -in:file:native is here to block flags_file version, not actually useful for refine
        infile = []
        if to_pose_directory:  # Original protocol to refine a pose as provided from Nanohedra
            flag_dir = self.scripts
            pdb_out_path = self.designs
            refine_pdb = self.refine_pdb
            refined_pdb = self.refined_pdb
            additional_flags = []
        else:  # Protocol to refine input structure, place in a common location, then transform for many jobs to source
            flag_dir = self.job.refine_dir
            pdb_out_path = self.job.refine_dir
            refine_pdb = self.source
            refined_pdb = os.path.join(pdb_out_path, refine_pdb)
            additional_flags = ['-no_scorefile', 'true']
            infile.extend(['-in:file:s', refine_pdb,
                           '-in:file:native', refine_pdb,
                           ])
            metrics_pdb = ['-in:file:s', refined_pdb, '-in:file:native', refine_pdb]
            generate_files_cmd = null_cmd
            # generate_files_cmdline = []

        flags_file = os.path.join(flag_dir, 'flags_file')
        if not os.path.exists(flags_file) or self.job.force:
            self.prepare_rosetta_flags(pdb_out_path=pdb_out_path, out_dir=flag_dir)
            self.log.debug(f'Pose flags written to: {flags_file}')
            putils.make_path(pdb_out_path)

        # Assign designable residues to interface1/interface2 variables, not necessary for non-complexed PDB jobs
        if self.job.interface_to_alanine:  # Mutate all design positions to Ala before the Refinement
            for entity_pair, interface_residue_sets in self.pose.interface_residues_by_entity_pair.items():
                if interface_residue_sets[0]:  # Check that there are residues present
                    for idx, interface_residue_set in enumerate(interface_residue_sets):
                        self.log.debug(f'Mutating residues from Entity {entity_pair[idx].name}')
                        for residue in interface_residue_set:
                            self.log.debug(f'Mutating {residue.number}{residue.type}')
                            if residue.type != 'GLY':  # No mutation from GLY to ALA as Rosetta would build a CB
                                self.pose.mutate_residue(residue=residue, to='A')

            self.pose.write(out_path=refine_pdb)
            self.log.debug(f'Cleaned PDB for {protocol}: "{refine_pdb}"')
            # refine_pdb = self.refine_pdb
            # refined_pdb = self.refined_pdb
            infile.extend(['-in:file:s', refine_pdb,
                           '-in:file:native', refine_pdb,
                           # native is here to block flag file version, not actually useful for refine
                           ])
            generate_files_cmd = null_cmd
            # generate_files_cmdline = []
            metrics_pdb = ['-in:file:s', refined_pdb, '-in:file:native', refine_pdb]

        # Todo make this its own protocol?
        #  def thread_sequence_to_backbone()
        elif refine_sequences is not None:
            protocol = 'thread'  # 'proteinmpnn_thread'
            design_files = []
            for seq_idx, sequence in enumerate(refine_sequences):
                for res_idx, residue_type in enumerate(sequence):
                    # self.log.debug(f'Mutating {res_idx + 1}{residue_type}')
                    # if residue_type != 'GLY':  # No mutation from GLY to ALA as Rosetta would build a CB
                    self.pose.mutate_residue(index=res_idx, to=residue_type)
                pre_threaded_file = os.path.join(self.data, f'{self.name}_{protocol}{seq_idx:04d}.pdb')
                design_files.append(self.pose.write(out_path=pre_threaded_file))

            design_files_file = os.path.join(self.scripts, f'files_{protocol}.txt')
            # generate_files_file_cmd = \
            #     ['python', putils.list_pdb_files, '-d', self.data, '-o', design_files_file, '-s', '_' + protocol]
            # list_all_files_process = Popen(generate_files_file_cmd)
            # list_all_files_process.communicate()
            # get_directory_file_paths(self.data)
            with open(design_files_file, 'w') as f:
                f.write('%s\n' % '\n'.join(design_files))

            infile.extend(['-in:file:l', design_files_file,
                           '-in:file:native', self.source,
                           # native is here to block flag file version, not actually useful for refine
                           ])
            designed_files = os.path.join(self.scripts, f'design_files_{protocol}.txt')
            generate_files_cmd = \
                ['python', putils.list_pdb_files, '-d', self.designs, '-o', designed_files, '-s', '_' + protocol]
            metrics_pdb = ['-in:file:l', designed_files, '-in:file:native', self.source]
            # generate_files_cmdline = [list2cmdline(generate_files_cmd)]
        else:
            pass
            # raise ValueError(f"For {self.refine.__name__}, must pass interface_to_alanine or refine_sequences args")

        # RELAX: Prepare command
        # '-no_nstruct_label', 'true' comes from v
        relax_cmd = main_cmd + rosetta.relax_flags_cmdline + additional_flags + \
            (['-symmetry_definition', 'CRYST1'] if self.design_dimension > 0 else []) + infile + \
            [f'@{flags_file}', '-parser:protocol', os.path.join(putils.rosetta_scripts_dir, f'refine.xml'),  # f'{protocol}.xml')
             '-parser:script_vars', f'switch={protocol}']
        self.log.info(f'{protocol.title()} Command: {list2cmdline(relax_cmd)}')

        if gather_metrics or self.job.gather_metrics:
            main_cmd += metrics_pdb
            main_cmd += [f'@{flags_file}', '-out:file:score_only', self.scores_file,
                         '-no_nstruct_label', 'true', '-parser:protocol']
            if self.job.mpi > 0:
                main_cmd = rosetta.run_cmds[putils.rosetta_extras] + [str(self.job.mpi)] + main_cmd

            metric_cmd_bound = main_cmd + (['-symmetry_definition', 'CRYST1'] if self.design_dimension > 0 else []) + \
                [os.path.join(putils.rosetta_scripts_dir, f'{putils.interface_metrics}'
                              f'{"_DEV" if self.job.development else ""}.xml')]
            entity_cmd = main_cmd + [os.path.join(putils.rosetta_scripts_dir,
                                                  f'metrics_entity{"_DEV" if self.job.development else ""}.xml')]
            self.log.info(f'Metrics Command: {list2cmdline(metric_cmd_bound)}')
            metric_cmds = [metric_cmd_bound]
            metric_cmds.extend(self.generate_entity_metrics(entity_cmd))
        else:
            metric_cmds = []

        # Create executable/Run FastRelax on Clean ASU with RosettaScripts
        if self.job.distribute_work:
            analysis_cmd = ['python', putils.program_exe, putils.analysis, '--single', self.path, '--no-output',
                            f'--{flags.output_file}', os.path.join(self.job.all_scores, putils.default_analysis_file
                                                                   .format(starttime, protocol))]
            write_shell_script(list2cmdline(relax_cmd), name=protocol, out_path=flag_dir,
                               additional=[list2cmdline(generate_files_cmd)] +
                                          [list2cmdline(command) for command in metric_cmds] +
                                          [list2cmdline(analysis_cmd)])
            #                  status_wrap=self.serialized_info)
        else:
            relax_process = Popen(relax_cmd)
            relax_process.communicate()  # wait for command to complete
            list_all_files_process = Popen(generate_files_cmd)
            list_all_files_process.communicate()
            if gather_metrics:
                for metric_cmd in metric_cmds:
                    metrics_process = Popen(metric_cmd)
                    metrics_process.communicate()

        # ANALYSIS: each output from the Design process based on score, Analyze Sequence Variation
        # return
        # # Todo this isn't working right now with mutations to structure
        if not self.job.distribute_work:
            pose_s = self._interface_design_analysis()
            out_path = os.path.join(self.job.all_scores, putils.default_analysis_file.format(starttime, 'All'))
            if os.path.exists(out_path):
                header = False
            else:
                header = True
            pose_s.to_csv(out_path, mode='a', header=header)

    def custom_rosetta_script(self, script, file_list=None, native=None, suffix=None,
                              score_only=None, variables=None, **kwargs):
        """Generate a custom script to dispatch to the design using a variety of parameters"""
        raise DesignError('This module is outdated, please update it to use')  # Todo reflect modern metrics collection
        cmd = copy(rosetta.script_cmd)
        script_name = os.path.splitext(os.path.basename(script))[0]
        # if self.interface_residue_numbers is False or self.interface_design_residue_numbers is False:
        self.identify_interface()
        # else:  # We only need to load pose as we already calculated interface
        #     self.load_pose()

        if not os.path.exists(self.flags) or self.job.force:
            self.prepare_rosetta_flags(out_dir=self.scripts)
            self.log.debug(f'Pose flags written to: {self.flags}')

        cmd += ['-symmetry_definition', 'CRYST1'] if self.design_dimension > 0 else []

        if file_list:
            pdb_input = os.path.join(self.scripts, 'design_files.txt')
            generate_files_cmd = ['python', putils.list_pdb_files, '-d', self.designs, '-o', pdb_input]
        else:
            pdb_input = self.refined_pdb
            generate_files_cmd = []  # empty command

        if native:
            native = getattr(self, native, 'refined_pdb')
        else:
            native = self.refined_pdb

        # if isinstance(suffix, str):
        #     suffix = ['-out:suffix', '_%s' % suffix]
        # if isinstance(suffix, bool):
        if suffix:
            suffix = ['-out:suffix', f'_{script_name}']
        else:
            suffix = []

        if score_only:
            score = ['-out:file:score_only', self.scores_file]
        else:
            score = []

        if self.job.design.number_of_trajectories:
            trajectories = ['-nstruct', str(self.job.design.number_of_trajectories)]
        else:
            trajectories = ['-no_nstruct_label true']

        if variables:
            for idx, var_val in enumerate(variables):
                variable, value = var_val.split('=')
                variables[idx] = '%s=%s' % (variable, getattr(self.pose, value, ''))
            variables = ['-parser:script_vars'] + variables
        else:
            variables = []

        cmd += [f'@{flags_file}', f'-in:file:{"l" if file_list else "s"}', pdb_input, '-in:file:native', native] \
            + score + suffix + trajectories + ['-parser:protocol', script] + variables
        if self.job.mpi > 0:
            cmd = rosetta.run_cmds[putils.rosetta_extras] + [str(self.job.mpi)] + cmd

        if self.job.distribute_work:
            write_shell_script(list2cmdline(generate_files_cmd), name=script_name, out_path=self.scripts,
                               additional=[list2cmdline(cmd)])
        else:
            raise NotImplementedError('Need to implement this feature')

        # Todo  + [list2cmdline(analysis_cmd)])
        #  analysis_cmd = ['python', putils.program_exe, putils.analysis, '--single', self.path, '--no-output',
        #                 f'--{flags.output_file}', os.path.join(self.job.all_scores, putils.default_analysis_file
        #                                                        .format(starttime, protocol))]

        # ANALYSIS: each output from the Design process based on score, Analyze Sequence Variation
        if not self.job.distribute_work:
            pose_s = self._interface_design_analysis()
            out_path = os.path.join(self.job.all_scores, putils.default_analysis_file.format(starttime, 'All'))
            if os.path.exists(out_path):
                header = False
            else:
                header = True
            pose_s.to_csv(out_path, mode='a', header=header)

    @handle_design_errors(errors=(DesignError, AssertionError))
    @close_logs
    @remove_structure_memory
    def interface_metrics(self):
        """Generate a script capable of running Rosetta interface metrics analysis on the bound and unbound states"""
        # metrics_flags = 'repack=yes'
        protocol = putils.interface_metrics
        main_cmd = copy(rosetta.script_cmd)
        # if self.interface_residue_numbers is False or self.interface_design_residue_numbers is False:
        self.identify_interface()
        # else:  # We only need to load pose as we already calculated interface
        #     self.load_pose()

        # interface_secondary_structure
        if not os.path.exists(self.flags) or self.job.force:
            self.prepare_rosetta_flags(out_dir=self.scripts)
            self.log.debug(f'Pose flags written to: {self.flags}')

        design_files = os.path.join(self.scripts,
                                    f'design_files{f"_{self.job.specific_protocol}" if self.job.specific_protocol else ""}.txt')
        generate_files_cmd = ['python', putils.list_pdb_files, '-d', self.designs, '-o', design_files] + \
            (['-s', self.job.specific_protocol] if self.job.specific_protocol else [])
        main_cmd += [f'@{self.flags}', '-in:file:l', design_files,
                     # TODO out:file:score_only file is not respected if out:path:score_file given
                     #  -run:score_only true?
                     '-out:file:score_only', self.scores_file, '-no_nstruct_label', 'true', '-parser:protocol']
        #              '-in:file:native', self.refined_pdb,
        if self.job.mpi > 0:
            main_cmd = rosetta.run_cmds[putils.rosetta_extras] + [str(self.job.mpi)] + main_cmd

        metric_cmd_bound = main_cmd + (['-symmetry_definition', 'CRYST1'] if self.design_dimension > 0 else []) + \
            [os.path.join(putils.rosetta_scripts_dir, f'{protocol}{"_DEV" if self.job.development else ""}.xml')]
        entity_cmd = main_cmd + [os.path.join(putils.rosetta_scripts_dir,
                                              f'metrics_entity{"_DEV" if self.job.development else ""}.xml')]
        metric_cmds = [metric_cmd_bound]
        metric_cmds.extend(self.generate_entity_metrics(entity_cmd))

        # Create executable to gather interface Metrics on all Designs
        if self.job.distribute_work:
            analysis_cmd = ['python', putils.program_exe, putils.analysis, '--single', self.path, '--no-output',
                            f'--{flags.output_file}', os.path.join(self.job.all_scores, putils.default_analysis_file
                                                                   .format(starttime, protocol))]
            write_shell_script(list2cmdline(generate_files_cmd), name=putils.interface_metrics, out_path=self.scripts,
                               additional=[list2cmdline(command) for command in metric_cmds] +
                                          [list2cmdline(analysis_cmd)])
        else:
            list_all_files_process = Popen(generate_files_cmd)
            list_all_files_process.communicate()
            for metric_cmd in metric_cmds:
                metrics_process = Popen(metric_cmd)
                metrics_process.communicate()  # wait for command to complete

        # ANALYSIS: each output from the Design process based on score, Analyze Sequence Variation
        if not self.job.distribute_work:
            pose_s = self._interface_design_analysis()
            out_path = os.path.join(self.job.all_scores, putils.default_analysis_file.format(starttime, 'All'))
            if os.path.exists(out_path):
                header = False
            else:
                header = True
            pose_s.to_csv(out_path, mode='a', header=header)

    # Below are protocols for various design applications
    @handle_design_errors(errors=(DesignError,))
    @close_logs
    @remove_structure_memory
    def check_unmodelled_clashes(self, clashing_threshold: float = 0.75):
        """Given a multimodel file, measure the number of clashes is less than a percentage threshold"""
        raise DesignError('This module is not working correctly at the moment')
        models = [Models.from_PDB(self.job.structure_db.full_models.retrieve_data(name=entity), log=self.log)
                  for entity in self.entity_names]
        # models = [Models.from_file(self.job.structure_db.full_models.retrieve_data(name=entity))
        #           for entity in self.entity_names]

        # for each model, transform to the correct space
        models = self.transform_structures_to_pose(models)
        multimodel = MultiModel.from_models(models, independent=True, log=self.log)

        clashes = 0
        prior_clashes = 0
        for idx, state in enumerate(multimodel, 1):
            clashes += (1 if state.is_clash() else 0)
            state.write(out_path=os.path.join(self.path, f'state_{idx}.pdb'))
            print(f'State {idx} - Clashes: {"YES" if clashes > prior_clashes else "NO"}')
            prior_clashes = clashes

        if clashes/float(len(multimodel)) > clashing_threshold:
            raise DesignError(f'The frequency of clashes ({clashes/float(len(multimodel))}) exceeds the clashing '
                              f'threshold ({clashing_threshold})')

    @handle_design_errors(errors=(DesignError,))
    @close_logs
    @remove_structure_memory
    def check_clashes(self):
        """Check for clashes in the input and in the symmetric assembly if symmetric"""
        self.load_pose()

    @handle_design_errors(errors=(DesignError,))
    @close_logs
    @remove_structure_memory
    def rename_chains(self):
        """Standardize the chain names in incremental order found in the design source file"""
        model = Model.from_file(self.source, log=self.log)
        model.rename_chains()
        model.write(out_path=self.asu_path)

    @handle_design_errors(errors=(DesignError, ValueError, RuntimeError))
    @close_logs
    @remove_structure_memory
    def orient(self, to_pose_directory: bool = True):
        """Orient the Pose with the prescribed symmetry at the origin and symmetry axes in canonical orientations
        self.symmetry is used to specify the orientation
        """
        if self.initial_model:
            model = self.initial_model
        else:
            model = Model.from_file(self.source, log=self.log)

        if self.design_symmetry:
            if to_pose_directory:
                out_path = self.assembly_path
            else:
                out_path = os.path.join(self.job.orient_dir, f'{model.name}.pdb')

            model.orient(symmetry=self.design_symmetry)

            orient_file = model.write(out_path=out_path)
            self.log.info(f'The oriented file was saved to {orient_file}')
            # self.clear_pose_transformation()
            for entity in model.entities:
                entity.remove_mate_chains()

            # Load the pose and save the asu
            self.load_pose(entities=model.entities)
        else:
            raise SymmetryError(warn_missing_symmetry % self.orient.__name__)

    @handle_design_errors(errors=(DesignError, AssertionError))
    @close_logs
    @remove_structure_memory
    def refine(self, refine_sequences: Iterable[Sequence] = None):
        """Refine the source PDB using self.symmetry to specify any symmetry

        Args:
            refine_sequences: The sequence to mutate the pose to and have it built using Rosetta FastRelax
        """
        self._refine(refine_sequences=refine_sequences)

    @handle_design_errors(errors=(DesignError, AssertionError, FileNotFoundError))
    @close_logs
    @remove_structure_memory
    def find_asu(self):
        """From a PDB with multiple Chains from multiple Entities, return the minimal configuration of Entities.
        ASU will only be a true ASU if the starting PDB contains a symmetric system, otherwise all manipulations find
        the minimal unit of Entities that are in contact
        """
        if self.symmetric:  # if the symmetry isn't known then this wouldn't be a great option
            if os.path.exists(self.assembly_path):
                self.load_pose(source=self.assembly_path)
            else:
                self.load_pose()
        else:
            raise NotImplementedError('Not sure if asu format matches pose.get_contacting_asu standard with no symmetry'
                                      '. This might cause issues')
            # Todo ensure asu format matches pose.get_contacting_asu standard
            # pdb = Model.from_file(self.source, log=self.log)
            # asu = pdb.return_asu()
            self.load_pose()
            # asu.update_attributes_from_pdb(pdb)

        # Save the Pose.asu
        self.save_asu()

    @handle_design_errors(errors=(DesignError, AssertionError))
    @close_logs
    @remove_structure_memory
    def expand_asu(self):
        """For the design info given by a PoseDirectory source, initialize the Pose with self.source file,
        self.symmetry, and self.log objects then expand the design given the provided symmetry operators and write to a
        file

        Reports on clash testing
        """
        self.load_pose()
        if self.symmetric:
            self.symmetric_assembly_is_clash()
            self.pose.write(assembly=True, out_path=self.assembly_path, increment_chains=self.job.increment_chains)
            self.log.info(f'Symmetric assembly written to: "{self.assembly_path}"')
        else:
            raise SymmetryError(warn_missing_symmetry % self.expand_asu.__name__)
        self.pickle_info()  # Todo remove once PoseDirectory state can be returned to the SymDesign dispatch w/ MP

    @handle_design_errors(errors=(DesignError, AssertionError))
    @close_logs
    @remove_structure_memory
    def generate_interface_fragments(self):
        """For the design info given by a PoseDirectory source, initialize the Pose then generate interfacial fragment
        information between Entities. Aware of symmetry and design_selectors in fragment generation file
        """
        # if self.interface_residue_numbers is False or self.interface_design_residue_numbers is False:
        self.identify_interface()
        # else:  # We only need to load pose as we already calculated interface
        #     self.load_pose()

        putils.make_path(self.frags, condition=self.job.write_fragments)
        self.pose.generate_interface_fragments()
        if self.job.write_fragments:
            self.pose.write_fragment_pairs(out_path=self.frags)
        self.info['fragments'] = self.fragment_observations = self.pose.get_fragment_observations()
        self.info['fragment_source'] = self.job.fragment_db.source
        self.pickle_info()  # Todo remove once PoseDirectory state can be returned to the SymDesign dispatch w/ MP

    @handle_design_errors(errors=(DesignError, AssertionError))
    @close_logs
    @remove_structure_memory
    def interface_design(self):
        """For the design info given by a PoseDirectory source, initialize the Pose then prepare all parameters for
        interfacial redesign between Pose Entities. Aware of symmetry, design_selectors, fragments, and
        evolutionary information in interface design
        """
        # if self.job.command_only and not self.job.distribute_work:  # Just reissue the commands
        #     pass
        # else:
        # if self.interface_residue_numbers is False or self.interface_design_residue_numbers is False:
        self.identify_interface()
        # else:  # We only need to load pose as we already calculated interface
        #     self.load_pose()

        putils.make_path(self.data)  # Todo consolidate this check with pickle_info()
        # Create all files which store the evolutionary_profile and/or fragment_profile -> design_profile
        favor_fragments = evo_fill = False
        if self.job.generate_fragments:
            self.pose.generate_interface_fragments()
            self.info['fragments'] = self.fragment_observations = self.pose.get_fragment_observations()
            self.info['fragment_source'] = self.job.fragment_db.source
            if self.job.write_fragments:
                self.pose.write_fragment_pairs(out_path=self.frags)
            if self.job.design.method == putils.rosetta_str:
                favor_fragments = evo_fill = True
            self.pose.calculate_fragment_profile(evo_fill=evo_fill)
        elif self.fragment_observations or self.fragment_observations == list():
            pass  # fragment generation was run and maybe succeeded. If not ^
        # elif os.path.exists(self.frag_file):
        #     self.retrieve_fragment_info_from_file()

        if self.job.design.evolution_constraint:
            for entity in self.pose.entities:
                if entity not in self.pose.active_entities:  # We shouldn't design, add a null profile instead
                    entity.add_profile(null=True)
                else:  # Add a real profile
                    # entity.add_profile(evolution=self.job.design.evolution_constraint,
                    #                    fragments=self.job.generate_fragments,
                    #                    out_dir=self.job.api_db.hhblits_profiles.location)
                    entity.sequence_file = self.job.api_db.sequences.retrieve_file(name=entity.name)
                    entity.evolutionary_profile = self.job.api_db.hhblits_profiles.retrieve_data(name=entity.name)
                    if not entity.evolutionary_profile:
                        entity.add_evolutionary_profile(out_dir=self.job.api_db.hhblits_profiles.location)
                    else:  # ensure the file is attached as well
                        entity.pssm_file = self.job.api_db.hhblits_profiles.retrieve_file(name=entity.name)

                    if not entity.pssm_file:  # still no file found. this is likely broken
                        raise DesignError(f'{entity.name} has no profile generated. To proceed with this design/'
                                          f'protocol you must generate the profile!')

                    if not entity.verify_evolutionary_profile():
                        entity.fit_evolutionary_profile_to_structure()

                    if not entity.sequence_file:
                        entity.write_sequence_to_fasta('reference', out_dir=self.job.api_db.sequences.location)

            self.pose.evolutionary_profile = \
                concatenate_profile([entity.evolutionary_profile for entity in self.pose.entities])
        # else:
        #     self.pose.add_profile(null=True)

        # if self.job.design.method == putils.rosetta_str:
        #     self.pose.pssm_file = \
        #         write_pssm_file(self.pose.evolutionary_profile, file_name=self.evolutionary_profile_file)

        # self.pose.combine_sequence_profiles()
        # I could also add the combined profile here instead of at each Entity
        self.pose.add_profile(evolution=self.job.design.evolution_constraint,
                              fragments=self.job.generate_fragments, favor_fragments=favor_fragments,
                              out_dir=self.job.api_db.hhblits_profiles.location)
        # if self.job.design.method == putils.rosetta_str:
        #     write_pssm_file(self.pose.profile, file_name=self.design_profile_file)
        # Update PoseDirectory with design information
        # if self.job.generate_fragments:  # Set pose.fragment_profile by combining fragment profiles
        #     self.pose.fragment_profile = \
        #         concatenate_profile([entity.fragment_profile for entity in self.pose.entities], start_at=0)
        #     write_pssm_file(self.pose.fragment_profile, file_name=self.fragment_profile_file)

        # if self.job.design.evolution_constraint:  # Set pose.evolutionary_profile by combining evolution profiles
        #     self.pose.evolutionary_profile = \
        #         concatenate_profile([entity.evolutionary_profile for entity in self.pose.entities])
        #     self.pose.pssm_file = \
        #         write_pssm_file(self.pose.evolutionary_profile, file_name=self.evolutionary_profile_file)

        # self.pose.profile = concatenate_profile([entity.profile for entity in self.pose.entities])
        # write_pssm_file(self.pose.profile, file_name=self.design_profile_file)
        # -------------------------------------------------------------------------
        # Todo self.solve_consensus()
        # -------------------------------------------------------------------------

        if not self.pre_refine and not os.path.exists(self.refined_pdb):
            self._refine()

        putils.make_path(self.designs)
        match self.job.design.method:
            case putils.rosetta_str:
                # Write generated files
                self.pose.pssm_file = \
                    write_pssm_file(self.pose.evolutionary_profile, file_name=self.evolutionary_profile_file)
                write_pssm_file(self.pose.profile, file_name=self.design_profile_file)
                raise NotImplementedError('Writing fragment_profile needs work to convert np.nan')
                write_pssm_file(self.pose.fragment_profile, file_name=self.fragment_profile_file)
                self.rosetta_interface_design()
            case putils.proteinmpnn:
                self.proteinmpnn_interface_design()
            case other:
                raise ValueError(f"The method '{self.job.design.method}' isn't available")
        self.pickle_info()  # Todo remove once PoseDirectory state can be returned to the SymDesign dispatch w/ MP

    def rosetta_interface_design(self):
        """For the basic process of sequence design between two halves of an interface, write the necessary files for
        refinement (FastRelax), redesign (FastDesign), and metrics collection (Filters & SimpleMetrics)

        Stores job variables in a [stage]_flags file and the command in a [stage].sh file. Sets up dependencies based
        on the PoseDirectory
        """
        # Set up the command base (rosetta bin and database paths)
        if self.job.design.scout:
            protocol = protocol_xml1 = putils.scout
            nstruct_instruct = ['-no_nstruct_label', 'true']
            generate_files_cmd, metrics_pdb = null_cmd, ['-in:file:s', self.scouted_pdb]
            # metrics_flags = 'repack=no'
            additional_cmds, out_file = [], []
        elif self.job.design.structure_background:
            protocol = protocol_xml1 = putils.structure_background
            nstruct_instruct = ['-nstruct', str(self.job.design.number_of_trajectories)]
            design_files = os.path.join(self.scripts, f'design_files_{protocol}.txt')
            generate_files_cmd = \
                ['python', putils.list_pdb_files, '-d', self.designs, '-o', design_files, '-s', '_' + protocol]
            metrics_pdb = ['-in:file:l', design_files]  # self.pdb_list]
            # metrics_flags = 'repack=yes'
            additional_cmds, out_file = [], []
        elif not self.job.design.hbnet:  # Run the legacy protocol
            protocol = protocol_xml1 = putils.interface_design
            nstruct_instruct = ['-nstruct', str(self.job.design.number_of_trajectories)]
            design_files = os.path.join(self.scripts, f'design_files_{protocol}.txt')
            generate_files_cmd = \
                ['python', putils.list_pdb_files, '-d', self.designs, '-o', design_files, '-s', '_' + protocol]
            metrics_pdb = ['-in:file:l', design_files]  # self.pdb_list]
            # metrics_flags = 'repack=yes'
            additional_cmds, out_file = [], []
        else:  # Run hbnet_design_profile protocol
            protocol, protocol_xml1 = putils.hbnet_design_profile, 'hbnet_scout'
            nstruct_instruct = ['-no_nstruct_label', 'true']
            design_files = os.path.join(self.scripts, f'design_files_{protocol}.txt')
            generate_files_cmd = \
                ['python', putils.list_pdb_files, '-d', self.designs, '-o', design_files, '-s', '_' + protocol]
            metrics_pdb = ['-in:file:l', design_files]  # self.pdb_list]
            # metrics_flags = 'repack=yes'
            out_file = ['-out:file:silent', os.path.join(self.data, 'hbnet_silent.o'),
                        '-out:file:silent_struct_type', 'binary']
            additional_cmds = \
                [[putils.hbnet_sort, os.path.join(self.data, 'hbnet_silent.o'),
                  str(self.job.design.number_of_trajectories)]]
            # silent_file = os.path.join(self.data, 'hbnet_silent.o')
            # additional_commands = \
            #     [
            #      # ['grep', '^SCORE', silent_file, '>', os.path.join(self.data, 'hbnet_scores.sc')],
            #      main_cmd + [os.path.join(self.data, 'hbnet_selected.o')]
            #      [os.path.join(self.data, 'hbnet_selected.tags')]
            #     ]

        main_cmd = copy(rosetta.script_cmd)
        main_cmd += ['-symmetry_definition', 'CRYST1'] if self.design_dimension > 0 else []
        if not os.path.exists(self.flags) or self.job.force:
            self.prepare_rosetta_flags(out_dir=self.scripts)
            self.log.debug(f'Pose flags written to: {self.flags}')

        if self.job.design.consensus:  # Todo add consensus sbatch generator to SymDesign main
            if self.job.generate_fragments:  # design_with_fragments
                consensus_cmd = main_cmd + rosetta.relax_flags_cmdline + \
                                [f'@{self.flags}', '-in:file:s', self.consensus_pdb,
                     # '-in:file:native', self.refined_pdb,
                     '-parser:protocol', os.path.join(putils.rosetta_scripts_dir, f'{putils.consensus}.xml'),
                     '-parser:script_vars', f'switch={putils.consensus}']
                self.log.info(f'Consensus command: {list2cmdline(consensus_cmd)}')
                if self.job.distribute_work:
                    write_shell_script(list2cmdline(consensus_cmd), name=putils.consensus, out_path=self.scripts)
                else:
                    consensus_process = Popen(consensus_cmd)
                    consensus_process.communicate()
            else:
                self.log.critical(f'Cannot run consensus design without fragment info and none was found.'
                                  f' Did you mean to include --{flags.term_constraint} as '
                                  f'{self.job.design.term_constraint}?')
        # DESIGN: Prepare command and flags file
        # Todo must set up a blank -in:file:pssm in case the evolutionary matrix is not used. Design will fail!!
        profile_cmd = ['-in:file:pssm', self.evolutionary_profile_file] \
            if os.path.exists(self.evolutionary_profile_file) else []
        design_cmd = main_cmd + profile_cmd + \
            [f'@{self.flags}', '-in:file:s', self.scouted_pdb if os.path.exists(self.scouted_pdb) else self.refined_pdb,
             '-parser:protocol', os.path.join(putils.rosetta_scripts_dir, f'{protocol_xml1}.xml'),
             '-out:suffix', f'_{protocol}'] + (['-overwrite'] if self.job.overwrite else []) \
            + out_file + nstruct_instruct
        if additional_cmds:  # this is where hbnet_design_profile.xml is set up, which could be just design_profile.xml
            additional_cmds.append(
                main_cmd + profile_cmd +
                ['-in:file:silent', os.path.join(self.data, 'hbnet_selected.o'), f'@{self.flags}',
                 '-in:file:silent_struct_type', 'binary',
                 # '-out:suffix', '_%s' % protocol,  adding no_nstruct_label true as only hbnet uses this mechanism
                 '-parser:protocol', os.path.join(putils.rosetta_scripts_dir, f'{protocol}.xml')] + nstruct_instruct)

        # METRICS: Can remove if SimpleMetrics adopts pose metric caching and restoration
        # Assumes all entity chains are renamed from A to Z for entities (1 to n)
        entity_cmd = rosetta.script_cmd + metrics_pdb + \
            [f'@{self.flags}', '-out:file:score_only', self.scores_file, '-no_nstruct_label', 'true',
             '-parser:protocol', os.path.join(putils.rosetta_scripts_dir, 'metrics_entity.xml')]

        if self.job.mpi > 0 and not self.job.design.scout:
            design_cmd = rosetta.run_cmds[putils.rosetta_extras] + [str(self.job.mpi)] + design_cmd
            entity_cmd = rosetta.run_cmds[putils.rosetta_extras] + [str(self.job.mpi)] + entity_cmd

        self.log.info(f'{self.rosetta_interface_design.__name__} command: {list2cmdline(design_cmd)}')
        metric_cmds = []
        metric_cmds.extend(self.generate_entity_metrics(entity_cmd))

        # Create executable/Run FastDesign on Refined ASU with RosettaScripts. Then, gather Metrics
        if self.job.distribute_work:
            analysis_cmd = ['python', putils.program_exe, putils.analysis, '--single', self.path, '--no-output',
                            f'--{flags.output_file}', os.path.join(self.job.all_scores, putils.default_analysis_file
                                                                   .format(starttime, protocol))]
            write_shell_script(list2cmdline(design_cmd), name=protocol, out_path=self.scripts,
                               additional=[list2cmdline(command) for command in additional_cmds] +
                                          [list2cmdline(generate_files_cmd)] +
                                          [list2cmdline(command) for command in metric_cmds] +
                                          [list2cmdline(analysis_cmd)])
            #                  status_wrap=self.serialized_info,
        else:
            design_process = Popen(design_cmd)
            design_process.communicate()  # wait for command to complete
            list_all_files_process = Popen(generate_files_cmd)
            list_all_files_process.communicate()
            for metric_cmd in metric_cmds:
                metrics_process = Popen(metric_cmd)
                metrics_process.communicate()

        # ANALYSIS: each output from the Design process based on score, Analyze Sequence Variation
        if not self.job.distribute_work:
            pose_s = self._interface_design_analysis()
            out_path = os.path.join(self.job.all_scores, putils.default_analysis_file.format(starttime, 'All'))
            if os.path.exists(out_path):
                header = False
            else:
                header = True
            pose_s.to_csv(out_path, mode='a', header=header)

    def proteinmpnn_interface_design(self):
        sequences_and_scores: dict[str, np.ndarray | list] = \
            self.pose.design_sequences(number=self.job.design.number_of_trajectories,
                                       ca_only=self.job.design.ca_only,
                                       temperatures=self.job.design.temperatures,
                                       )

        self.output_proteinmpnn_scores(sequences_and_scores)
        if self.job.design.structures:
            # Todo
            #  if job.design.alphafold:
            #      self.predict_structure()
            #  else:
            self._refine(refine_sequences=sequences_and_scores['sequences'], gather_metrics=True)

    def output_proteinmpnn_scores(self, sequences_and_scores: dict[str, np.ndarray | list]):
        # Convert each numpy array into a list for output
        for score_type, score in sequences_and_scores.items():
            sequences_and_scores[score_type] = score.tolist()

        # trajectories_temperatures_ids = [f'temp{temperature}' for idx in self.job.design.number_of_trajectories
        #                                  for temperature in self.job.design.temperatures]
        # trajectories_temperatures_ids = [{'temperature': temperature} for idx in self.job.design.number_of_trajectories
        #                                  for temperature in self.job.design.temperatures]
        sequences_and_scores['protocol'] = \
            repeat('proteinmpnn', len(self.job.design.number_of_trajectories * self.job.design.temperatures))
        sequences_and_scores['temperature'] = [temperature for temperature in self.job.design.temperatures
                                               for _ in range(self.job.design.number_of_trajectories)]

        def write_per_residue_scores(designs: Sequence[str], scores: dict[str, np.ndarray]) -> AnyStr:
            """"""
            # json_scores = {score_type: score.tolist() for score_type, score in scores}
            design_scores = {design: {'decoy': design} for design in designs}
            for score_type, score in scores.items():
                # score_list = score.tolist()
                for design, score in zip(designs, score):
                    design_scores[design].update({score_type: score})

            for design, _scores in design_scores.items():
                # write_json(_scores, self.scores_file)
                with open(self.scores_file, 'a') as f_save:
                    json.dump(_scores, f_save)  # , **kwargs)
                    f_save.write('\n')

            return self.scores_file
            # return write_json(design_scores, self.scores_file)

        # Todo make a job variable...
        protocol = 'thread'
        # designs = [os.path.join(self.data, f'{self.name}_{protocol}{seq_idx:04d}.pdb')
        designs = [f'{self.name}_{protocol}{seq_idx:04d}'
                   for seq_idx in range(len(sequences_and_scores['sequences']))]
        write_per_residue_scores(designs, sequences_and_scores)

    @handle_design_errors(errors=(DesignError, AssertionError))
    @close_logs
    @remove_structure_memory
    def optimize_designs(self, threshold: float = 0.):
        """To touch up and optimize a design, provide a list of optional directives to view mutational landscape around
        certain residues in the design as well as perform wild-type amino acid reversion to mutated residues

        Args:
            # residue_directives=None (dict[Residue | int, str]):
            #     {Residue object: 'mutational_directive', ...}
            # design_file=None (str): The name of a particular design file present in the designs output
            threshold: The threshold above which background amino acid frequencies are allowed for mutation
        """
        # Todo Notes for PROSS implementation
        #  I need to use a mover like FilterScan to measure all the energies for a particular residue and it's possible
        #  mutational space. Using these measurements, I then need to choose only those ones which make a particular
        #  energetic contribution to the structure and test these out using a FastDesign protocol where each is tried.
        #  This will likely utilize a resfile as in PROSS implementation and here as creating a PSSM could work but is a
        #  bit convoluted. I think finding the energy threshold to use as a filter cut off is going to be a bit
        #  heuristic as the REF2015 scorefunction wasn't used in PROSS publication.
        if self._lock_optimize_designs:
            self.log.critical('Need to resolve the differences between multiple specified_designs and a single '
                              'specified_design. Only using the first design')
            specific_design = self.specific_designs_file_paths[0]
            # raise NotImplemented('Need to resolve the differences between multiple specified_designs and a single '
            #                      'specified_design')
        else:
            raise RuntimeError('IMPOSSIBLE')
            specific_design = self.specific_design_path

        self.identify_interface()  # self.load_pose()
        # for design_path in self.specific_designs_file_paths
        #     self.load_pose(source=design_path)
        #     self.identify_interface()

        # format all amino acids in self.interface_design_residue_numbers with frequencies above the threshold to a set
        # Todo, make threshold and return set of strings a property of a profile object
        # Locate the desired background profile from the pose
        background_profile = getattr(self.pose, self.job.background_profile)
        raise NotImplementedError("background_profile doesn't account for residue.index versus residue.number")
        background = {residue: {protein_letters_1to3.get(aa) for aa in protein_letters_1to3
                                if background_profile[residue.number].get(aa, -1) > threshold}
                      for residue in self.pose.interface_residues}
        # include the wild-type residue from PoseDirectory Pose source and the residue identity of the selected design
        wt = {residue: {background_profile[residue.number].get('type'), protein_letters_3to1[residue.type]}
              for residue in background}
        directives = dict(zip(background.keys(), repeat(None)))
        # directives.update({self.pose.residue(residue_number): directive
        #                    for residue_number, directive in self.directives.items()})
        directives.update({residue: self.directives[residue.number]
                           for residue in self.pose.get_residues(self.directives.keys())})

        res_file = self.pose.make_resfile(directives, out_path=self.data, include=wt, background=background)

        protocol = putils.optimize_designs
        protocol_xml1 = protocol
        # nstruct_instruct = ['-no_nstruct_label', 'true']
        nstruct_instruct = ['-nstruct', str(self.job.design.number_of_trajectories)]
        design_list_file = os.path.join(self.scripts, f'design_files_{protocol}.txt')
        generate_files_cmd = \
            ['python', putils.list_pdb_files, '-d', self.designs, '-o', design_list_file, '-s', '_' + protocol]

        main_cmd = copy(rosetta.script_cmd)
        main_cmd += ['-symmetry_definition', 'CRYST1'] if self.design_dimension > 0 else []
        if not os.path.exists(self.flags) or self.job.force:
            self.prepare_rosetta_flags(out_dir=self.scripts)
            self.log.debug(f'Pose flags written to: {self.flags}')

        # DESIGN: Prepare command and flags file
        # Todo must set up a blank -in:file:pssm in case the evolutionary matrix is not used. Design will fail!!
        profile_cmd = ['-in:file:pssm', self.evolutionary_profile_file] \
            if os.path.exists(self.evolutionary_profile_file) else []
        design_cmd = main_cmd + profile_cmd \
            + ['-in:file:s', specific_design if specific_design else self.refined_pdb,
               f'@{self.flags}', '-out:suffix', f'_{protocol}', '-packing:resfile', res_file,
               '-parser:protocol', os.path.join(putils.rosetta_scripts_dir, f'{protocol_xml1}.xml')] + nstruct_instruct

        # metrics_pdb = ['-in:file:l', design_list_file]  # self.pdb_list]
        # METRICS: Can remove if SimpleMetrics adopts pose metric caching and restoration
        # Assumes all entity chains are renamed from A to Z for entities (1 to n)
        # metric_cmd = main_cmd + ['-in:file:s', self.specific_design if self.specific_design else self.refined_pdb] + \
        entity_cmd = main_cmd + ['-in:file:l', design_list_file] + \
            [f'@{self.flags}', '-out:file:score_only', self.scores_file, '-no_nstruct_label', 'true',
             '-parser:protocol', os.path.join(putils.rosetta_scripts_dir, 'metrics_entity.xml')]

        if self.job.mpi > 0:
            design_cmd = rosetta.run_cmds[putils.rosetta_extras] + [str(self.job.mpi)] + design_cmd
            entity_cmd = rosetta.run_cmds[putils.rosetta_extras] + [str(self.job.mpi)] + entity_cmd

        self.log.info(f'{self.optimize_designs.__name__} command: {list2cmdline(design_cmd)}')
        metric_cmds = []
        metric_cmds.extend(self.generate_entity_metrics(entity_cmd))

        # Create executable/Run FastDesign on Refined ASU with RosettaScripts. Then, gather Metrics
        if self.job.distribute_work:
            analysis_cmd = ['python', putils.program_exe, putils.analysis, '--single', self.path, '--no-output',
                            f'--{flags.output_file}', os.path.join(self.job.all_scores, putils.default_analysis_file
                                                                   .format(starttime, protocol))]
            write_shell_script(list2cmdline(design_cmd), name=protocol, out_path=self.scripts,
                               additional=[list2cmdline(generate_files_cmd)] +
                                          [list2cmdline(command) for command in metric_cmds] +
                                          [list2cmdline(analysis_cmd)])
        else:
            design_process = Popen(design_cmd)
            design_process.communicate()  # wait for command to complete
            list_all_files_process = Popen(generate_files_cmd)
            list_all_files_process.communicate()
            for metric_cmd in metric_cmds:
                metrics_process = Popen(metric_cmd)
                metrics_process.communicate()

        # ANALYSIS: each output from the Design process based on score, Analyze Sequence Variation
        if not self.job.distribute_work:
            pose_s = self._interface_design_analysis()
            out_path = os.path.join(self.job.all_scores, putils.default_analysis_file.format(starttime, 'All'))
            if os.path.exists(out_path):
                header = False
            else:
                header = True
            pose_s.to_csv(out_path, mode='a', header=header)

    @handle_design_errors(errors=(DesignError, AssertionError))
    @close_logs
    @remove_structure_memory
    def interface_design_analysis(self, design_poses: Iterable[Pose] = None) -> pd.Series:
        """Retrieve all score information from a PoseDirectory and write results to .csv file

        Args:
            design_poses: The subsequent designs to perform analysis on
        Returns:
            Series containing summary metrics for all designs in the design directory
        """
        return self._interface_design_analysis(design_poses=design_poses)

    def _interface_design_analysis(self, design_poses: Iterable[Pose] = None) -> pd.Series:
        """Retrieve all score information from a PoseDirectory and write results to .csv file

        Args:
            design_poses: The subsequent designs to perform analysis on
        Returns:
            Series containing summary metrics for all designs in the design directory
        """
        # if self.interface_residue_numbers is False or self.interface_design_residue_numbers is False:
        self.identify_interface()
        # else:  # We only need to load pose as we already calculated interface
        #     self.load_pose()

        if self.job.generate_fragments and not self.pose.fragment_queries:
            self.pose.generate_interface_fragments()
            if self.job.write_fragments:
                self.pose.write_fragment_pairs(out_path=self.frags)  # Todo PoseDirectory(.path)

        # Gather miscellaneous pose specific metrics
        other_pose_metrics = self.pose.interface_metrics()

        # Find all designs files Todo fold these into Model(s) and attack metrics from Pose objects?
        if design_poses is None:
            # Todo use PoseDirectory self.info.design_selector   # Todo PoseDirectory(.path)
            # # pose format should already be the case, but let's make sure
            pose_kwargs = dict(
                entity_names=self.entity_names,  # Todo PoseDirectory(.path)
                log=self.pose.log,
                sym_entry=self.pose.sym_entry, fragment_db=self.pose.fragment_db,
                design_selector=self.pose.design_selector,
                ignore_clashes=self.job.design.ignore_pose_clashes
            )
            # api_db=self.job.api_db,
            design_poses = [Pose.from_file(file, **pose_kwargs) for file in self.get_designs()]  # Todo PoseDirectory(.path)

        # Assumes each structure is the same length
        pose_length = self.pose.number_of_residues
        residue_numbers = list(range(1, pose_length + 1))
        pose_sequences = {putils.pose_source: self.pose.sequence}
        # Todo implement reference sequence from included file(s) or as with self.pose.sequence below
        pose_sequences.update({putils.reference_name: self.pose.sequence})
        pose_sequences.update({pose.name: pose.sequence for pose in design_poses})
        all_mutations = generate_mutations_from_reference(self.pose.sequence, pose_sequences, return_to=True)  # , zero_index=True)
        #    generate_mutations_from_reference(''.join(self.pose.atom_sequences.values()), pose_sequences)

        entity_energies = [0. for ent in self.pose.entities]
        pose_source_residue_info = \
            {residue.number: {'complex': 0., 'bound': copy(entity_energies), 'unbound': copy(entity_energies),
                              'solv_complex': 0., 'solv_bound': copy(entity_energies),
                              'solv_unbound': copy(entity_energies), 'fsp': 0., 'cst': 0.,
                              'type': protein_letters_3to1.get(residue.type), 'hbond': 0}
             for entity in self.pose.entities for residue in entity.residues}
        residue_info = {putils.pose_source: pose_source_residue_info}
        job_key = 'no_energy'
        stat_s, sim_series = pd.Series(dtype=float), []
        if os.path.exists(self.scores_file):  # Rosetta scores file is present  # Todo PoseDirectory(.path)
            self.log.debug(f'Found design scores in file: {self.scores_file}')  # Todo PoseDirectory(.path)
            design_was_performed = True
            # Get the scores from the score file on design trajectory metrics
            source_df = pd.DataFrame({putils.pose_source: {putils.groups: job_key}}).T
            for idx, entity in enumerate(self.pose.entities, 1):
                source_df[f'buns_{idx}_unbound'] = 0
                source_df[f'interface_energy_{idx}_bound'] = 0
                source_df[f'interface_energy_{idx}_unbound'] = 0
                source_df[f'solvation_energy_{idx}_bound'] = 0
                source_df[f'solvation_energy_{idx}_unbound'] = 0
                source_df[f'interface_connectivity_{idx}'] = 0
            source_df['buns_complex'] = 0
            # source_df['buns_unbound'] = 0
            source_df['contact_count'] = 0
            source_df['favor_residue_energy'] = 0
            # Used in sum_per_residue_df
            # source_df['interface_energy_complex'] = 0
            source_df['interaction_energy_complex'] = 0
            source_df['interaction_energy_per_residue'] = \
                source_df['interaction_energy_complex'] / len(self.pose.interface_residues)
            source_df['interface_separation'] = 0
            source_df['number_hbonds'] = 0
            source_df['rmsd_complex'] = 0  # Todo calculate this here instead of Rosetta using superposition3d
            source_df['rosetta_reference_energy'] = 0
            source_df['shape_complementarity'] = 0
            source_df['solvation_energy'] = 0
            source_df['solvation_energy_complex'] = 0
            all_design_scores = read_scores(self.scores_file)  # Todo PoseDirectory(.path)
            self.log.debug(f'All designs with scores: {", ".join(all_design_scores.keys())}')
            # Remove designs with scores but no structures
            all_viable_design_scores = {}
            for pose in design_poses:
                try:
                    all_viable_design_scores[pose.name] = all_design_scores.pop(pose.name)
                except KeyError:  # structure wasn't scored, we will remove this later
                    pass

            # Todo these need to be reconciled with taking the rosetta complex and unbound energies
            proteinmpnn_scores = ['sequences', 'complex_sequence_loss', 'unbound_sequence_loss']
            # Create protocol dataframe
            scores_df = pd.DataFrame(all_viable_design_scores).T
            scores_df = pd.concat([source_df, scores_df])
            # Gather all columns into specific types for processing and formatting
            per_res_columns, hbonds_columns = [], []
            proteinmpnn_columns = []
            for column in scores_df.columns.to_list():
                if column.startswith('per_res_'):
                    per_res_columns.append(column)
                elif column.startswith('hbonds_res_selection'):
                    hbonds_columns.append(column)
                elif column in proteinmpnn_scores:
                    proteinmpnn_columns.append(column)

            if proteinmpnn_columns:
                proteinmpnn_df = scores_df.loc[:, proteinmpnn_columns]

            # Check proper input
            metric_set = necessary_metrics.difference(set(scores_df.columns))
            # self.log.debug('Score columns present before required metric check: %s' % scores_df.columns.to_list())
            if metric_set:
                raise DesignError(f'Missing required metrics: "{", ".join(metric_set)}"')

            # Remove unnecessary (old scores) as well as Rosetta pose score terms besides ref (has been renamed above)
            # TODO learn know how to produce score terms in output score file. Not in FastRelax...
            remove_columns = per_res_columns + hbonds_columns + rosetta_terms + unnecessary + proteinmpnn_columns
            # TODO remove dirty when columns are correct (after P432)
            #  and column tabulation precedes residue/hbond_processing
            interface_hbonds = dirty_hbond_processing(all_viable_design_scores)
            # can't use hbond_processing (clean) in the case there is a design without metrics... columns not found!
            # interface_hbonds = hbond_processing(all_viable_design_scores, hbonds_columns)
            number_hbonds_s = \
                pd.Series({design: len(hbonds) for design, hbonds in interface_hbonds.items()}, name='number_hbonds')
            # number_hbonds_s = pd.Series({design: len(hbonds) for design, hbonds in interface_hbonds.items()})  #, name='number_hbonds')
            # scores_df = pd.merge(scores_df, number_hbonds_s, left_index=True, right_index=True)
            scores_df.loc[number_hbonds_s.index, 'number_hbonds'] = number_hbonds_s
            # scores_df = scores_df.assign(number_hbonds=number_hbonds_s)
            # residue_info = {'energy': {'complex': 0., 'unbound': 0.}, 'type': None, 'hbond': 0}
            residue_info.update(self.pose.rosetta_residue_processing(all_viable_design_scores))
            residue_info = process_residue_info(residue_info, hbonds=interface_hbonds)
            residue_info = incorporate_mutation_info(residue_info, all_mutations)
            # can't use residue_processing (clean) in the case there is a design without metrics... columns not found!
            # residue_info.update(residue_processing(all_viable_design_scores, simplify_mutation_dict(all_mutations),
            #                                        per_res_columns, hbonds=interface_hbonds))

            # Drop designs where required data isn't present
            # Format protocol columns
            missing_group_indices = scores_df[putils.groups].isna()
            # Todo remove not DEV
            scout_indices = [idx for idx in scores_df[missing_group_indices].index if 'scout' in idx]
            scores_df.loc[scout_indices, putils.groups] = putils.scout
            structure_bkgnd_indices = [idx for idx in scores_df[missing_group_indices].index if 'no_constraint' in idx]
            scores_df.loc[structure_bkgnd_indices, putils.groups] = putils.structure_background
            # Todo Done remove
            # protocol_s.replace({'combo_profile': putils.design_profile}, inplace=True)  # ensure proper profile name

            scores_df.drop(missing_group_indices, axis=0, inplace=True, errors='ignore')
            # protocol_s.drop(missing_group_indices, inplace=True, errors='ignore')

            viable_designs = scores_df.index.to_list()
            if not viable_designs:
                raise DesignError('No viable designs remain after processing!')

            self.log.debug(f'Viable designs remaining after cleaning:\n\t{", ".join(viable_designs)}')
            pose_sequences = {design: sequence for design, sequence in pose_sequences.items() if
                              design in viable_designs}

            # Todo implement this protocol if sequence data is taken at multiple points along a trajectory and the
            #  sequence data along trajectory is a metric on it's own
            # # Gather mutations for residue specific processing and design sequences
            # for design, data in list(all_viable_design_scores.items()):  # make a copy as can be removed
            #     sequence = data.get('final_sequence')
            #     if sequence:
            #         if len(sequence) >= pose_length:
            #             pose_sequences[design] = sequence[:pose_length]  # Todo won't work if design had insertions
            #         else:
            #             pose_sequences[design] = sequence
            #     else:
            #         self.log.warning('Design %s is missing sequence data, removing from design pool' % design)
            #         all_viable_design_scores.pop(design)
            # # format {entity: {design_name: sequence, ...}, ...}
            # entity_sequences = \
            #     {entity: {design: sequence[entity.n_terminal_residue.number - 1:entity.c_terminal_residue.number]
            #               for design, sequence in pose_sequences.items()} for entity in self.pose.entities}
        else:
            self.log.debug(f'Missing design scores file at {self.scores_file}')  # Todo PoseDirectory(.path)
            design_was_performed = False
            # Todo add relevant missing scores such as those specified as 0 below
            # Todo may need to put source_df in scores file alternative
            source_df = pd.DataFrame({putils.pose_source: {putils.groups: job_key}}).T
            scores_df = pd.DataFrame({pose.name: {putils.groups: job_key} for pose in design_poses}).T
            scores_df = pd.concat([source_df, scores_df])
            for idx, entity in enumerate(self.pose.entities, 1):
                source_df[f'buns_{idx}_unbound'] = 0
                source_df[f'interface_energy_{idx}_bound'] = 0
                source_df[f'interface_energy_{idx}_unbound'] = 0
                source_df[f'solvation_energy_{idx}_bound'] = 0
                source_df[f'solvation_energy_{idx}_unbound'] = 0
                source_df[f'interface_connectivity_{idx}'] = 0
                # residue_info = {'energy': {'complex': 0., 'unbound': 0.}, 'type': None, 'hbond': 0}
                # design_info.update({residue.number: {'energy_delta': 0.,
                #                                      'type': protein_letters_3to1.get(residue.type),
                #                                      'hbond': 0} for residue in entity.residues})
            source_df['buns_complex'] = 0
            # source_df['buns_unbound'] = 0
            scores_df['contact_count'] = 0
            scores_df['favor_residue_energy'] = 0
            scores_df['interface_energy_complex'] = 0
            scores_df['interaction_energy_complex'] = 0
            scores_df['interaction_energy_per_residue'] = \
                scores_df['interaction_energy_complex'] / len(self.pose.interface_residues)
            scores_df['interface_separation'] = 0
            scores_df['number_hbonds'] = 0
            scores_df['rmsd_complex'] = 0  # Todo calculate this here instead of Rosetta using superposition3d
            scores_df['rosetta_reference_energy'] = 0
            scores_df['shape_complementarity'] = 0
            scores_df['solvation_energy'] = 0
            scores_df['solvation_energy_complex'] = 0
            remove_columns = rosetta_terms + unnecessary
            residue_info.update({struct_name: pose_source_residue_info for struct_name in scores_df.index.to_list()})
            # Todo generate energy scores internally which matches output from residue_processing
            # interface_hbonds = dirty_hbond_processing(all_design_scores)
            # residue_info = self.pose.rosetta_residue_processing(all_design_scores)
            # residue_info = process_residue_info(residue_info, simplify_mutation_dict(all_mutations),
            #                                     hbonds=interface_hbonds)
            viable_designs = [pose.name for pose in design_poses]

        scores_df.drop(remove_columns, axis=1, inplace=True, errors='ignore')
        other_pose_metrics['observations'] = len(viable_designs)

        entity_sequences = []
        for entity in self.pose.entities:
            entity_slice = slice(entity.n_terminal_residue.index, 1+entity.c_terminal_residue.index)
            entity_sequences.append({design: sequence[entity_slice] for design, sequence in pose_sequences.items()})
        # Todo generate_multiple_mutations accounts for offsets from the reference sequence. Not necessary YET
        # sequence_mutations = \
        #     generate_multiple_mutations(self.pose.atom_sequences, pose_sequences, pose_num=False)
        # sequence_mutations.pop('reference')
        # entity_sequences = generate_sequences(self.pose.atom_sequences, sequence_mutations)
        # entity_sequences = {chain: keys_from_trajectory_number(named_sequences)
        #                         for chain, named_sequences in entity_sequences.items()}

        # Find protocols for protocol specific data processing removing from scores_df
        protocol_s = scores_df.pop(putils.groups).copy()
        designs_by_protocol = protocol_s.groupby(protocol_s).groups
        # remove refine and consensus if present as there was no design done over multiple protocols
        unique_protocols = list(designs_by_protocol.keys())
        # Todo change if we did multiple rounds of these protocols
        designs_by_protocol.pop(putils.refine, None)
        designs_by_protocol.pop(putils.consensus, None)
        # Get unique protocols
        unique_design_protocols = set(designs_by_protocol.keys())
        self.log.info(f'Unique Design Protocols: {", ".join(unique_design_protocols)}')

        # Replace empty strings with np.nan and convert remaining to float
        scores_df.replace('', np.nan, inplace=True)
        scores_df.fillna(dict(zip(protocol_specific_columns, repeat(0))), inplace=True)
        scores_df = scores_df.astype(float)  # , copy=False, errors='ignore')

        # per residue data includes every residue in the pose
        # per_residue_data = {'errat_deviation': {}, 'hydrophobic_collapse': {}, 'contact_order': {},
        #                     'sasa_hydrophobic_complex': {}, 'sasa_polar_complex': {}, 'sasa_relative_complex': {},
        #                     'sasa_hydrophobic_bound': {}, 'sasa_polar_bound': {}, 'sasa_relative_bound': {}}
        interface_local_density = {putils.pose_source: self.pose.local_density_interface()}
        # atomic_deviation = {}
        # pose_assembly_minimally_contacting = self.pose.assembly_minimally_contacting
        # perform SASA measurements
        # pose_assembly_minimally_contacting.get_sasa()
        # assembly_asu_residues = pose_assembly_minimally_contacting.residues[:pose_length]
        # per_residue_data['sasa_hydrophobic_complex'][putils.pose_source] = \
        #     [residue.sasa_apolar for residue in assembly_asu_residues]
        # per_residue_data['sasa_polar_complex'][putils.pose_source] = [residue.sasa_polar for residue in assembly_asu_residues]
        # per_residue_data['sasa_relative_complex'][putils.pose_source] = \
        #     [residue.relative_sasa for residue in assembly_asu_residues]

        # Grab metrics for the pose source. Checks if self.pose was designed
        # Favor pose source errat/collapse on a per-entity basis if design occurred
        # As the pose source assumes no legit interface present while designs have an interface
        # per_residue_sasa_unbound_apolar, per_residue_sasa_unbound_polar, per_residue_sasa_unbound_relative = [], [], []
        # source_errat_accuracy, source_errat, source_contact_order, inverse_residue_contact_order_z = [], [], [], []
        source_contact_order = []
        for idx, entity in enumerate(self.pose.entities):
            # Contact order is the same for every design in the Pose and not dependent on pose
            source_contact_order.append(entity.contact_order)

        per_residue_data: dict[str, dict[str, Any]] = \
            {putils.pose_source: self.pose.get_per_residue_interface_metrics()}
        pose_source_contact_order_s = \
            pd.Series(np.concatenate(source_contact_order), index=residue_numbers, name='contact_order')
        per_residue_data[putils.pose_source]['contact_order'] = pose_source_contact_order_s

        number_of_entities = self.pose.number_of_entities
        if design_was_performed:  # The input structure was not meant to be together, treat as such
            source_errat = []
            for idx, entity in enumerate(self.pose.entities):
                # Replace 'errat_deviation' measurement with uncomplexed entities
                # oligomer_errat_accuracy, oligomeric_errat = entity_oligomer.errat(out_path=os.path.devnull)
                # source_errat_accuracy.append(oligomer_errat_accuracy)
                # Todo when Entity.oligomer works
                #  _, oligomeric_errat = entity.oligomer.errat(out_path=os.path.devnull)
                entity_oligomer = Model.from_chains(entity.chains, log=self.pose.log, entities=False)
                _, oligomeric_errat = entity_oligomer.errat(out_path=os.path.devnull)
                source_errat.append(oligomeric_errat[:entity.number_of_residues])
            # atomic_deviation[putils.pose_source] = sum(source_errat_accuracy) / float(number_of_entities)
            pose_source_errat_s = pd.Series(np.concatenate(source_errat), index=residue_numbers)
        else:
            pose_assembly_minimally_contacting = self.pose.assembly_minimally_contacting
            # atomic_deviation[putils.pose_source], pose_per_residue_errat = \
            _, pose_per_residue_errat = \
                pose_assembly_minimally_contacting.errat(out_path=os.path.devnull)
            pose_source_errat_s = pose_per_residue_errat[:pose_length]

        per_residue_data[putils.pose_source]['errat_deviation'] = pose_source_errat_s

        # Compute structural measurements for all designs
        for pose in design_poses:  # Takes 1-2 seconds for Structure -> assembly -> errat
            # Must find interface residues before measure local_density
            pose.find_and_split_interface()
            per_residue_data[pose.name] = pose.get_per_residue_interface_metrics()
            # Todo remove Rosetta
            #  This is a measurement of interface_connectivity like from Rosetta
            interface_local_density[pose.name] = pose.local_density_interface()

        if proteinmpnn_columns:
            for pose in design_poses:
                per_residue_data[pose.name].update({
                    'complex_sequence_loss': proteinmpnn_df.loc[pose.name, 'complex_sequence_loss'],
                    'unbound_sequence_loss': proteinmpnn_df.loc[pose.name, 'unbound_sequence_loss']
                })

        # Calculate hydrophobic collapse for each design
        # warn = True
        # # Add Entity information to the Pose
        # for idx, entity in enumerate(self.pose.entities):
        #     try:  # To fetch the multiple sequence alignment for further processing
        #         entity.msa = self.job.api_db.alignments.retrieve_data(name=entity.name)
        #     except ValueError:  # When the Entity reference sequence and alignment are different lengths
        #         if not warn:
        #             self.log.info(f'Metrics relying on a multiple sequence alignment are not being collected as '
        #                           f'there is no MSA found. These include: '
        #                           f'{", ".join(multiple_sequence_alignment_dependent_metrics)}')
        #             warn = False
        measure_evolution = measure_alignment = True
        warn = False
        # Add Entity information to the Pose
        for idx, entity in enumerate(self.pose.entities):
            # entity.sequence_file = job.api_db.sequences.retrieve_file(name=entity.name)
            # if not entity.sequence_file:
            #     entity.write_sequence_to_fasta('reference', out_dir=job.sequences)
            #     # entity.add_evolutionary_profile(out_dir=job.api_db.hhblits_profiles.location)
            # else:
            profile = self.job.api_db.hhblits_profiles.retrieve_data(name=entity.name)
            if not profile:
                measure_evolution = False
                warn = True
            else:
                entity.evolutionary_profile = profile

            if not entity.verify_evolutionary_profile():
                entity.fit_evolutionary_profile_to_structure()

            try:  # To fetch the multiple sequence alignment for further processing
                msa = self.job.api_db.alignments.retrieve_data(name=entity.name)
                if not msa:
                    measure_alignment = False
                    warn = True
                else:
                    entity.msa = msa
            except ValueError as error:  # When the Entity reference sequence and alignment are different lengths
                self.pose.log.info(f'Entity reference sequence and provided alignment are different lengths: {error}')
                warn = True

        if warn:
            if not measure_evolution and not measure_alignment:
                self.pose.log.info(f'Metrics relying on multiple sequence alignment data are not being collected as'
                                   f' there were none found. These include: '
                                   f'{", ".join(multiple_sequence_alignment_dependent_metrics)}')
            elif not measure_alignment:
                self.pose.log.info(f'Metrics relying on a multiple sequence alignment are not being collected as '
                                   f'there was no MSA found. These include: '
                                   f'{", ".join(multiple_sequence_alignment_dependent_metrics)}')
            else:
                self.pose.log.info(f'Metrics relying on an evolutionary profile are not being collected as '
                                   f'there was no profile found. These include: '
                                   f'{", ".join(profile_dependent_metrics)}')
        # Include the pose_source in the measured designs
        contact_order_per_res_z, reference_collapse, collapse_profile = self.pose.get_folding_metrics()
        folding_and_collapse = calculate_collapse_metrics(list(zip(*[list(design_sequences.values())
                                                                     for design_sequences in entity_sequences])),
                                                          contact_order_per_res_z, reference_collapse, collapse_profile)
        # pose_collapse_df = pd.DataFrame(folding_and_collapse).T
        per_residue_collapse_df = pd.concat({design_id: pd.DataFrame(data, index=residue_numbers)
                                             for design_id, data in zip(viable_designs, folding_and_collapse)},
                                            ).unstack().swaplevel(0, 1, axis=1)

        # Convert per_residue_data into a dataframe matching residue_df orientation
        per_residue_df = pd.concat({name: pd.DataFrame(data, index=residue_numbers)
                                    for name, data in per_residue_data.items()}).unstack().swaplevel(0, 1, axis=1)
        # Fill in contact order for each design
        per_residue_df.fillna(per_residue_df.loc[putils.pose_source, idx_slice[:, 'contact_order']], inplace=True)
        per_residue_df = per_residue_df.join(per_residue_collapse_df)

        # Process mutational frequencies, H-bond, and Residue energy metrics to dataframe
        residue_df = pd.concat({design: pd.DataFrame(info) for design, info in residue_info.items()}).unstack()
        # returns multi-index column with residue number as first (top) column index, metric as second index
        # during residue_df unstack, all residues with missing dicts are copied as nan
        # Merge interface design specific residue metrics with total per residue metrics
        index_residues = [residue.number for residue in self.pose.interface_residues]
        per_residue_df = pd.merge(residue_df.loc[:, idx_slice[index_residues, :]],
                                  per_residue_df.loc[:, idx_slice[index_residues, :]],
                                  left_index=True, right_index=True)

        # Load profiles of interest into the analysis
        if measure_evolution:
            pose.evolutionary_profile = concatenate_profile([entity.evolutionary_profile for entity in pose.entities])

        # pose.generate_interface_fragments() was already called
        pose.calculate_fragment_profile()
        pose.add_profile(evolution=self.job.design.evolution_constraint,
                         fragments=self.job.generate_fragments)

        profile_background = {'design': pssm_as_array(self.pose.profile),
                              'evolution': pssm_as_array(self.pose.evolutionary_profile),
                              'fragment': pssm_as_array(self.pose.fragment_profile)}
        # if self.pose.profile:
        # else:
        #     self.log.info('Pose has no profile information')
        # if self.pose.evolutionary_profile:
        # else:
        #     self.log.info('No evolution information')
        # if self.pose.fragment_profile:
        # else:
        #     self.log.info('No fragment information')
        if self.job.fragment_db is not None:
            interface_bkgd = np.array(list(self.job.fragment_db.aa_frequencies.values()))
            profile_background['interface'] = np.tile(interface_bkgd, (self.pose.number_of_residues, 1))

        if not profile_background:
            divergence_s = pd.Series(dtype=float)
        else:  # Calculate sequence statistics
            # First, for entire pose
            interface_indexer = [residue.index for residue in self.pose.interface_residues]
            pose_alignment = MultipleSequenceAlignment.from_dictionary(pose_sequences)
            observed, divergence = \
                calculate_sequence_observations_and_divergence(pose_alignment, profile_background, interface_indexer)

            observed_dfs = []
            for profile, observed_values in observed.items():
                # scores_df[f'observed_{profile}'] = observed_values.mean(axis=1)
                observed_dfs.append(pd.DataFrame(data=observed_values, index=pose_sequences,  # design_obs_freqs.keys()
                                                 columns=pd.MultiIndex.from_product([residue_numbers,
                                                                                     [f'observed_{profile}']]))
                                    )
            # Add observation information into the per_residue_df
            per_residue_df = pd.concat([per_residue_df] + observed_dfs, axis=1)
            # Get pose sequence divergence
            pose_divergence_s = pd.concat([pd.Series({f'{divergence_type}_per_residue': _divergence.mean()
                                                      for divergence_type, _divergence in divergence.items()})],
                                          keys=[('sequence_design', 'pose')])
            # pose_divergence_s = pd.Series({f'{divergence_type}_per_residue': per_res_metric(stat)
            #                                for divergence_type, stat in divergence.items()},
            #                               name=('sequence_design', 'pose'))
            if designs_by_protocol:  # were multiple designs generated with each protocol?
                # find the divergence within each protocol
                divergence_by_protocol = {protocol: {} for protocol in designs_by_protocol}
                for protocol, designs in designs_by_protocol.items():
                    # Todo select from pose_alignment the indices of each design then pass to MultipleSequenceAlignment?
                    # protocol_alignment = \
                    #     MultipleSequenceAlignment.from_dictionary({design: pose_sequences[design]
                    #                                                for design in designs})
                    protocol_alignment = MultipleSequenceAlignment.from_dictionary({design: pose_sequences[design]
                                                                                    for design in designs})
                    # protocol_mutation_freq = filter_dictionary_keys(protocol_alignment.frequencies,
                    #                                                 self.pose.interface_residues)
                    # protocol_mutation_freq = protocol_alignment.frequencies
                    protocol_divergence = {f'divergence_{profile}':
                                           position_specific_divergence(protocol_alignment.frequencies,
                                                                        bgd)[interface_indexer]
                                           for profile, bgd in profile_background.items()}
                    # if interface_bkgd is not None:
                    #     protocol_divergence['divergence_interface'] = \
                    #         position_specific_divergence(protocol_alignment.frequencies[interface_indexer],
                    #                                      tiled_int_background)
                    # Get per residue divergence metric by protocol
                    divergence_by_protocol[protocol] = {f'{divergence_type}_per_residue': divergence.mean()
                                                        for divergence_type, divergence in protocol_divergence.items()}
                # new = dfd.columns.to_frame()
                # new.insert(0, 'new2_level_name', new_level_values)
                # dfd.columns = pd.MultiIndex.from_frame(new)
                protocol_divergence_s = \
                    pd.concat([pd.DataFrame(divergence_by_protocol).unstack()], keys=['sequence_design'])
            else:
                protocol_divergence_s = pd.Series(dtype=float)
            divergence_s = pd.concat([protocol_divergence_s, pose_divergence_s])

        scores_df['number_of_mutations'] = \
            pd.Series({design: len(mutations) for design, mutations in all_mutations.items()})
        scores_df['percent_mutations'] = \
            scores_df['number_of_mutations'] / other_pose_metrics['pose_length']
        # residue_indices_per_entity = self.pose.residue_indices_per_entity
        is_thermophilic = []
        idx = 1
        for idx, entity in enumerate(self.pose.entities, idx):
            pose_c_terminal_residue_number = entity.c_terminal_residue.index + 1
            scores_df[f'entity_{idx}_number_of_mutations'] = \
                pd.Series(
                    {design: len([1 for mutation_idx in mutations if mutation_idx < pose_c_terminal_residue_number])
                     for design, mutations in all_mutations.items()})
            scores_df[f'entity_{idx}_percent_mutations'] = \
                scores_df[f'entity_{idx}_number_of_mutations'] / other_pose_metrics[f'entity_{idx}_number_of_residues']
            is_thermophilic.append(getattr(other_pose_metrics, f'entity_{idx}_thermophile', 0))

        # Get the average thermophilicity for all entities
        other_pose_metrics['pose_thermophilicity'] = sum(is_thermophilic) / idx

        # entity_alignment = multi_chain_alignment(entity_sequences)
        # INSTEAD OF USING BELOW, split Pose.MultipleSequenceAlignment at entity.chain_break...
        # entity_alignments = \
        #     {idx: MultipleSequenceAlignment.from_dictionary(design_sequences)
        #      for idx, design_sequences in entity_sequences.items()}
        # entity_alignments = \
        #     {idx: msa_from_dictionary(design_sequences) for idx, design_sequences in entity_sequences.items()}
        # pose_collapse_ = pd.concat(pd.DataFrame(folding_and_collapse), axis=1, keys=[('sequence_design', 'pose')])
        dca_design_residues_concat = []
        dca_succeed = True
        # dca_background_energies, dca_design_energies = [], []
        dca_background_energies, dca_design_energies = {}, {}
        for idx, entity in enumerate(self.pose.entities):
            try:  # TODO add these to the analysis
                entity.h_fields = self.job.api_db.bmdca_fields.retrieve_data(name=entity.name)
                entity.j_couplings = self.job.api_db.bmdca_couplings.retrieve_data(name=entity.name)
                dca_background_residue_energies = entity.direct_coupling_analysis()
                # Todo INSTEAD OF USING BELOW, split Pose.MultipleSequenceAlignment at entity.chain_break...
                entity_alignment = MultipleSequenceAlignment.from_dictionary(entity_sequences[idx])
                # entity_alignment = msa_from_dictionary(entity_sequences[idx])
                dca_design_residue_energies = entity.direct_coupling_analysis(msa=entity_alignment)
                dca_design_residues_concat.append(dca_design_residue_energies)
                # dca_background_energies.append(dca_background_energies.sum(axis=1))
                # dca_design_energies.append(dca_design_energies.sum(axis=1))
                dca_background_energies[entity] = dca_background_residue_energies.sum(axis=1)  # turns data to 1D
                dca_design_energies[entity] = dca_design_residue_energies.sum(axis=1)
            except AttributeError:
                self.log.warning(f"For {entity.name}, DCA analysis couldn't be performed. "
                                 f"Missing required parameter files")
                dca_succeed = False

        if dca_succeed:
            # concatenate along columns, adding residue index to column, design name to row
            dca_concatenated_df = pd.DataFrame(np.concatenate(dca_design_residues_concat, axis=1),
                                               index=list(pose_sequences.keys()), columns=residue_numbers)
            # get all design names                                    ^
            # dca_concatenated_df.columns = pd.MultiIndex.from_product([dca_concatenated_df.columns, ['dca_energy']])
            dca_concatenated_df = pd.concat([dca_concatenated_df], keys=['dca_energy'], axis=1).swaplevel(0, 1, axis=1)
            # merge with per_residue_df
            per_residue_df = pd.merge(per_residue_df, dca_concatenated_df, left_index=True, right_index=True)

        # per_residue_df = pd.merge(residue_df, per_residue_df.loc[:, idx_slice[residue_df.columns.levels[0], :]],
        #                       left_index=True, right_index=True)
        # Add local_density information to scores_df
        # scores_df['interface_local_density'] = \
        #     per_residue_df.loc[:, idx_slice[self.interface_residue_numbers, 'local_density']].mean(axis=1)

        if self.job.design.structures:
            scores_df['interface_local_density'] = pd.Series(interface_local_density)
            # Make buried surface area (bsa) columns, and residue classification
            per_residue_df = calculate_residue_surface_area(per_residue_df)  # .loc[:, idx_slice[index_residues, :]])
            # # Make buried surface area (bsa) columns
            # per_residue_df = calculate_residue_surface_area(per_residue_df.loc[:, idx_slice[index_residues, :]])

        # Calculate new metrics from combinations of other metrics
        # Add design residue information to scores_df such as how many core, rim, and support residues were measured
        summed_scores_df = sum_per_residue_metrics(per_residue_df)  # .loc[:, idx_slice[index_residues, :]])
        scores_df = scores_df.join(summed_scores_df)

        if self.job.design.structures:
            scores_df['interface_area_total'] = bsa_assembly_df = \
                scores_df['interface_area_polar'] + scores_df['interface_area_hydrophobic']
            # Find the proportion of the residue surface area that is solvent accessible versus buried in the interface
            scores_df['interface_area_to_residue_surface_ratio'] = \
                (bsa_assembly_df / (bsa_assembly_df+scores_df['sasa_total_complex']))  # / scores_df['total_interface_residues']

            # scores_df['interface_area_polar'] = per_residue_df.loc[:, idx_slice[index_residues, 'bsa_polar']].sum(axis=1)
            # scores_df['interface_area_hydrophobic'] = \
            #     per_residue_df.loc[:, idx_slice[index_residues, 'bsa_hydrophobic']].sum(axis=1)
            # # scores_df['interface_area_total'] = \
            # #     per_residue_df.loc[not_pose_source_indices, idx_slice[index_residues, 'bsa_total']].sum(axis=1)
            # scores_df['interface_area_total'] = scores_df['interface_area_polar'] + scores_df['interface_area_hydrophobic']
            #
            # Make scores_df errat_deviation that takes into account the pose_source sequence errat_deviation
            # This overwrites the sum_per_residue_metrics() value
            # Include in errat_deviation if errat score is < 2 std devs and isn't 0 to begin with
            source_errat_inclusion_boolean = np.logical_and(pose_source_errat_s < errat_2_sigma, pose_source_errat_s != 0.)
            errat_df = per_residue_df.loc[:, idx_slice[:, 'errat_deviation']].droplevel(-1, axis=1)
            # find where designs deviate above wild-type errat scores
            errat_sig_df = errat_df.sub(pose_source_errat_s, axis=1) > errat_1_sigma  # axis=1 Series is column oriented
            # then select only those residues which are expressly important by the inclusion boolean
            scores_df['errat_deviation'] = (errat_sig_df.loc[:, source_errat_inclusion_boolean] * 1).sum(axis=1)

        scores_drop_columns = ['hydrophobic_collapse', 'sasa_relative_bound', 'sasa_relative_complex']
        scores_df = scores_df.drop(scores_drop_columns, errors='ignore', axis=1)
        scores_df = scores_df.rename(columns={'type': 'sequence'})

        # Find the proportion of the residue surface area that is solvent accessible versus buried in the interface
        sasa_assembly_df = per_residue_df.loc[:, idx_slice[index_residues, 'sasa_total_complex']].droplevel(-1, axis=1)
        bsa_assembly_df = per_residue_df.loc[:, idx_slice[index_residues, 'bsa_total']].droplevel(-1, axis=1)
        total_surface_area_df = sasa_assembly_df + bsa_assembly_df
        # ratio_df = bsa_assembly_df / total_surface_area_df
        scores_df['interface_area_to_residue_surface_ratio'] = (bsa_assembly_df / total_surface_area_df).mean(axis=1)

        # Check if any columns are > 50% interior (value can be 0 or 1). If so, return True for that column
        # interior_residue_df = per_residue_df.loc[:, idx_slice[:, 'interior']]
        # interior_residue_numbers = \
        #     interior_residues.loc[:, interior_residues.mean(axis=0) > 0.5].columns.remove_unused_levels().levels[0].
        #     to_list()
        # if interior_residue_numbers:
        #     self.log.info(f'Design Residues {",".join(map(str, sorted(interior_residue_numbers)))}
        #                   'are located in the interior')

        # This shouldn't be much different from the state variable self.interface_residue_numbers
        # perhaps the use of residue neighbor energy metrics adds residues which contribute, but not directly
        # interface_residues = set(per_residue_df.columns.levels[0].unique()).difference(interior_residue_numbers)

        # Add design residue information to scores_df such as how many core, rim, and support residues were measured
        # for residue_class in residue_classification:
        #     scores_df[residue_class] = per_residue_df.loc[:, idx_slice[:, residue_class]].sum(axis=1)

        # Calculate new metrics from combinations of other metrics
        scores_columns = scores_df.columns.to_list()
        self.log.debug(f'Metrics present: {scores_columns}')
        # sum columns using list[0] + list[1] + list[n]
        # complex_df = per_residue_df.loc[:, idx_slice[:, 'complex']]
        # bound_df = per_residue_df.loc[:, idx_slice[:, 'bound']]
        # unbound_df = per_residue_df.loc[:, idx_slice[:, 'unbound']]
        # solvation_complex_df = per_residue_df.loc[:, idx_slice[:, 'solv_complex']]
        # solvation_bound_df = per_residue_df.loc[:, idx_slice[:, 'solv_bound']]
        # solvation_unbound_df = per_residue_df.loc[:, idx_slice[:, 'solv_unbound']]
        # # scores_df['interface_energy_complex'] = complex_df.sum(axis=1)
        # scores_df['interface_energy_bound'] = bound_df.sum(axis=1)
        # scores_df['interface_energy_unbound'] = unbound_df.sum(axis=1)
        # scores_df['interface_solvation_energy_complex'] = solvation_complex_df.sum(axis=1)
        # scores_df['interface_solvation_energy_bound'] = solvation_bound_df.sum(axis=1)
        # scores_df['interface_solvation_energy_unbound'] = solvation_unbound_df.sum(axis=1)
        # per_residue_df = per_residue_df.drop([column
        #                                       for columns in [complex_df.columns, bound_df.columns, unbound_df.columns,
        #                                                       solvation_complex_df.columns, solvation_bound_df.columns,
        #                                                       solvation_unbound_df.columns]
        #                                       for column in columns], axis=1)
        summation_pairs = \
            {'buns_unbound': list(filter(re.compile('buns_[0-9]+_unbound$').match, scores_columns)),  # Rosetta
             # 'interface_energy_bound':
             #     list(filter(re.compile('interface_energy_[0-9]+_bound').match, scores_columns)),  # Rosetta
             # 'interface_energy_unbound':
             #     list(filter(re.compile('interface_energy_[0-9]+_unbound').match, scores_columns)),  # Rosetta
             # 'interface_solvation_energy_bound':
             #     list(filter(re.compile('solvation_energy_[0-9]+_bound').match, scores_columns)),  # Rosetta
             # 'interface_solvation_energy_unbound':
             #     list(filter(re.compile('solvation_energy_[0-9]+_unbound').match, scores_columns)),  # Rosetta
             'interface_connectivity':
                 list(filter(re.compile('interface_connectivity_[0-9]+').match, scores_columns)),  # Rosetta
             }
        # 'sasa_hydrophobic_bound':
        #     list(filter(re.compile('sasa_hydrophobic_[0-9]+_bound').match, scores_columns)),
        # 'sasa_polar_bound': list(filter(re.compile('sasa_polar_[0-9]+_bound').match, scores_columns)),
        # 'sasa_total_bound': list(filter(re.compile('sasa_total_[0-9]+_bound').match, scores_columns))}
        scores_df = columns_to_new_column(scores_df, summation_pairs)
        scores_df = columns_to_new_column(scores_df, delta_pairs, mode='sub')
        # add total_interface_residues for div_pairs and int_comp_similarity
        scores_df['total_interface_residues'] = other_pose_metrics.pop('total_interface_residues')
        scores_df = columns_to_new_column(scores_df, division_pairs, mode='truediv')
        scores_df['interface_composition_similarity'] = scores_df.apply(interface_composition_similarity, axis=1)
        scores_df.drop(clean_up_intermediate_columns, axis=1, inplace=True, errors='ignore')
        repacking = scores_df.get('repacking')
        if repacking is not None:
            # set interface_bound_activation_energy = NaN where repacking is 0
            # Currently is -1 for True (Rosetta Filter quirk...)
            scores_df.loc[scores_df[repacking == 0].index, 'interface_bound_activation_energy'] = np.nan
            scores_df.drop('repacking', axis=1, inplace=True)

        # Process dataframes for missing values and drop refine trajectory if present
        # refine_index = scores_df[scores_df[putils.groups] == putils.refine].index
        # scores_df.drop(refine_index, axis=0, inplace=True, errors='ignore')
        # per_residue_df.drop(refine_index, axis=0, inplace=True, errors='ignore')
        # residue_info.pop(putils.refine, None)  # Remove refine from analysis
        # residues_no_frags = per_residue_df.columns[per_residue_df.isna().all(axis=0)].remove_unused_levels().levels[0]
        per_residue_df.dropna(how='all', inplace=True, axis=1)  # remove completely empty columns such as obs_interface
        per_residue_df = per_residue_df.fillna(0.).copy()
        # residue_indices_no_frags = per_residue_df.columns[per_residue_df.isna().all(axis=0)]

        # POSE ANALYSIS
        # scores_df = pd.concat([scores_df, proteinmpnn_df], axis=1)
        scores_df.dropna(how='all', inplace=True, axis=1)  # remove completely empty columns
        # refine is not considered sequence design and destroys mean. remove v
        # trajectory_df = scores_df.sort_index().drop(putils.refine, axis=0, errors='ignore')
        # consensus cst_weights are very large and destroy the mean.
        # remove this drop for consensus or refine if they are run multiple times
        trajectory_df = \
            scores_df.drop([putils.pose_source, putils.refine, putils.consensus], axis=0, errors='ignore').sort_index()

        # Get total design statistics for every sequence in the pose and every protocol specifically
        scores_df[putils.groups] = protocol_s
        protocol_groups = scores_df.groupby(putils.groups)
        # numerics = ['int16', 'int32', 'int64', 'float16', 'float32', 'float64']
        # print(trajectory_df.select_dtypes(exclude=numerics))

        pose_stats, protocol_stats = [], []
        for idx, stat in enumerate(stats_metrics):
            # Todo both groupby calls have this warning
            #  FutureWarning: The default value of numeric_only in DataFrame.mean is deprecated. In a future version,
            #  it will default to False. In addition, specifying 'numeric_only=None' is deprecated. Select only valid
            #  columns or specify the value of numeric_only to silence this warning.
            pose_stats.append(getattr(trajectory_df, stat)().rename(stat))
            protocol_stats.append(getattr(protocol_groups, stat)())

        # format stats_s for final pose_s Series
        protocol_stats[stats_metrics.index(mean)]['observations'] = protocol_groups.size()
        protocol_stats_s = pd.concat([stat_df.T.unstack() for stat_df in protocol_stats], keys=stats_metrics)
        pose_stats_s = pd.concat(pose_stats, keys=list(zip(stats_metrics, repeat('pose'))))
        stat_s = pd.concat([protocol_stats_s.dropna(), pose_stats_s.dropna()])  # dropna removes NaN metrics

        # change statistic names for all df that are not groupby means for the final trajectory dataframe
        for idx, stat in enumerate(stats_metrics):
            if stat != mean:
                protocol_stats[idx] = protocol_stats[idx].rename(index={protocol: f'{protocol}_{stat}'
                                                                        for protocol in unique_design_protocols})
        # trajectory_df = pd.concat([trajectory_df, pd.concat(pose_stats, axis=1).T] + protocol_stats)
        # remove std rows if there is no stdev
        number_of_trajectories = len(trajectory_df) + len(protocol_groups) + 1  # 1 for the mean
        final_trajectory_indices = trajectory_df.index.to_list() + unique_protocols + [mean]
        trajectory_df = pd.concat([trajectory_df]
                                  + [df.dropna(how='all', axis=0) for df in protocol_stats]  # v don't add if nothing
                                  + [pd.to_numeric(s).to_frame().T for s in pose_stats if not all(s.isna())])
        # this concat ^ puts back putils.pose_source, refine, consensus designs since protocol_stats is calculated on scores_df
        # add all docking and pose information to each trajectory, dropping the pose observations
        interface_metrics_s = pd.Series(other_pose_metrics)
        pose_metrics_df = pd.concat([interface_metrics_s] * number_of_trajectories, axis=1).T
        trajectory_df = pd.concat([trajectory_df,
                                   pose_metrics_df.rename(index=dict(zip(range(number_of_trajectories),
                                                                         final_trajectory_indices)))
                                  .drop(['observations'], axis=1)], axis=1)
        trajectory_df = trajectory_df.fillna({'observations': 1})

        # Calculate protocol significance
        pvalue_df = pd.DataFrame()
        scout_protocols = list(filter(re.compile(f'.*{putils.scout}').match,
                                      protocol_s[~protocol_s.isna()].unique().tolist()))
        similarity_protocols = unique_design_protocols.difference([putils.refine, job_key] + scout_protocols)
        if putils.structure_background not in unique_design_protocols:
            self.log.info(f'Missing background protocol "{putils.structure_background}". No protocol significance '
                          f'measurements available for this pose')
        elif len(similarity_protocols) == 1:  # measure significance
            self.log.info("Can't measure protocol significance, only one protocol of interest")
        else:  # Test significance between all combinations of protocols by grabbing mean entries per protocol
            for prot1, prot2 in combinations(sorted(similarity_protocols), 2):
                select_df = \
                    trajectory_df.loc[[design for designs in [designs_by_protocol[prot1], designs_by_protocol[prot2]]
                                       for design in designs], significance_columns]
                # prot1/2 pull out means from trajectory_df by using the protocol name
                difference_s = \
                    trajectory_df.loc[prot1, significance_columns].sub(trajectory_df.loc[prot2, significance_columns])
                pvalue_df[(prot1, prot2)] = df_permutation_test(select_df, difference_s, compare='mean',
                                                                group1_size=len(designs_by_protocol[prot1]))
            pvalue_df = pvalue_df.T  # transpose significance pairs to indices and significance metrics to columns
            trajectory_df = pd.concat([trajectory_df, pd.concat([pvalue_df], keys=['similarity']).swaplevel(0, 1)])

            # Compute residue energy/sequence differences between each protocol
            residue_energy_df = per_residue_df.loc[:, idx_slice[:, 'energy_delta']]

            scaler = skl.preprocessing.StandardScaler()
            res_pca = skl.decomposition.PCA(variance)  # P432 designs used 0.8 percent of the variance
            residue_energy_np = scaler.fit_transform(residue_energy_df.values)
            residue_energy_pc = res_pca.fit_transform(residue_energy_np)

            seq_pca = skl.decomposition.PCA(variance)
            designed_sequence_modifications = [''.join(info['type'] for residue_number, info in residues_info.items()
                                                       if residue_number in index_residues)
                                               for design, residues_info in residue_info.items()]
            pairwise_sequence_diff_np = scaler.fit_transform(all_vs_all(designed_sequence_modifications,
                                                                        sequence_difference))
            seq_pc = seq_pca.fit_transform(pairwise_sequence_diff_np)
            # Make principal components (PC) DataFrame
            residue_energy_pc_df = pd.DataFrame(residue_energy_pc, index=residue_energy_df.index,
                                                columns=[f'pc{idx}' for idx in range(1, len(res_pca.components_) + 1)])
            seq_pc_df = pd.DataFrame(seq_pc, index=list(residue_info.keys()),
                                     columns=[f'pc{idx}' for idx in range(1, len(seq_pca.components_) + 1)])
            # Compute the euclidean distance
            # pairwise_pca_distance_np = pdist(seq_pc)
            # pairwise_pca_distance_np = SDUtils.all_vs_all(seq_pc, euclidean)

            # Merge PC DataFrames with labels
            # seq_pc_df = pd.merge(protocol_s, seq_pc_df, left_index=True, right_index=True)
            seq_pc_df[putils.groups] = protocol_s
            # residue_energy_pc_df = pd.merge(protocol_s, residue_energy_pc_df, left_index=True, right_index=True)
            residue_energy_pc_df[putils.groups] = protocol_s
            # Next group the labels
            sequence_groups = seq_pc_df.groupby(putils.groups)
            residue_energy_groups = residue_energy_pc_df.groupby(putils.groups)
            # Measure statistics for each group
            # All protocol means have pairwise distance measured to access similarity
            # Gather protocol similarity/distance metrics
            sim_measures = {'sequence_distance': {}, 'energy_distance': {}}
            # sim_stdev = {}  # 'similarity': None, 'seq_distance': None, 'energy_distance': None}
            # grouped_pc_seq_df_dict, grouped_pc_energy_df_dict, similarity_stat_dict = {}, {}, {}
            for stat in stats_metrics:
                grouped_pc_seq_df = getattr(sequence_groups, stat)()
                grouped_pc_energy_df = getattr(residue_energy_groups, stat)()
                similarity_stat = getattr(pvalue_df, stat)(axis=1)  # protocol pair : stat Series
                if stat == mean:
                    # for each measurement in residue_energy_pc_df, need to take the distance between it and the
                    # structure background mean (if structure background, is the mean is useful too?)
                    background_distance = \
                        cdist(residue_energy_pc,
                              grouped_pc_energy_df.loc[putils.structure_background, :].values[np.newaxis, :])
                    trajectory_df = \
                        pd.concat([trajectory_df,
                                   pd.Series(background_distance.flatten(), index=residue_energy_pc_df.index,
                                             name=f'energy_distance_from_{putils.structure_background}_mean')], axis=1)

                    # if renaming is necessary
                    # protocol_stats_s[stat].index = protocol_stats_s[stat].index.to_series().map(
                    #     {protocol: protocol + '_' + stat for protocol in sorted(unique_design_protocols)})
                    # find the pairwise distance from every point to every other point
                    seq_pca_mean_distance_vector = pdist(grouped_pc_seq_df)
                    energy_pca_mean_distance_vector = pdist(grouped_pc_energy_df)
                    # protocol_indices_map = list(tuple(condensed_to_square(k, len(seq_pca_mean_distance_vector)))
                    #                             for k in seq_pca_mean_distance_vector)
                    # find similarity between each protocol by taking row average of all p-values for each metric
                    # mean_pvalue_s = pvalue_df.mean(axis=1)  # protocol pair : mean significance Series
                    # mean_pvalue_s.index = pd.MultiIndex.from_tuples(mean_pvalue_s.index)
                    # sim_measures['similarity'] = mean_pvalue_s
                    similarity_stat.index = pd.MultiIndex.from_tuples(similarity_stat.index)
                    sim_measures['similarity'] = similarity_stat

                    # for vector_idx, seq_dist in enumerate(seq_pca_mean_distance_vector):
                    #     i, j = condensed_to_square(vector_idx, len(grouped_pc_seq_df.index))
                    #     sim_measures['sequence_distance'][(grouped_pc_seq_df.index[i],
                    #                                        grouped_pc_seq_df.index[j])] = seq_dist

                    for vector_idx, (seq_dist, energy_dist) in enumerate(zip(seq_pca_mean_distance_vector,
                                                                             energy_pca_mean_distance_vector)):
                        i, j = condensed_to_square(vector_idx, len(grouped_pc_energy_df.index))
                        sim_measures['sequence_distance'][(grouped_pc_seq_df.index[i],
                                                           grouped_pc_seq_df.index[j])] = seq_dist
                        sim_measures['energy_distance'][(grouped_pc_energy_df.index[i],
                                                         grouped_pc_energy_df.index[j])] = energy_dist
                elif stat == std:
                    # sim_stdev['similarity'] = similarity_stat_dict[stat]
                    pass
                    # # Todo need to square each pc, add them up, divide by the group number, then take the sqrt
                    # sim_stdev['sequence_distance'] = grouped_pc_seq_df
                    # sim_stdev['energy_distance'] = grouped_pc_energy_df

            # Find the significance between each pair of protocols
            protocol_sig_s = pd.concat([pvalue_df.loc[[pair], :].squeeze() for pair in pvalue_df.index.to_list()],
                                       keys=[tuple(pair) for pair in pvalue_df.index.to_list()])
            # squeeze turns the column headers into series indices. Keys appends to make a multi-index

            # Find total protocol similarity for different metrics
            # for measure, values in sim_measures.items():
            #     # measure_s = pd.Series({pair: similarity for pair, similarity in values.items()})
            #     # measure_s = pd.Series(values)
            #     similarity_sum['protocol_%s_sum' % measure] = pd.Series(values).sum()
            similarity_sum = {f'protocol_{measure}_sum': pd.Series(values).sum()
                              for measure, values in sim_measures.items()}
            similarity_sum_s = pd.concat([pd.Series(similarity_sum)], keys=[('sequence_design', 'pose')])

            # Process similarity between protocols
            sim_measures_s = pd.concat([pd.Series(values) for values in sim_measures.values()],
                                       keys=list(sim_measures.keys()))
            # # Todo test
            # sim_stdev_s = pd.concat(list(sim_stdev.values()),
            #                         keys=list(zip(repeat('std'), sim_stdev.keys()))).swaplevel(1, 2)
            # sim_series = [protocol_sig_s, similarity_sum_s, sim_measures_s, sim_stdev_s]
            sim_series = [protocol_sig_s, similarity_sum_s, sim_measures_s]

            # if self.job.figures:  # Todo ensure output is as expected then move below
            #     protocols_by_design = {design: protocol for protocol, designs in designs_by_protocol.items()
            #                            for design in designs}
            #     _path = os.path.join(self.job.all_scores, str(self))
            #     # Set up Labels & Plot the PC data
            #     protocol_map = {protocol: i for i, protocol in enumerate(designs_by_protocol)}
            #     integer_map = {i: protocol for (protocol, i) in protocol_map.items()}
            #     pc_labels_group = [protocols_by_design[design] for design in residue_info]
            #     # pc_labels_group = np.array([protocols_by_design[design] for design in residue_info])
            #     pc_labels_int = [protocol_map[protocols_by_design[design]] for design in residue_info]
            #     fig = plt.figure()
            #     # ax = fig.add_subplot(111, projection='3d')
            #     ax = Axes3D(fig, rect=[0, 0, .7, 1], elev=48, azim=134)
            #     # plt.cla()
            #
            #     # for color_int, label in integer_map.items():  # zip(pc_labels_group, pc_labels_int):
            #     #     ax.scatter(seq_pc[pc_labels_group == label, 0],
            #     #                seq_pc[pc_labels_group == label, 1],
            #     #                seq_pc[pc_labels_group == label, 2],
            #     #                c=color_int, cmap=plt.cm.nipy_spectral, edgecolor='k')
            #     scatter = ax.scatter(seq_pc[:, 0], seq_pc[:, 1], seq_pc[:, 2], c=pc_labels_int, cmap='Spectral',
            #                          edgecolor='k')
            #     # handles, labels = scatter.legend_elements()
            #     # # print(labels)  # ['$\\mathdefault{0}$', '$\\mathdefault{1}$', '$\\mathdefault{2}$']
            #     # ax.legend(handles, labels, loc='upper right', title=groups)
            #     # # ax.legend(handles, [integer_map[label] for label in labels], loc="upper right", title=groups)
            #     # # plt.axis('equal') # not possible with 3D graphs
            #     # plt.legend()  # No handles with labels found to put in legend.
            #     colors = [scatter.cmap(scatter.norm(i)) for i in integer_map.keys()]
            #     custom_lines = [plt.Line2D([], [], ls='', marker='.', mec='k', mfc=c, mew=.1, ms=20)
            #                     for c in colors]
            #     ax.legend(custom_lines, [j for j in integer_map.values()], loc='center left',
            #               bbox_to_anchor=(1.0, .5))
            #     # # Add group mean to the plot
            #     # for name, label in integer_map.items():
            #     #     ax.scatter(seq_pc[pc_labels_group == label, 0].mean(),
            #     #                seq_pc[pc_labels_group == label, 1].mean(),
            #     #                seq_pc[pc_labels_group == label, 2].mean(), marker='x')
            #     ax.set_xlabel('PC1')
            #     ax.set_ylabel('PC2')
            #     ax.set_zlabel('PC3')
            #     # plt.legend(pc_labels_group)
            #     plt.savefig('%s_seq_pca.png' % _path)
            #     plt.clf()
            #     # Residue PCA Figure to assay multiple interface states
            #     fig = plt.figure()
            #     # ax = fig.add_subplot(111, projection='3d')
            #     ax = Axes3D(fig, rect=[0, 0, .7, 1], elev=48, azim=134)
            #     scatter = ax.scatter(residue_energy_pc[:, 0], residue_energy_pc[:, 1], residue_energy_pc[:, 2],
            #                          c=pc_labels_int,
            #                          cmap='Spectral', edgecolor='k')
            #     colors = [scatter.cmap(scatter.norm(i)) for i in integer_map.keys()]
            #     custom_lines = [plt.Line2D([], [], ls='', marker='.', mec='k', mfc=c, mew=.1, ms=20) for c in
            #                     colors]
            #     ax.legend(custom_lines, [j for j in integer_map.values()], loc='center left',
            #               bbox_to_anchor=(1.0, .5))
            #     ax.set_xlabel('PC1')
            #     ax.set_ylabel('PC2')
            #     ax.set_zlabel('PC3')
            #     plt.savefig('%s_res_energy_pca.png' % _path)

        # Format output and save Trajectory, Residue DataFrames, and PDB Sequences
        if self.job.save:
            trajectory_df.sort_index(inplace=True, axis=1)
            per_residue_df = per_residue_df.loc[:, idx_slice[index_residues, :]]
            per_residue_df.sort_index(inplace=True)
            per_residue_df.sort_index(level=0, axis=1, inplace=True, sort_remaining=False)
            per_residue_df[(putils.groups, putils.groups)] = protocol_s
            # per_residue_df.sort_index(inplace=True, key=lambda x: x.str.isdigit())  # put wt entry first
<<<<<<< HEAD
            putils.make_path(self.job.all_scores)
            if merge_residue_data:
=======
            if self.job.merge:
>>>>>>> 48b1895d
                trajectory_df = pd.concat([trajectory_df], axis=1, keys=['metrics'])
                trajectory_df = pd.merge(trajectory_df, per_residue_df, left_index=True, right_index=True)
            else:
                per_residue_df.to_csv(self.residues)  # Todo PoseDirectory(.path)
            trajectory_df.to_csv(self.trajectories)  # Todo PoseDirectory(.path)
            pickle_object(entity_sequences, self.design_sequences, out_path='')  # Todo PoseDirectory(.path)

        # Create figures
        if self.job.figures:  # for plotting collapse profile, errat data, contact order
            # Plot: Format the collapse data with residues as index and each design as column
            # collapse_graph_df = pd.DataFrame(per_residue_data['hydrophobic_collapse'])
            collapse_graph_df = per_residue_df.loc[:, idx_slice[:, 'hydrophobic_collapse']].droplevel(-1, axis=1)
            reference_collapse = [entity.hydrophobic_collapse for entity in self.pose.entities]
            reference_collapse_concatenated_s = \
                pd.Series(np.concatenate(reference_collapse), name=putils.reference_name)
            collapse_graph_df[putils.reference_name] = reference_collapse_concatenated_s
            # collapse_graph_df.columns += 1  # offset index to residue numbering
            # collapse_graph_df.sort_index(axis=1, inplace=True)
            # graph_collapse = sns.lineplot(data=collapse_graph_df)
            # g = sns.FacetGrid(tip_sumstats, col="sex", row="smoker")
            # graph_collapse = sns.relplot(data=collapse_graph_df, kind='line')  # x='Residue Number'

            # Set the base figure aspect ratio for all sequence designs
            figure_aspect_ratio = (pose_length / 25., 20)  # 20 is arbitrary size to fit all information in figure
            color_cycler = cycler(color=large_color_array)
            plt.rc('axes', prop_cycle=color_cycler)
            fig = plt.figure(figsize=figure_aspect_ratio)
            # legend_fill_value = int(15 * pose_length / 100)

            # collapse_ax, contact_ax, errat_ax = fig.subplots(3, 1, sharex=True)
            collapse_ax, errat_ax = fig.subplots(2, 1, sharex=True)
            # add the contact order to a new plot
            contact_ax = collapse_ax.twinx()
            contact_ax.plot(pose_source_contact_order_s, label='Contact Order',
                            color='#fbc0cb', lw=1, linestyle='-')  # pink
            # contact_ax.scatter(residue_indices, pose_source_contact_order_s, color='#fbc0cb', marker='o')  # pink
            # wt_contact_order_concatenated_min_s = pose_source_contact_order_s.min()
            # wt_contact_order_concatenated_max_s = pose_source_contact_order_s.max()
            # wt_contact_order_range = wt_contact_order_concatenated_max_s - wt_contact_order_concatenated_min_s
            # scaled_contact_order = ((pose_source_contact_order_s - wt_contact_order_concatenated_min_s)
            #                         / wt_contact_order_range)  # / wt_contact_order_range)
            # graph_contact_order = sns.relplot(data=errat_graph_df, kind='line')  # x='Residue Number'
            # collapse_ax1.plot(scaled_contact_order)
            # contact_ax.vlines(self.pose.chain_breaks, 0, 1, transform=contact_ax.get_xaxis_transform(),
            #                   label='Entity Breaks', colors='#cccccc')  # , grey)
            # contact_ax.vlines(index_residues, 0, 0.05, transform=contact_ax.get_xaxis_transform(),
            #                   label='Design Residues', colors='#f89938', lw=2)  # , orange)
            contact_ax.set_ylabel('Contact Order')
            # contact_ax.set_xlim(0, pose_length)
            contact_ax.set_ylim(0, None)
            # contact_ax.figure.savefig(os.path.join(self.data, 'hydrophobic_collapse+contact.png'))
            # collapse_ax1.figure.savefig(os.path.join(self.data, 'hydrophobic_collapse+contact.png'))

            # Get the plot of each collapse profile into a matplotlib axes
            # collapse_ax = collapse_graph_df.plot.line(legend=False, ax=collapse_ax, figsize=figure_aspect_ratio)
            # collapse_ax = collapse_graph_df.plot.line(legend=False, ax=collapse_ax)
            collapse_ax.plot(collapse_graph_df.T.values, label=collapse_graph_df.index)
            # collapse_ax = collapse_graph_df.plot.line(ax=collapse_ax)
            collapse_ax.xaxis.set_major_locator(MultipleLocator(20))
            collapse_ax.xaxis.set_major_formatter('{x:.0f}')
            # For the minor ticks, use no labels; default NullFormatter.
            collapse_ax.xaxis.set_minor_locator(MultipleLocator(5))
            collapse_ax.set_xlim(0, pose_length)
            collapse_ax.set_ylim(0, 1)
            # # CAN'T SET FacetGrid object for most matplotlib elements...
            # ax = graph_collapse.axes
            # ax = plt.gca()  # gca <- get current axis
            # labels = [fill(index, legend_fill_value) for index in collapse_graph_df.index]
            # collapse_ax.legend(labels, loc='lower left', bbox_to_anchor=(0., 1))
            # collapse_ax.legend(loc='lower left', bbox_to_anchor=(0., 1))
            # Plot the chain break(s) and design residues
            # linestyles={'solid', 'dashed', 'dashdot', 'dotted'}
            collapse_ax.vlines(self.pose.chain_breaks, 0, 1, transform=collapse_ax.get_xaxis_transform(),
                               label='Entity Breaks', colors='#cccccc')  # , grey)
            collapse_ax.vlines(index_residues, 0, 0.05, transform=collapse_ax.get_xaxis_transform(),
                               label='Design Residues', colors='#f89938', lw=2)  # , orange)
            # Plot horizontal significance
            collapse_ax.hlines([collapse_significance_threshold], 0, 1, transform=collapse_ax.get_yaxis_transform(),
                               label='Collapse Threshold', colors='#fc554f', linestyle='dotted')  # tomato
            # collapse_ax.set_xlabel('Residue Number')
            collapse_ax.set_ylabel('Hydrophobic Collapse Index')
            # collapse_ax.set_prop_cycle(color_cycler)
            # ax.autoscale(True)
            # collapse_ax.figure.tight_layout()  # no standardization
            # collapse_ax.figure.savefig(os.path.join(self.data, 'hydrophobic_collapse.png'))  # no standardization

            # Plot: Collapse description of total profile against each design
            entity_collapse_mean, entity_collapse_std = [], []
            for entity in self.pose.entities:
                if entity.msa:
                    collapse = entity.collapse_profile()
                    entity_collapse_mean.append(collapse.mean(axis=-2))
                    entity_collapse_std.append(collapse.std(axis=-2))
                else:
                    break
            else:  # Only execute if we successfully looped
                profile_mean_collapse_concatenated_s = \
                    pd.concat([entity_collapse_mean[idx] for idx in range(number_of_entities)], ignore_index=True)
                profile_std_collapse_concatenated_s = \
                    pd.concat([entity_collapse_std[idx] for idx in range(number_of_entities)], ignore_index=True)
                profile_mean_collapse_concatenated_s.index += 1  # offset index to residue numbering
                profile_std_collapse_concatenated_s.index += 1  # offset index to residue numbering
                collapse_graph_describe_df = pd.DataFrame({
                    'std_min': profile_mean_collapse_concatenated_s - profile_std_collapse_concatenated_s,
                    'std_max': profile_mean_collapse_concatenated_s + profile_std_collapse_concatenated_s,
                })
                collapse_graph_describe_df.index += 1  # offset index to residue numbering
                collapse_graph_describe_df['Residue Number'] = collapse_graph_describe_df.index
                collapse_ax.vlines('Residue Number', 'std_min', 'std_max', data=collapse_graph_describe_df,
                                   color='#e6e6fa', linestyle='-', lw=1, alpha=0.8)  # lavender
                # collapse_ax.figure.savefig(os.path.join(self.data, 'hydrophobic_collapse_versus_profile.png'))

            # Plot: Errat Accuracy
            # errat_graph_df = pd.DataFrame(per_residue_data['errat_deviation'])
            # errat_graph_df = per_residue_df.loc[:, idx_slice[:, 'errat_deviation']].droplevel(-1, axis=1)
            # errat_graph_df = errat_df
            # wt_errat_concatenated_s = pd.Series(np.concatenate(list(source_errat.values())), name='clean_asu')
            # errat_graph_df[putils.pose_source] = pose_source_errat_s
            # errat_graph_df.columns += 1  # offset index to residue numbering
            errat_df.sort_index(axis=0, inplace=True)
            # errat_ax = errat_graph_df.plot.line(legend=False, ax=errat_ax, figsize=figure_aspect_ratio)
            # errat_ax = errat_graph_df.plot.line(legend=False, ax=errat_ax)
            # errat_ax = errat_graph_df.plot.line(ax=errat_ax)
            errat_ax.plot(errat_df.T.values, label=collapse_graph_df.index)
            errat_ax.xaxis.set_major_locator(MultipleLocator(20))
            errat_ax.xaxis.set_major_formatter('{x:.0f}')
            # For the minor ticks, use no labels; default NullFormatter.
            errat_ax.xaxis.set_minor_locator(MultipleLocator(5))
            # errat_ax.set_xlim(0, pose_length)
            errat_ax.set_ylim(0, None)
            # graph_errat = sns.relplot(data=errat_graph_df, kind='line')  # x='Residue Number'
            # Plot the chain break(s) and design residues
            # labels = [fill(column, legend_fill_value) for column in errat_graph_df.columns]
            # errat_ax.legend(labels, loc='lower left', bbox_to_anchor=(0., 1.))
            # errat_ax.legend(loc='lower center', bbox_to_anchor=(0., 1.))
            errat_ax.vlines(self.pose.chain_breaks, 0, 1, transform=errat_ax.get_xaxis_transform(),
                            label='Entity Breaks', colors='#cccccc')  # , grey)
            errat_ax.vlines(index_residues, 0, 0.05, transform=errat_ax.get_xaxis_transform(),
                            label='Design Residues', colors='#f89938', lw=2)  # , orange)
            # Plot horizontal significance
            errat_ax.hlines([errat_2_sigma], 0, 1, transform=errat_ax.get_yaxis_transform(),
                            label='Significant Error', colors='#fc554f', linestyle='dotted')  # tomato
            errat_ax.set_xlabel('Residue Number')
            errat_ax.set_ylabel('Errat Score')
            # errat_ax.autoscale(True)
            # errat_ax.figure.tight_layout()
            # errat_ax.figure.savefig(os.path.join(self.data, 'errat.png'))
            collapse_handles, collapse_labels = collapse_ax.get_legend_handles_labels()
            contact_handles, contact_labels = contact_ax.get_legend_handles_labels()
            # errat_handles, errat_labels = errat_ax.get_legend_handles_labels()
            # print(handles, labels)
            handles = collapse_handles + contact_handles
            labels = collapse_labels + contact_labels
            # handles = errat_handles + contact_handles
            # labels = errat_labels + contact_labels
            labels = [label.replace(f'{self.name}_', '') for label in labels]
            # plt.legend(loc='upper right', bbox_to_anchor=(1, 1))  #, ncol=3, mode='expand')
            # print(labels)
            # plt.legend(handles, labels, loc='upper center', bbox_to_anchor=(0.5, -1.), ncol=3)  # , mode='expand'
            # v Why the hell doesn't this work??
            # fig.legend(handles, labels, loc='upper center', bbox_to_anchor=(0.5, 0.), ncol=3,  # , mode='expand')
            # fig.subplots_adjust(bottom=0.1)
            plt.legend(handles, labels, loc='upper center', bbox_to_anchor=(0.5, -1.), ncol=3)  # , mode='expand')
            #            bbox_transform=plt.gcf().transFigure)  # , bbox_transform=collapse_ax.transAxes)
            fig.tight_layout()
            fig.savefig(os.path.join(self.data, 'DesignMetricsPerResidues.png'))  # Todo PoseDirectory(.path)

        # After parsing data sources
        interface_metrics_s = pd.concat([interface_metrics_s], keys=[('dock', 'pose')])

        # CONSTRUCT: Create pose series and format index names
        pose_s = pd.concat([interface_metrics_s, stat_s, divergence_s] + sim_series).swaplevel(0, 1)
        # Remove pose specific metrics from pose_s, sort, and name protocol_mean_df
        pose_s.drop([putils.groups], level=2, inplace=True, errors='ignore')
        pose_s.sort_index(level=2, inplace=True, sort_remaining=False)  # ascending=True, sort_remaining=True)
        pose_s.sort_index(level=1, inplace=True, sort_remaining=False)  # ascending=True, sort_remaining=True)
        pose_s.sort_index(level=0, inplace=True, sort_remaining=False)  # ascending=False
        pose_s.name = str(self)

        return pose_s

    @handle_design_errors(errors=(DesignError, AssertionError))
    @close_logs
    # @remove_structure_memory  # structures not used in this protocol
    def select_sequences(self, filters: dict = None, weights: dict = None, number: int = 1, protocols: list[str] = None,
                         **kwargs) -> list[str]:
        """Select sequences for further characterization. If weights, then user can prioritize by metrics, otherwise
        sequence with the most neighbors as calculated by sequence distance will be selected. If there is a tie, the
        sequence with the lowest weight will be selected

        Args:
            filters: The filters to use in sequence selection
            weights: The weights to use in sequence selection
            number: The number of sequences to consider for each design
            protocols: Whether particular design protocol(s) should be chosen
        Returns:
            The selected sequences found
        """
        # Load relevant data from the design directory
        trajectory_df = pd.read_csv(self.trajectories, index_col=0, header=[0])
        trajectory_df.dropna(inplace=True)
        if protocols:
            designs = []
            for protocol in protocols:
                designs.extend(trajectory_df[trajectory_df['protocol'] == protocol].index.to_list())

            if not designs:
                raise DesignError(f'No designs found for protocols {protocols}!')
        else:
            designs = trajectory_df.index.to_list()

        self.log.info(f'Number of starting trajectories = {len(trajectory_df)}')
        df = trajectory_df.loc[designs, :]

        if filters:
            self.log.info(f'Using filter parameters: {filters}')
            # Filter the DataFrame to include only those values which are le/ge the specified filter
            filtered_designs = index_intersection(filter_df_for_index_by_value(df, filters).values())
            df = trajectory_df.loc[filtered_designs, :]

        if weights:
            # No filtering of protocol/indices to use as poses should have similar protocol scores coming in
            self.log.info(f'Using weighting parameters: {weights}')
            design_list = rank_dataframe_by_metric_weights(df, weights=weights, **kwargs).index.to_list()
            self.log.info(f'Final ranking of trajectories:\n{", ".join(pose for pose in design_list)}')

            return design_list[:number]
        else:
            # sequences_pickle = glob(os.path.join(self.job.all_scores, '%s_Sequences.pkl' % str(self)))
            # assert len(sequences_pickle) == 1, 'Couldn\'t find files for %s' % \
            #                                     os.path.join(self.job.all_scores, '%s_Sequences.pkl' % str(self))
            #
            # chain_sequences = SDUtils.unpickle(sequences_pickle[0])
            # {chain: {name: sequence, ...}, ...}
            design_sequences_by_entity: list[dict[str, str]] = unpickle(self.design_sequences)
            entity_sequences = list(zip(*[list(design_sequences.values())
                                          for design_sequences in design_sequences_by_entity]))
            concatenated_sequences = [''.join(entity_sequence) for entity_sequence in entity_sequences]
            self.log.debug(f'The final concatenated sequences are:\n{concatenated_sequences}')

            # pairwise_sequence_diff_np = SDUtils.all_vs_all(concatenated_sequences, sequence_difference)
            # Using concatenated sequences makes the values very similar and inflated as most residues are the same
            # doing min/max normalization to see variation
            pairwise_sequence_diff_l = [sequence_difference(*seq_pair)
                                        for seq_pair in combinations(concatenated_sequences, 2)]
            pairwise_sequence_diff_np = np.array(pairwise_sequence_diff_l)
            _min = min(pairwise_sequence_diff_l)
            # _max = max(pairwise_sequence_diff_l)
            pairwise_sequence_diff_np = np.subtract(pairwise_sequence_diff_np, _min)
            # self.log.info(pairwise_sequence_diff_l)

            # PCA analysis of distances
            pairwise_sequence_diff_mat = np.zeros((len(designs), len(designs)))
            for k, dist in enumerate(pairwise_sequence_diff_np):
                i, j = condensed_to_square(k, len(designs))
                pairwise_sequence_diff_mat[i, j] = dist
            pairwise_sequence_diff_mat = sym(pairwise_sequence_diff_mat)

            pairwise_sequence_diff_mat = skl.preprocessing.StandardScaler().fit_transform(pairwise_sequence_diff_mat)
            seq_pca = skl.decomposition.PCA(variance)
            seq_pc_np = seq_pca.fit_transform(pairwise_sequence_diff_mat)
            seq_pca_distance_vector = pdist(seq_pc_np)
            # epsilon = math.sqrt(seq_pca_distance_vector.mean()) * 0.5
            epsilon = seq_pca_distance_vector.mean() * 0.5
            self.log.info(f'Finding maximum neighbors within distance of {epsilon}')

            # self.log.info(pairwise_sequence_diff_np)
            # epsilon = pairwise_sequence_diff_mat.mean() * 0.5
            # epsilon = math.sqrt(seq_pc_np.myean()) * 0.5
            # epsilon = math.sqrt(pairwise_sequence_diff_np.mean()) * 0.5

            # Find the nearest neighbors for the pairwise distance matrix using the X*X^T (PCA) matrix, linear transform
            seq_neighbors = skl.neighbors.BallTree(seq_pc_np)
            seq_neighbor_counts = seq_neighbors.query_radius(seq_pc_np, epsilon,
                                                             count_only=True)  # , sort_results=True)
            top_count, top_idx = 0, None
            for count in seq_neighbor_counts:  # idx, enumerate()
                if count > top_count:
                    top_count = count

            sorted_seqs = sorted(seq_neighbor_counts, reverse=True)
            top_neighbor_counts = sorted(set(sorted_seqs[:number]), reverse=True)

            # Find only the designs which match the top x (number) of neighbor counts
            final_designs = {designs[idx]: num_neighbors for num_neighbors in top_neighbor_counts
                             for idx, count in enumerate(seq_neighbor_counts) if count == num_neighbors}
            self.log.info('The final sequence(s) and file(s):\nNeighbors\tDesign\n%s'
                          # % '\n'.join('%d %s' % (top_neighbor_counts.index(neighbors) + SDUtils.zero_offset,
                          % '\n'.join(f'\t{neighbors}\t{os.path.join(self.designs, design)}'
                                      for design, neighbors in final_designs.items()))

            # self.log.info('Corresponding PDB file(s):\n%s' % '\n'.join('%d %s' % (i, os.path.join(self.designs, seq))
            #                                                         for i, seq in enumerate(final_designs, 1)))

            # Compute the highest density cluster using DBSCAN algorithm
            # seq_cluster = DBSCAN(eps=epsilon)
            # seq_cluster.fit(pairwise_sequence_diff_np)
            #
            # seq_pc_df = pd.DataFrame(seq_pc, index=designs, columns=['pc' + str(x + SDUtils.zero_offset)
            #                                                          for x in range(len(seq_pca.components_))])
            # seq_pc_df = pd.merge(protocol_s, seq_pc_df, left_index=True, right_index=True)

            # If final designs contains more sequences than specified, find the one with the lowest energy
            if len(final_designs) > number:
                energy_s = trajectory_df.loc[final_designs.keys(), 'interface_energy']
                energy_s.sort_values(inplace=True)
                final_seqs = energy_s.index.to_list()[:number]
            else:
                final_seqs = list(final_designs.keys())

            return final_seqs

    # handle_design_errors = staticmethod(handle_design_errors)
    # close_logs = staticmethod(close_logs)
    remove_structure_memory = staticmethod(remove_structure_memory)

    def __key(self) -> str:
        return self.name

    def __eq__(self, other) -> bool:
        if isinstance(other, PoseDirectory):
            return self.__key() == other.__key()
        raise NotImplementedError(f"Can't compare {PoseDirectory.__name__} instance to {other.__name__} instance")

    def __hash__(self) -> int:
        return hash(self.__key())

    def __str__(self) -> str:
        if self.job.nanohedra_output:
            return self.source_path.replace(f'{self.job.nanohedra_root}{os.sep}', '').replace(os.sep, '-')
        elif self.job.output_to_directory:
            return self.name
        else:
            # TODO integrate with designDB?
            return self.path.replace(f'{self.projects}{os.sep}', '').replace(os.sep, '-')


# @handle_design_errors(errors=(DesignError, AssertionError))
# @close_logs
# @remove_structure_memory
def interface_design_analysis(pose: Pose, design_poses: Iterable[Pose] = None, scores_file: AnyStr = None, **kwargs) \
        -> pd.Series:
    """Retrieve all score information from a PoseDirectory and write results to .csv file

    Args:
        pose: The Pose to perform the analysis on
        design_poses: The subsequent designs to perform analysis on
        scores_file: A file that contains a JSON formatting metrics file with key, value paired metrics
    Returns:
        Series containing summary metrics for all designs in the design directory
    """
    # Todo move PoseDirectory to pose.path attribute
    job = job_resources_factory.get(**kwargs)
    # if pose.interface_residue_numbers is False or pose.interface_design_residue_numbers is False:
    pose.find_and_split_interface()

    if job.generate_fragments and not pose.fragment_queries:
        pose.generate_interface_fragments()
        if job.write_fragments:
            pose.write_fragment_pairs(out_path=pose.path.frags)
    # Gather miscellaneous pose specific metrics
    other_pose_metrics = pose.interface_metrics()

    # Find all designs files
    if design_poses is None:
        raise NotImplementedError(f'Attach the job.design arguments here first!')
        design_poses = pose.design_sequences()

    # Assumes each structure is the same length
    pose_length = pose.number_of_residues
    residue_indices = list(range(1, pose_length + 1))
    pose_sequences = {putils.pose_source: pose.sequence}
    # Todo implement reference sequence from included file(s) or as with pose.sequence below
    pose_sequences.update({putils.reference_name: pose.sequence})
    pose_sequences.update({pose.name: pose.sequence for pose in design_poses})
    all_mutations = generate_mutations_from_reference(pose.sequence, pose_sequences, return_to=True)  # , zero_index=True)
    #    generate_mutations_from_reference(''.join(pose.atom_sequences.values()), pose_sequences)

    entity_energies = tuple(0. for ent in pose.entities)
    pose_source_residue_info = \
        {residue.number: {'complex': 0., 'bound': copy(entity_energies), 'unbound': copy(entity_energies),
                          'solv_complex': 0., 'solv_bound': copy(entity_energies),
                          'solv_unbound': copy(entity_energies), 'fsp': 0., 'cst': 0.,
                          'type': protein_letters_3to1.get(residue.type), 'hbond': 0}
         for entity in pose.entities for residue in entity.residues}
    residue_info = {putils.pose_source: pose_source_residue_info}
    job_key = 'no_energy'
    stat_s, sim_series = pd.Series(dtype=float), []
    if scores_file is not None and os.path.exists(scores_file):  # Rosetta scores file is present
        pose.log.debug(f'Found design scores in file: {scores_file}')
        design_was_performed = True
        # Get the scores from the score file on design trajectory metrics
        source_df = pd.DataFrame({putils.pose_source: {putils.groups: job_key}}).T
        for idx, entity in enumerate(pose.entities, 1):
            source_df[f'buns_{idx}_unbound'] = 0
            source_df[f'interface_energy_{idx}_bound'] = 0
            source_df[f'interface_energy_{idx}_unbound'] = 0
            source_df[f'solvation_energy_{idx}_bound'] = 0
            source_df[f'solvation_energy_{idx}_unbound'] = 0
            source_df[f'interface_connectivity_{idx}'] = 0
        source_df['buns_complex'] = 0
        # source_df['buns_unbound'] = 0
        source_df['contact_count'] = 0
        source_df['favor_residue_energy'] = 0
        source_df['interface_energy_complex'] = 0
        source_df['interaction_energy_complex'] = 0
        source_df['interaction_energy_per_residue'] = \
            source_df['interaction_energy_complex'] / len(pose.interface_residues)
        source_df['interface_separation'] = 0
        source_df['number_hbonds'] = 0
        source_df['rmsd_complex'] = 0  # Todo calculate this here instead of Rosetta using superposition3d
        source_df['rosetta_reference_energy'] = 0
        source_df['shape_complementarity'] = 0
        source_df['solvation_energy'] = 0
        source_df['solvation_energy_complex'] = 0
        all_design_scores = read_scores(scores_file)
        pose.log.debug(f'All designs with scores: {", ".join(all_design_scores.keys())}')
        # Remove designs with scores but no structures
        all_viable_design_scores = {}
        for pose in design_poses:
            try:
                all_viable_design_scores[pose.name] = all_design_scores.pop(pose.name)
            except KeyError:  # structure wasn't scored, we will remove this later
                pass
        # Create protocol dataframe
        scores_df = pd.DataFrame(all_viable_design_scores).T
        scores_df = pd.concat([source_df, scores_df])
        # Gather all columns into specific types for processing and formatting
        per_res_columns, hbonds_columns = [], []
        for column in scores_df.columns.to_list():
            if column.startswith('per_res_'):
                per_res_columns.append(column)
            elif column.startswith('hbonds_res_selection'):
                hbonds_columns.append(column)

        # Check proper input
        metric_set = necessary_metrics.difference(set(scores_df.columns))
        # pose.log.debug('Score columns present before required metric check: %s' % scores_df.columns.to_list())
        if not metric_set:
            raise DesignError(f'Missing required metrics: "{", ".join(metric_set)}"')

        # Remove unnecessary (old scores) as well as Rosetta pose score terms besides ref (has been renamed above)
        # TODO learn know how to produce score terms in output score file. Not in FastRelax...
        remove_columns = per_res_columns + hbonds_columns + rosetta_terms + unnecessary
        # TODO remove dirty when columns are correct (after P432)
        #  and column tabulation precedes residue/hbond_processing
        interface_hbonds = dirty_hbond_processing(all_viable_design_scores)
        # can't use hbond_processing (clean) in the case there is a design without metrics... columns not found!
        # interface_hbonds = hbond_processing(all_viable_design_scores, hbonds_columns)
        number_hbonds_s = \
            pd.Series({design: len(hbonds) for design, hbonds in interface_hbonds.items()}, name='number_hbonds')
        # number_hbonds_s = pd.Series({design: len(hbonds) for design, hbonds in interface_hbonds.items()})  #, name='number_hbonds')
        # scores_df = pd.merge(scores_df, number_hbonds_s, left_index=True, right_index=True)
        scores_df.loc[number_hbonds_s.index, 'number_hbonds'] = number_hbonds_s
        # scores_df = scores_df.assign(number_hbonds=number_hbonds_s)
        # residue_info = {'energy': {'complex': 0., 'unbound': 0.}, 'type': None, 'hbond': 0}
        residue_info.update(pose.rosetta_residue_processing(all_viable_design_scores))
        residue_info = process_residue_info(residue_info, hbonds=interface_hbonds)
        residue_info = incorporate_mutation_info(residue_info, all_mutations)
        # can't use residue_processing (clean) in the case there is a design without metrics... columns not found!
        # residue_info.update(residue_processing(all_viable_design_scores, simplify_mutation_dict(all_mutations),
        #                                        per_res_columns, hbonds=interface_hbonds))

        # Drop designs where required data isn't present
        # Format protocol columns
        missing_group_indices = scores_df[putils.groups].isna()
        # Todo remove not DEV
        scout_indices = [idx for idx in scores_df[missing_group_indices].index if 'scout' in idx]
        scores_df.loc[scout_indices, putils.groups] = putils.scout
        structure_bkgnd_indices = [idx for idx in scores_df[missing_group_indices].index if 'no_constraint' in idx]
        scores_df.loc[structure_bkgnd_indices, putils.groups] = putils.structure_background
        # Todo Done remove
        # protocol_s.replace({'combo_profile': putils.design_profile}, inplace=True)  # ensure proper profile name

        scores_df.drop(missing_group_indices, axis=0, inplace=True, errors='ignore')
        # protocol_s.drop(missing_group_indices, inplace=True, errors='ignore')

        viable_designs = scores_df.index.to_list()
        if not viable_designs:
            raise DesignError('No viable designs remain after processing!')

        pose.log.debug(f'Viable designs remaining after cleaning:\n\t{", ".join(viable_designs)}')
        pose_sequences = {design: sequence for design, sequence in pose_sequences.items() if design in viable_designs}

        # Todo implement this protocol if sequence data is taken at multiple points along a trajectory and the
        #  sequence data along trajectory is a metric on it's own
        # # Gather mutations for residue specific processing and design sequences
        # for design, data in list(all_viable_design_scores.items()):  # make a copy as can be removed
        #     sequence = data.get('final_sequence')
        #     if sequence:
        #         if len(sequence) >= pose_length:
        #             pose_sequences[design] = sequence[:pose_length]  # Todo won't work if design had insertions
        #         else:
        #             pose_sequences[design] = sequence
        #     else:
        #         pose.log.warning('Design %s is missing sequence data, removing from design pool' % design)
        #         all_viable_design_scores.pop(design)
        # # format {entity: {design_name: sequence, ...}, ...}
        # entity_sequences = \
        #     {entity: {design: sequence[entity.n_terminal_residue.number - 1:entity.c_terminal_residue.number]
        #               for design, sequence in pose_sequences.items()} for entity in pose.entities}
    else:
        pose.log.debug(f'Missing scores file')
        design_was_performed = False
        # Todo add relevant missing scores such as those specified as 0 below
        # Todo may need to put source_df in scores file alternative
        source_df = pd.DataFrame({putils.pose_source: {putils.groups: job_key}}).T
        scores_df = pd.DataFrame({pose.name: {putils.groups: job_key} for pose in design_poses}).T
        scores_df = pd.concat([source_df, scores_df])
        for idx, entity in enumerate(pose.entities, 1):
            source_df[f'buns_{idx}_unbound'] = 0
            source_df[f'interface_energy_{idx}_bound'] = 0
            source_df[f'interface_energy_{idx}_unbound'] = 0
            source_df[f'solvation_energy_{idx}_bound'] = 0
            source_df[f'solvation_energy_{idx}_unbound'] = 0
            source_df[f'interface_connectivity_{idx}'] = 0
            # residue_info = {'energy': {'complex': 0., 'unbound': 0.}, 'type': None, 'hbond': 0}
            # design_info.update({residue.number: {'energy_delta': 0.,
            #                                      'type': protein_letters_3to1.get(residue.type),
            #                                      'hbond': 0} for residue in entity.residues})
        source_df['buns_complex'] = 0
        # source_df['buns_unbound'] = 0
        scores_df['contact_count'] = 0
        scores_df['favor_residue_energy'] = 0
        scores_df['interface_energy_complex'] = 0
        scores_df['interaction_energy_complex'] = 0
        scores_df['interaction_energy_per_residue'] = \
            scores_df['interaction_energy_complex'] / len(pose.interface_design_residue_numbers)
        scores_df['interface_separation'] = 0
        scores_df['number_hbonds'] = 0
        scores_df['rmsd_complex'] = 0  # Todo calculate this here instead of Rosetta using superposition3d
        scores_df['rosetta_reference_energy'] = 0
        scores_df['shape_complementarity'] = 0
        scores_df['solvation_energy'] = 0
        scores_df['solvation_energy_complex'] = 0
        remove_columns = rosetta_terms + unnecessary
        residue_info.update({struct_name: pose_source_residue_info for struct_name in scores_df.index.to_list()})
        # Todo generate energy scores internally which matches output from residue_processing
        # interface_hbonds = dirty_hbond_processing(all_design_scores)
        # residue_info = pose.rosetta_residue_processing(all_design_scores)
        # residue_info = process_residue_info(residue_info, simplify_mutation_dict(all_mutations),
        #                                     hbonds=interface_hbonds)
        viable_designs = [pose.name for pose in design_poses]

    scores_df.drop(remove_columns, axis=1, inplace=True, errors='ignore')
    other_pose_metrics['observations'] = len(viable_designs)

    entity_sequences = []
    for entity in pose.entities:
        entity_slice = slice(entity.n_terminal_residue.index, 1+entity.c_terminal_residue.index)
        entity_sequences.append({design: sequence[entity_slice] for design, sequence in pose_sequences.items()})
    # Todo generate_multiple_mutations accounts for offsets from the reference sequence. Not necessary YET
    # sequence_mutations = \
    #     generate_multiple_mutations(pose.atom_sequences, pose_sequences, pose_num=False)
    # sequence_mutations.pop('reference')
    # entity_sequences = generate_sequences(pose.atom_sequences, sequence_mutations)
    # entity_sequences = {chain: keys_from_trajectory_number(named_sequences)
    #                         for chain, named_sequences in entity_sequences.items()}

    # Find protocols for protocol specific data processing removing from scores_df
    protocol_s = scores_df.pop(putils.groups).copy()
    designs_by_protocol = protocol_s.groupby(protocol_s).groups
    # remove refine and consensus if present as there was no design done over multiple protocols
    unique_protocols = list(designs_by_protocol.keys())
    # Todo change if we did multiple rounds of these protocols
    designs_by_protocol.pop(putils.refine, None)
    designs_by_protocol.pop(putils.consensus, None)
    # Get unique protocols
    unique_design_protocols = set(designs_by_protocol.keys())
    pose.log.info(f'Unique Design Protocols: {", ".join(unique_design_protocols)}')

    # Replace empty strings with np.nan and convert remaining to float
    scores_df.replace('', np.nan, inplace=True)
    scores_df.fillna(dict(zip(protocol_specific_columns, repeat(0))), inplace=True)
    scores_df = scores_df.astype(float)  # , copy=False, errors='ignore')

    # per residue data includes every residue in the pose
    # per_residue_data = {'errat_deviation': {}, 'hydrophobic_collapse': {}, 'contact_order': {},
    #                     'sasa_hydrophobic_complex': {}, 'sasa_polar_complex': {}, 'sasa_relative_complex': {},
    #                     'sasa_hydrophobic_bound': {}, 'sasa_polar_bound': {}, 'sasa_relative_bound': {}}
    interface_local_density = {putils.pose_source: pose.local_density_interface()}
    # atomic_deviation = {}
    # pose_assembly_minimally_contacting = pose.assembly_minimally_contacting
    # perform SASA measurements
    # pose_assembly_minimally_contacting.get_sasa()
    # assembly_asu_residues = pose_assembly_minimally_contacting.residues[:pose_length]
    # per_residue_data['sasa_hydrophobic_complex'][putils.pose_source] = \
    #     [residue.sasa_apolar for residue in assembly_asu_residues]
    # per_residue_data['sasa_polar_complex'][putils.pose_source] = [residue.sasa_polar for residue in assembly_asu_residues]
    # per_residue_data['sasa_relative_complex'][putils.pose_source] = \
    #     [residue.relative_sasa for residue in assembly_asu_residues]

    # Grab metrics for the pose source. Checks if pose was designed
    # Favor pose source errat/collapse on a per-entity basis if design occurred
    # As the pose source assumes no legit interface present while designs have an interface
    # per_residue_sasa_unbound_apolar, per_residue_sasa_unbound_polar, per_residue_sasa_unbound_relative = [], [], []
    # source_errat_accuracy, source_errat, source_contact_order, inverse_residue_contact_order_z = [], [], [], []
    source_errat, source_contact_order = [], []
    for idx, entity in enumerate(pose.entities):
        # Contact order is the same for every design in the Pose and not dependent on pose
        source_contact_order.append(entity.contact_order)
        if design_was_performed:  # we should respect input structure was not meant to be together
            # oligomer_errat_accuracy, oligomeric_errat = entity_oligomer.errat(out_path=os.path.devnull)
            # source_errat_accuracy.append(oligomer_errat_accuracy)
            # Todo when Entity.oligomer works
            #  _, oligomeric_errat = entity.oligomer.errat(out_path=os.path.devnull)
            entity_oligomer = Model.from_chains(entity.chains, log=pose.log, entities=False)
            _, oligomeric_errat = entity_oligomer.errat(out_path=os.path.devnull)
            source_errat.append(oligomeric_errat[:entity.number_of_residues])

    per_residue_data = {putils.pose_source: pose.get_per_residue_interface_metrics()}
    pose_source_contact_order_s = \
        pd.Series(np.concatenate(source_contact_order), index=residue_indices, name='contact_order')
    per_residue_data[putils.pose_source]['contact_order'] = pose_source_contact_order_s

    number_of_entities = pose.number_of_entities
    if design_was_performed:  # The input structure was not meant to be together, treat as such
        source_errat = []
        for idx, entity in enumerate(pose.entities):
            # Replace 'errat_deviation' measurement with uncomplexed entities
            # oligomer_errat_accuracy, oligomeric_errat = entity_oligomer.errat(out_path=os.path.devnull)
            # source_errat_accuracy.append(oligomer_errat_accuracy)
            # Todo when Entity.oligomer works
            #  _, oligomeric_errat = entity.oligomer.errat(out_path=os.path.devnull)
            entity_oligomer = Model.from_chains(entity.chains, log=pose.log, entities=False)
            _, oligomeric_errat = entity_oligomer.errat(out_path=os.path.devnull)
            source_errat.append(oligomeric_errat[:entity.number_of_residues])
        # atomic_deviation[putils.pose_source] = sum(source_errat_accuracy) / float(number_of_entities)
        pose_source_errat_s = pd.Series(np.concatenate(source_errat), index=residue_indices)
    else:
        pose_assembly_minimally_contacting = pose.assembly_minimally_contacting
        # atomic_deviation[putils.pose_source], pose_per_residue_errat = \
        _, pose_per_residue_errat = \
            pose_assembly_minimally_contacting.errat(out_path=os.path.devnull)
        pose_source_errat_s = pose_per_residue_errat[:pose_length]

    per_residue_data[putils.pose_source]['errat_deviation'] = pose_source_errat_s

    # Compute structural measurements for all designs
    for pose in design_poses:  # Takes 1-2 seconds for Structure -> assembly -> errat
        # Must find interface residues before measure local_density
        pose.find_and_split_interface()
        per_residue_data[pose.name] = pose.get_per_residue_interface_metrics()
        # Todo remove Rosetta
        #  This is a measurement of interface_connectivity like from Rosetta
        interface_local_density[pose.name] = pose.local_density_interface()

    # scores_df['errat_accuracy'] = pd.Series(atomic_deviation)
    scores_df['interface_local_density'] = pd.Series(interface_local_density)
    # Include in errat_deviation if errat score is < 2 std devs and isn't 0 to begin with
    source_errat_inclusion_boolean = np.logical_and(pose_source_errat_s < errat_2_sigma, pose_source_errat_s != 0.)
    errat_df = per_residue_df.loc[:, idx_slice[:, 'errat_deviation']].droplevel(-1, axis=1)
    # find where designs deviate above wild-type errat scores
    errat_sig_df = (errat_df.sub(pose_source_errat_s, axis=1)) > errat_1_sigma  # axis=1 Series is column oriented
    # then select only those residues which are expressly important by the inclusion boolean
    scores_df['errat_deviation'] = (errat_sig_df.loc[:, source_errat_inclusion_boolean] * 1).sum(axis=1)

    # Calculate hydrophobic collapse for each design
    # Todo reconcile below with fragdock.py
    measure_evolution = measure_alignment = True
    warn = False
    # Add Entity information to the Pose
    for idx, entity in enumerate(pose.entities):
        # entity.sequence_file = job.api_db.sequences.retrieve_file(name=entity.name)
        # if not entity.sequence_file:
        #     entity.write_sequence_to_fasta('reference', out_dir=job.sequences)
        #     # entity.add_evolutionary_profile(out_dir=job.api_db.hhblits_profiles.location)
        # else:
        profile = job.api_db.hhblits_profiles.retrieve_data(name=entity.name)
        if not profile:
            measure_evolution = False
            warn = True
        else:
            entity.evolutionary_profile = profile

        if not entity.verify_evolutionary_profile():
            entity.fit_evolutionary_profile_to_structure()

        try:  # To fetch the multiple sequence alignment for further processing
            msa = job.api_db.alignments.retrieve_data(name=entity.name)
            if not msa:
                measure_alignment = False
                warn = True
            else:
                entity.msa = msa
        except ValueError as error:  # When the Entity reference sequence and alignment are different lengths
            pose.log.info(f'Entity reference sequence and provided alignment are different lengths: {error}')
            warn = True

    if warn:
        if not measure_evolution and not measure_alignment:
            pose.log.info(f'Metrics relying on multiple sequence alignment data are not being collected as '
                          f'there were none found. These include: '
                          f'{", ".join(multiple_sequence_alignment_dependent_metrics)}')
        elif not measure_alignment:
            pose.log.info(f'Metrics relying on a multiple sequence alignment are not being collected as '
                          f'there was no MSA found. These include: '
                          f'{", ".join(multiple_sequence_alignment_dependent_metrics)}')
        else:
            pose.log.info(f'Metrics relying on an evolutionary profile are not being collected as '
                          f'there was no profile found. These include: '
                          f'{", ".join(profile_dependent_metrics)}')

    # Include the putils.pose_source in the measured designs
    contact_order_per_res_z, reference_collapse, collapse_profile = pose.get_folding_metrics()
    folding_and_collapse = calculate_collapse_metrics(list(zip(*[list(design_sequences.values())
                                                                 for design_sequences in entity_sequences])),
                                                      contact_order_per_res_z, reference_collapse, collapse_profile)
    # pose_collapse_df = pd.DataFrame(folding_and_collapse).T
    per_residue_collapse_df = pd.concat({design_id: pd.DataFrame(data, index=residue_numbers)
                                         for design_id, data in zip(viable_designs, folding_and_collapse)},
                                        ).unstack().swaplevel(0, 1, axis=1)
    # Convert per_residue_data into a dataframe matching residue_df orientation
    per_residue_df = pd.concat({name: pd.DataFrame(data, index=residue_indices)
                                for name, data in per_residue_data.items()}).unstack().swaplevel(0, 1, axis=1)
    # Fill in contact order for each design
    per_residue_df.fillna(per_residue_df.loc[putils.pose_source, idx_slice[:, 'contact_order']], inplace=True)
    per_residue_df = per_residue_df.join(per_residue_collapse_df)
    # Process mutational frequencies, H-bond, and Residue energy metrics to dataframe
    residue_df = pd.concat({design: pd.DataFrame(info) for design, info in residue_info.items()}).unstack()
    # returns multi-index column with residue number as first (top) column index, metric as second index
    # during residue_df unstack, all residues with missing dicts are copied as nan
    # Merge interface design specific residue metrics with total per residue metrics
    index_residues = list(pose.interface_design_residue_numbers)
    residue_df = pd.merge(residue_df.loc[:, idx_slice[index_residues, :]],
                          per_residue_df.loc[:, idx_slice[index_residues, :]],
                          left_index=True, right_index=True)
    if measure_evolution:
        pose.evolutionary_profile = concatenate_profile([entity.evolutionary_profile for entity in pose.entities])

    # pose.generate_interface_fragments() was already called
    pose.calculate_fragment_profile()
    pose.add_profile(evolution=job.design.evolution_constraint,
                     fragments=job.generate_fragments)

    # Load profiles of interest into the analysis
    profile_background = {'design': pssm_as_array(pose.profile),
                          'evolution': pssm_as_array(pose.evolutionary_profile),
                          'fragment': pssm_as_array(pose.fragment_profile)}
    # if pose.profile:
    # else:
    #     pose.log.info('Design has no fragment information')
    # if pose.evolutionary_profile:
    # else:
    #     pose.log.info('No evolution information')
    # if pose.fragment_profile:
    # else:
    #     pose.log.info('No fragment information')
    if job.fragment_db is not None:
        interface_bkgd = np.array(list(job.fragment_db.aa_frequencies.values()))
        profile_background['interface'] = np.tile(interface_bkgd, (pose.number_of_residues, 1))

    if not profile_background:
        divergence_s = pd.Series(dtype=float)
    else:  # Calculate sequence statistics
        # First, for entire pose
        interface_indexer = [residue.index for residue in pose.interface_residues]
        pose_alignment = MultipleSequenceAlignment.from_dictionary(pose_sequences)
        observed, divergence = \
            calculate_sequence_observations_and_divergence(pose_alignment, profile_background, interface_indexer)

        observed_dfs = []
        for profile, observed_values in observed.items():
            scores_df[f'observed_{profile}'] = observed_values.mean(axis=1)
            observed_dfs.append(pd.DataFrame(data=observed_values, index=pose_sequences,  # design_obs_freqs.keys()
                                             columns=pd.MultiIndex.from_product([residue_indices,
                                                                                 [f'observed_{profile}']]))
                                )
        # Add observation information into the residue_df
        residue_df = pd.concat([residue_df] + observed_dfs, axis=1)
        # Get pose sequence divergence
        pose_divergence_s = pd.concat([pd.Series({f'{divergence_type}_per_residue': _divergence.mean()
                                                  for divergence_type, _divergence in divergence.items()})],
                                      keys=[('sequence_design', 'pose')])
        # pose_divergence_s = pd.Series({f'{divergence_type}_per_residue': per_res_metric(stat)
        #                                for divergence_type, stat in divergence.items()},
        #                               name=('sequence_design', 'pose'))
        if designs_by_protocol:  # Were multiple designs generated with each protocol?
            # Find the divergence within each protocol
            divergence_by_protocol = {protocol: {} for protocol in designs_by_protocol}
            for protocol, designs in designs_by_protocol.items():
                # Todo select from pose_alignment the indices of each design then pass to MultipleSequenceAlignment?
                # protocol_alignment = \
                #     MultipleSequenceAlignment.from_dictionary({design: pose_sequences[design]
                #                                                for design in designs})
                protocol_alignment = MultipleSequenceAlignment.from_dictionary({design: pose_sequences[design]
                                                                                for design in designs})
                # protocol_mutation_freq = filter_dictionary_keys(protocol_alignment.frequencies,
                #                                                 pose.interface_design_residue_numbers)
                # protocol_mutation_freq = protocol_alignment.frequencies
                protocol_divergence = {f'divergence_{profile}':
                                       position_specific_divergence(protocol_alignment.frequencies,
                                                                    bgd)[interface_indexer]
                                       for profile, bgd in profile_background.items()}
                # if interface_bkgd is not None:
                #     protocol_divergence['divergence_interface'] = \
                #         position_specific_divergence(protocol_alignment.frequencies[interface_indexer],
                #                                      tiled_int_background)
                # Get per residue divergence metric by protocol
                divergence_by_protocol[protocol] = {f'{divergence_type}_per_residue': divergence.mean()
                                                    for divergence_type, divergence in protocol_divergence.items()}
            # new = dfd.columns.to_frame()
            # new.insert(0, 'new2_level_name', new_level_values)
            # dfd.columns = pd.MultiIndex.from_frame(new)
            protocol_divergence_s = \
                pd.concat([pd.DataFrame(divergence_by_protocol).unstack()], keys=['sequence_design'])
        else:
            protocol_divergence_s = pd.Series(dtype=float)
        divergence_s = pd.concat([protocol_divergence_s, pose_divergence_s])

    scores_df['number_of_mutations'] = \
        pd.Series({design: len(mutations) for design, mutations in all_mutations.items()})
    scores_df['percent_mutations'] = \
        scores_df['number_of_mutations'] / other_pose_metrics['pose_length']
    # residue_indices_per_entity = pose.residue_indices_per_entity
    is_thermophilic = []
    idx = 1
    for idx, entity in enumerate(pose.entities, idx):
        pose_c_terminal_residue_number = entity.c_terminal_residue.index + 1
        scores_df[f'entity_{idx}_number_of_mutations'] = \
            pd.Series({design: len([1 for mutation_idx in mutations if mutation_idx < pose_c_terminal_residue_number])
                       for design, mutations in all_mutations.items()})
        scores_df[f'entity_{idx}_percent_mutations'] = \
            scores_df[f'entity_{idx}_number_of_mutations'] / other_pose_metrics[f'entity_{idx}_number_of_residues']
        is_thermophilic.append(getattr(other_pose_metrics, f'entity_{idx}_thermophile', 0))

    # Get the average thermophilicity for all entities
    other_pose_metrics['pose_thermophilicity'] = sum(is_thermophilic) / idx

    # entity_alignment = multi_chain_alignment(entity_sequences)
    # INSTEAD OF USING BELOW, split Pose.MultipleSequenceAlignment at entity.chain_break...
    # entity_alignments = \
    #     {idx: MultipleSequenceAlignment.from_dictionary(design_sequences)
    #      for idx, design_sequences in entity_sequences.items()}
    # entity_alignments = \
    #     {idx: msa_from_dictionary(design_sequences) for idx, design_sequences in entity_sequences.items()}
    # pose_collapse_ = pd.concat(pd.DataFrame(folding_and_collapse), axis=1, keys=[('sequence_design', 'pose')])
    dca_design_residues_concat = []
    dca_succeed = True
    # dca_background_energies, dca_design_energies = [], []
    dca_background_energies, dca_design_energies = {}, {}
    for idx, entity in enumerate(pose.entities):
        try:  # TODO add these to the analysis
            entity.h_fields = job.api_db.bmdca_fields.retrieve_data(name=entity.name)
            entity.j_couplings = job.api_db.bmdca_couplings.retrieve_data(name=entity.name)
            dca_background_residue_energies = entity.direct_coupling_analysis()
            # Todo INSTEAD OF USING BELOW, split Pose.MultipleSequenceAlignment at entity.chain_break...
            entity_alignment = MultipleSequenceAlignment.from_dictionary(entity_sequences[idx])
            # entity_alignment = msa_from_dictionary(entity_sequences[idx])
            dca_design_residue_energies = entity.direct_coupling_analysis(msa=entity_alignment)
            dca_design_residues_concat.append(dca_design_residue_energies)
            # dca_background_energies.append(dca_background_energies.sum(axis=1))
            # dca_design_energies.append(dca_design_energies.sum(axis=1))
            dca_background_energies[entity] = dca_background_residue_energies.sum(axis=1)  # turns data to 1D
            dca_design_energies[entity] = dca_design_residue_energies.sum(axis=1)
        except AttributeError:
            pose.log.warning(f"For {entity.name}, DCA analysis couldn't be performed. "
                             f"Missing required parameter files")
            dca_succeed = False

    if dca_succeed:
        # concatenate along columns, adding residue index to column, design name to row
        dca_concatenated_df = pd.DataFrame(np.concatenate(dca_design_residues_concat, axis=1),
                                           index=list(pose_sequences.keys()), columns=residue_indices)
        # get all design names                                    ^
        # dca_concatenated_df.columns = pd.MultiIndex.from_product([dca_concatenated_df.columns, ['dca_energy']])
        dca_concatenated_df = pd.concat([dca_concatenated_df], keys=['dca_energy'], axis=1).swaplevel(0, 1, axis=1)
        # merge with per_residue_df
        residue_df = pd.merge(residue_df, dca_concatenated_df, left_index=True, right_index=True)

    # residue_df = pd.merge(residue_df, per_residue_df.loc[:, idx_slice[residue_df.columns.levels[0], :]],
    #                       left_index=True, right_index=True)
    # Add local_density information to scores_df
    # scores_df['interface_local_density'] = \
    #     residue_df.loc[:, idx_slice[pose.interface_residue_numbers, 'local_density']].mean(axis=1)

    # Make buried surface area (bsa) columns
    residue_df = calculate_residue_surface_area(residue_df.loc[:, idx_slice[index_residues, :]])

    scores_df['interface_area_polar'] = residue_df.loc[:, idx_slice[index_residues, 'bsa_polar']].sum(axis=1)
    scores_df['interface_area_hydrophobic'] = \
        residue_df.loc[:, idx_slice[index_residues, 'bsa_hydrophobic']].sum(axis=1)
    # scores_df['interface_area_total'] = \
    #     residue_df.loc[not_pose_source_indices, idx_slice[index_residues, 'bsa_total']].sum(axis=1)
    scores_df['interface_area_total'] = scores_df['interface_area_polar'] + scores_df['interface_area_hydrophobic']

    # Find the proportion of the residue surface area that is solvent accessible versus buried in the interface
    sasa_assembly_df = residue_df.loc[:, idx_slice[index_residues, 'sasa_total_complex']].droplevel(-1, axis=1)
    bsa_assembly_df = residue_df.loc[:, idx_slice[index_residues, 'bsa_total']].droplevel(-1, axis=1)
    total_surface_area_df = sasa_assembly_df + bsa_assembly_df
    # ratio_df = bsa_assembly_df / total_surface_area_df
    scores_df['interface_area_to_residue_surface_ratio'] = (bsa_assembly_df / total_surface_area_df).mean(axis=1)

    # Check if any columns are > 50% interior (value can be 0 or 1). If so, return True for that column
    # interior_residue_df = residue_df.loc[:, idx_slice[:, 'interior']]
    # interior_residue_numbers = \
    #     interior_residues.loc[:, interior_residues.mean(axis=0) > 0.5].columns.remove_unused_levels().levels[0].
    #     to_list()
    # if interior_residue_numbers:
    #     pose.log.info(f'Design Residues {",".join(map(str, sorted(interior_residue_numbers)))}
    #                   'are located in the interior')

    # This shouldn't be much different from the state variable pose.interface_residue_numbers
    # perhaps the use of residue neighbor energy metrics adds residues which contribute, but not directly
    # interface_residue_numbers = set(residue_df.columns.levels[0].unique()).difference(interior_residue_numbers)

    # Add design residue information to scores_df such as how many core, rim, and support residues were measured
    for residue_class in residue_classification:
        scores_df[residue_class] = residue_df.loc[:, idx_slice[:, residue_class]].sum(axis=1)

    # Calculate new metrics from combinations of other metrics
    scores_columns = scores_df.columns.to_list()
    pose.log.debug(f'Metrics present: {scores_columns}')
    # sum columns using list[0] + list[1] + list[n]
    complex_df = residue_df.loc[:, idx_slice[:, 'complex']]
    bound_df = residue_df.loc[:, idx_slice[:, 'bound']]
    unbound_df = residue_df.loc[:, idx_slice[:, 'unbound']]
    solvation_complex_df = residue_df.loc[:, idx_slice[:, 'solv_complex']]
    solvation_bound_df = residue_df.loc[:, idx_slice[:, 'solv_bound']]
    solvation_unbound_df = residue_df.loc[:, idx_slice[:, 'solv_unbound']]
    scores_df['interface_energy_complex'] = complex_df.sum(axis=1)
    scores_df['interface_energy_bound'] = bound_df.sum(axis=1)
    scores_df['interface_energy_unbound'] = unbound_df.sum(axis=1)
    scores_df['interface_solvation_energy_complex'] = solvation_complex_df.sum(axis=1)
    scores_df['interface_solvation_energy_bound'] = solvation_bound_df.sum(axis=1)
    scores_df['interface_solvation_energy_unbound'] = solvation_unbound_df.sum(axis=1)
    residue_df = residue_df.drop([column for columns in [complex_df.columns, bound_df.columns, unbound_df.columns,
                                                         solvation_complex_df.columns, solvation_bound_df.columns,
                                                         solvation_unbound_df.columns]
                                  for column in columns], axis=1)
    summation_pairs = \
        {'buns_unbound': list(filter(re.compile('buns_[0-9]+_unbound$').match, scores_columns)),  # Rosetta
         # 'interface_energy_bound':
         #     list(filter(re.compile('interface_energy_[0-9]+_bound').match, scores_columns)),  # Rosetta
         # 'interface_energy_unbound':
         #     list(filter(re.compile('interface_energy_[0-9]+_unbound').match, scores_columns)),  # Rosetta
         # 'interface_solvation_energy_bound':
         #     list(filter(re.compile('solvation_energy_[0-9]+_bound').match, scores_columns)),  # Rosetta
         # 'interface_solvation_energy_unbound':
         #     list(filter(re.compile('solvation_energy_[0-9]+_unbound').match, scores_columns)),  # Rosetta
         'interface_connectivity':
             list(filter(re.compile('interface_connectivity_[0-9]+').match, scores_columns)),  # Rosetta
         }
    # 'sasa_hydrophobic_bound':
    #     list(filter(re.compile('sasa_hydrophobic_[0-9]+_bound').match, scores_columns)),
    # 'sasa_polar_bound': list(filter(re.compile('sasa_polar_[0-9]+_bound').match, scores_columns)),
    # 'sasa_total_bound': list(filter(re.compile('sasa_total_[0-9]+_bound').match, scores_columns))}
    scores_df = columns_to_new_column(scores_df, summation_pairs)
    scores_df = columns_to_new_column(scores_df, delta_pairs, mode='sub')
    # add total_interface_residues for div_pairs and int_comp_similarity
    scores_df['total_interface_residues'] = other_pose_metrics.pop('total_interface_residues')
    scores_df = columns_to_new_column(scores_df, division_pairs, mode='truediv')
    scores_df['interface_composition_similarity'] = scores_df.apply(interface_composition_similarity, axis=1)
    scores_df.drop(clean_up_intermediate_columns, axis=1, inplace=True, errors='ignore')
    if scores_df.get('repacking') is not None:
        # set interface_bound_activation_energy = NaN where repacking is 0
        # Currently is -1 for True (Rosetta Filter quirk...)
        scores_df.loc[scores_df[scores_df['repacking'] == 0].index, 'interface_bound_activation_energy'] = np.nan
        scores_df.drop('repacking', axis=1, inplace=True)

    # Process dataframes for missing values and drop refine trajectory if present
    # refine_index = scores_df[scores_df[putils.groups] == putils.refine].index
    # scores_df.drop(refine_index, axis=0, inplace=True, errors='ignore')
    # residue_df.drop(refine_index, axis=0, inplace=True, errors='ignore')
    # residue_info.pop(putils.refine, None)  # Remove refine from analysis
    # residues_no_frags = residue_df.columns[residue_df.isna().all(axis=0)].remove_unused_levels().levels[0]
    residue_df.dropna(how='all', inplace=True, axis=1)  # remove completely empty columns such as obs_interface
    # fill in contact order for each design
    residue_df.fillna(residue_df.loc[putils.pose_source, idx_slice[:, 'contact_order']], inplace=True)  # method='pad',
    residue_df = residue_df.fillna(0.).copy()
    # residue_indices_no_frags = residue_df.columns[residue_df.isna().all(axis=0)]

    # POSE ANALYSIS
    scores_df = pd.concat([scores_df, pose_collapse_df], axis=1)
    scores_df.dropna(how='all', inplace=True, axis=1)  # remove completely empty columns
    # refine is not considered sequence design and destroys mean. remove v
    # trajectory_df = scores_df.sort_index().drop(putils.refine, axis=0, errors='ignore')
    # consensus cst_weights are very large and destroy the mean.
    # remove this drop for consensus or refine if they are run multiple times
    trajectory_df = \
        scores_df.drop([putils.pose_source, putils.refine, putils.consensus], axis=0, errors='ignore').sort_index()

    # Get total design statistics for every sequence in the pose and every protocol specifically
    scores_df[putils.groups] = protocol_s
    protocol_groups = scores_df.groupby(putils.groups)
    # numerics = ['int16', 'int32', 'int64', 'float16', 'float32', 'float64']
    # print(trajectory_df.select_dtypes(exclude=numerics))

    pose_stats, protocol_stats = [], []
    for idx, stat in enumerate(stats_metrics):
        pose_stats.append(getattr(trajectory_df, stat)().rename(stat))
        protocol_stats.append(getattr(protocol_groups, stat)())

    # format stats_s for final pose_s Series
    protocol_stats[stats_metrics.index(mean)]['observations'] = protocol_groups.size()
    protocol_stats_s = pd.concat([stat_df.T.unstack() for stat_df in protocol_stats], keys=stats_metrics)
    pose_stats_s = pd.concat(pose_stats, keys=list(zip(stats_metrics, repeat('pose'))))
    stat_s = pd.concat([protocol_stats_s.dropna(), pose_stats_s.dropna()])  # dropna removes NaN metrics

    # change statistic names for all df that are not groupby means for the final trajectory dataframe
    for idx, stat in enumerate(stats_metrics):
        if stat != mean:
            protocol_stats[idx] = protocol_stats[idx].rename(index={protocol: f'{protocol}_{stat}'
                                                                    for protocol in unique_design_protocols})
    # trajectory_df = pd.concat([trajectory_df, pd.concat(pose_stats, axis=1).T] + protocol_stats)
    # remove std rows if there is no stdev
    number_of_trajectories = len(trajectory_df) + len(protocol_groups) + 1  # 1 for the mean
    final_trajectory_indices = trajectory_df.index.to_list() + unique_protocols + [mean]
    trajectory_df = pd.concat([trajectory_df] +
                              [df.dropna(how='all', axis=0) for df in protocol_stats] +  # v don't add if nothing
                              [pd.to_numeric(s).to_frame().T for s in pose_stats if not all(s.isna())])
    # this concat ^ puts back putils.pose_source, refine, consensus designs since protocol_stats is calculated on scores_df
    # add all docking and pose information to each trajectory, dropping the pose observations
    interface_metrics_s = pd.Series(other_pose_metrics)
    pose_metrics_df = pd.concat([interface_metrics_s] * number_of_trajectories, axis=1).T
    trajectory_df = pd.concat([pose_metrics_df.rename(index=dict(zip(range(number_of_trajectories),
                                                                     final_trajectory_indices)))
                              .drop(['observations'], axis=1), trajectory_df], axis=1)
    trajectory_df = trajectory_df.fillna({'observations': 1})

    # Calculate protocol significance
    pvalue_df = pd.DataFrame()
    scout_protocols = list(filter(re.compile(f'.*{putils.scout}').match, protocol_s.unique().tolist()))
    similarity_protocols = unique_design_protocols.difference([putils.refine, job_key] + scout_protocols)
    if putils.structure_background not in unique_design_protocols:
        pose.log.info(f'Missing background protocol "{putils.structure_background}". No protocol significance '
                      f'measurements available for this pose')
    elif len(similarity_protocols) == 1:  # measure significance
        pose.log.info("Can't measure protocol significance, only one protocol of interest")
    else:  # Test significance between all combinations of protocols by grabbing mean entries per protocol
        for prot1, prot2 in combinations(sorted(similarity_protocols), 2):
            select_df = \
                trajectory_df.loc[[design for designs in [designs_by_protocol[prot1], designs_by_protocol[prot2]]
                                   for design in designs], significance_columns]
            # prot1/2 pull out means from trajectory_df by using the protocol name
            difference_s = \
                trajectory_df.loc[prot1, significance_columns].sub(trajectory_df.loc[prot2, significance_columns])
            pvalue_df[(prot1, prot2)] = df_permutation_test(select_df, difference_s, compare='mean',
                                                            group1_size=len(designs_by_protocol[prot1]))
        pvalue_df = pvalue_df.T  # transpose significance pairs to indices and significance metrics to columns
        trajectory_df = pd.concat([trajectory_df, pd.concat([pvalue_df], keys=['similarity']).swaplevel(0, 1)])

        # Compute residue energy/sequence differences between each protocol
        residue_energy_df = residue_df.loc[:, idx_slice[:, 'energy_delta']]

        scaler = skl.preprocessing.StandardScaler()
        res_pca = skl.decomposition.PCA(variance)  # P432 designs used 0.8 percent of the variance
        residue_energy_np = scaler.fit_transform(residue_energy_df.values)
        residue_energy_pc = res_pca.fit_transform(residue_energy_np)

        seq_pca = skl.decomposition.PCA(variance)
        designed_sequence_modifications = [''.join(info['type'] for residue, info in residues_info.items()
                                                   if residue in pose.interface_design_residue_numbers)
                                           for design, residues_info in residue_info.items()]
        pairwise_sequence_diff_np = scaler.fit_transform(all_vs_all(designed_sequence_modifications, sequence_difference))
        seq_pc = seq_pca.fit_transform(pairwise_sequence_diff_np)
        # Make principal components (PC) DataFrame
        residue_energy_pc_df = pd.DataFrame(residue_energy_pc, index=residue_energy_df.index,
                                            columns=[f'pc{idx}' for idx in range(1, len(res_pca.components_) + 1)])
        seq_pc_df = pd.DataFrame(seq_pc, index=list(residue_info.keys()),
                                 columns=[f'pc{idx}' for idx in range(1, len(seq_pca.components_) + 1)])
        # Compute the euclidean distance
        # pairwise_pca_distance_np = pdist(seq_pc)
        # pairwise_pca_distance_np = SDUtils.all_vs_all(seq_pc, euclidean)

        # Merge PC DataFrames with labels
        # seq_pc_df = pd.merge(protocol_s, seq_pc_df, left_index=True, right_index=True)
        seq_pc_df[putils.groups] = protocol_s
        # residue_energy_pc_df = pd.merge(protocol_s, residue_energy_pc_df, left_index=True, right_index=True)
        residue_energy_pc_df[putils.groups] = protocol_s
        # Next group the labels
        sequence_groups = seq_pc_df.groupby(putils.groups)
        residue_energy_groups = residue_energy_pc_df.groupby(putils.groups)
        # Measure statistics for each group
        # All protocol means have pairwise distance measured to access similarity
        # Gather protocol similarity/distance metrics
        sim_measures = {'sequence_distance': {}, 'energy_distance': {}}
        # sim_stdev = {}  # 'similarity': None, 'seq_distance': None, 'energy_distance': None}
        # grouped_pc_seq_df_dict, grouped_pc_energy_df_dict, similarity_stat_dict = {}, {}, {}
        for stat in stats_metrics:
            grouped_pc_seq_df = getattr(sequence_groups, stat)()
            grouped_pc_energy_df = getattr(residue_energy_groups, stat)()
            similarity_stat = getattr(pvalue_df, stat)(axis=1)  # protocol pair : stat Series
            if stat == mean:
                # for each measurement in residue_energy_pc_df, need to take the distance between it and the
                # structure background mean (if structure background, is the mean is useful too?)
                background_distance = \
                    cdist(residue_energy_pc,
                          grouped_pc_energy_df.loc[putils.structure_background, :].values[np.newaxis, :])
                trajectory_df = \
                    pd.concat([trajectory_df,
                               pd.Series(background_distance.flatten(), index=residue_energy_pc_df.index,
                                         name=f'energy_distance_from_{putils.structure_background}_mean')], axis=1)

                # if renaming is necessary
                # protocol_stats_s[stat].index = protocol_stats_s[stat].index.to_series().map(
                #     {protocol: protocol + '_' + stat for protocol in sorted(unique_design_protocols)})
                # find the pairwise distance from every point to every other point
                seq_pca_mean_distance_vector = pdist(grouped_pc_seq_df)
                energy_pca_mean_distance_vector = pdist(grouped_pc_energy_df)
                # protocol_indices_map = list(tuple(condensed_to_square(k, len(seq_pca_mean_distance_vector)))
                #                             for k in seq_pca_mean_distance_vector)
                # find similarity between each protocol by taking row average of all p-values for each metric
                # mean_pvalue_s = pvalue_df.mean(axis=1)  # protocol pair : mean significance Series
                # mean_pvalue_s.index = pd.MultiIndex.from_tuples(mean_pvalue_s.index)
                # sim_measures['similarity'] = mean_pvalue_s
                similarity_stat.index = pd.MultiIndex.from_tuples(similarity_stat.index)
                sim_measures['similarity'] = similarity_stat

                # for vector_idx, seq_dist in enumerate(seq_pca_mean_distance_vector):
                #     i, j = condensed_to_square(vector_idx, len(grouped_pc_seq_df.index))
                #     sim_measures['sequence_distance'][(grouped_pc_seq_df.index[i],
                #                                        grouped_pc_seq_df.index[j])] = seq_dist

                for vector_idx, (seq_dist, energy_dist) in enumerate(zip(seq_pca_mean_distance_vector,
                                                                         energy_pca_mean_distance_vector)):
                    i, j = condensed_to_square(vector_idx, len(grouped_pc_energy_df.index))
                    sim_measures['sequence_distance'][(grouped_pc_seq_df.index[i],
                                                       grouped_pc_seq_df.index[j])] = seq_dist
                    sim_measures['energy_distance'][(grouped_pc_energy_df.index[i],
                                                     grouped_pc_energy_df.index[j])] = energy_dist
            elif stat == std:
                # sim_stdev['similarity'] = similarity_stat_dict[stat]
                pass
                # # Todo need to square each pc, add them up, divide by the group number, then take the sqrt
                # sim_stdev['sequence_distance'] = grouped_pc_seq_df
                # sim_stdev['energy_distance'] = grouped_pc_energy_df

        # Find the significance between each pair of protocols
        protocol_sig_s = pd.concat([pvalue_df.loc[[pair], :].squeeze() for pair in pvalue_df.index.to_list()],
                                   keys=[tuple(pair) for pair in pvalue_df.index.to_list()])
        # squeeze turns the column headers into series indices. Keys appends to make a multi-index

        # Find total protocol similarity for different metrics
        # for measure, values in sim_measures.items():
        #     # measure_s = pd.Series({pair: similarity for pair, similarity in values.items()})
        #     # measure_s = pd.Series(values)
        #     similarity_sum['protocol_%s_sum' % measure] = pd.Series(values).sum()
        similarity_sum = {f'protocol_{measure}_sum': pd.Series(values).sum()
                          for measure, values in sim_measures.items()}
        similarity_sum_s = pd.concat([pd.Series(similarity_sum)], keys=[('sequence_design', 'pose')])

        # Process similarity between protocols
        sim_measures_s = pd.concat([pd.Series(values) for values in sim_measures.values()],
                                   keys=list(sim_measures.keys()))
        # # Todo test
        # sim_stdev_s = pd.concat(list(sim_stdev.values()),
        #                         keys=list(zip(repeat('std'), sim_stdev.keys()))).swaplevel(1, 2)
        # sim_series = [protocol_sig_s, similarity_sum_s, sim_measures_s, sim_stdev_s]
        sim_series = [protocol_sig_s, similarity_sum_s, sim_measures_s]

        # if self.job.figures:  # Todo ensure output is as expected then move below
        #     protocols_by_design = {design: protocol for protocol, designs in designs_by_protocol.items()
        #                            for design in designs}
        #     _path = os.path.join(job.all_scores, str(pose))
        #     # Set up Labels & Plot the PC data
        #     protocol_map = {protocol: i for i, protocol in enumerate(designs_by_protocol)}
        #     integer_map = {i: protocol for (protocol, i) in protocol_map.items()}
        #     pc_labels_group = [protocols_by_design[design] for design in residue_info]
        #     # pc_labels_group = np.array([protocols_by_design[design] for design in residue_info])
        #     pc_labels_int = [protocol_map[protocols_by_design[design]] for design in residue_info]
        #     fig = plt.figure()
        #     # ax = fig.add_subplot(111, projection='3d')
        #     ax = Axes3D(fig, rect=[0, 0, .7, 1], elev=48, azim=134)
        #     # plt.cla()
        #
        #     # for color_int, label in integer_map.items():  # zip(pc_labels_group, pc_labels_int):
        #     #     ax.scatter(seq_pc[pc_labels_group == label, 0],
        #     #                seq_pc[pc_labels_group == label, 1],
        #     #                seq_pc[pc_labels_group == label, 2],
        #     #                c=color_int, cmap=plt.cm.nipy_spectral, edgecolor='k')
        #     scatter = ax.scatter(seq_pc[:, 0], seq_pc[:, 1], seq_pc[:, 2], c=pc_labels_int, cmap='Spectral',
        #                          edgecolor='k')
        #     # handles, labels = scatter.legend_elements()
        #     # # print(labels)  # ['$\\mathdefault{0}$', '$\\mathdefault{1}$', '$\\mathdefault{2}$']
        #     # ax.legend(handles, labels, loc='upper right', title=groups)
        #     # # ax.legend(handles, [integer_map[label] for label in labels], loc="upper right", title=groups)
        #     # # plt.axis('equal') # not possible with 3D graphs
        #     # plt.legend()  # No handles with labels found to put in legend.
        #     colors = [scatter.cmap(scatter.norm(i)) for i in integer_map.keys()]
        #     custom_lines = [plt.Line2D([], [], ls='', marker='.', mec='k', mfc=c, mew=.1, ms=20)
        #                     for c in colors]
        #     ax.legend(custom_lines, [j for j in integer_map.values()], loc='center left',
        #               bbox_to_anchor=(1.0, .5))
        #     # # Add group mean to the plot
        #     # for name, label in integer_map.items():
        #     #     ax.scatter(seq_pc[pc_labels_group == label, 0].mean(),
        #     #                seq_pc[pc_labels_group == label, 1].mean(),
        #     #                seq_pc[pc_labels_group == label, 2].mean(), marker='x')
        #     ax.set_xlabel('PC1')
        #     ax.set_ylabel('PC2')
        #     ax.set_zlabel('PC3')
        #     # plt.legend(pc_labels_group)
        #     plt.savefig('%s_seq_pca.png' % _path)
        #     plt.clf()
        #     # Residue PCA Figure to assay multiple interface states
        #     fig = plt.figure()
        #     # ax = fig.add_subplot(111, projection='3d')
        #     ax = Axes3D(fig, rect=[0, 0, .7, 1], elev=48, azim=134)
        #     scatter = ax.scatter(residue_energy_pc[:, 0], residue_energy_pc[:, 1], residue_energy_pc[:, 2],
        #                          c=pc_labels_int,
        #                          cmap='Spectral', edgecolor='k')
        #     colors = [scatter.cmap(scatter.norm(i)) for i in integer_map.keys()]
        #     custom_lines = [plt.Line2D([], [], ls='', marker='.', mec='k', mfc=c, mew=.1, ms=20) for c in
        #                     colors]
        #     ax.legend(custom_lines, [j for j in integer_map.values()], loc='center left',
        #               bbox_to_anchor=(1.0, .5))
        #     ax.set_xlabel('PC1')
        #     ax.set_ylabel('PC2')
        #     ax.set_zlabel('PC3')
        #     plt.savefig('%s_res_energy_pca.png' % _path)

    # Format output and save Trajectory, Residue DataFrames, and PDB Sequences
    if job.save:
        trajectory_df.sort_index(inplace=True, axis=1)
        residue_df.sort_index(inplace=True)
        residue_df.sort_index(level=0, axis=1, inplace=True, sort_remaining=False)
        residue_df[(putils.groups, putils.groups)] = protocol_s
        # residue_df.sort_index(inplace=True, key=lambda x: x.str.isdigit())  # put wt entry first
        if job.merge:
            trajectory_df = pd.concat([trajectory_df], axis=1, keys=['metrics'])
            trajectory_df = pd.merge(trajectory_df, residue_df, left_index=True, right_index=True)
        else:
            residue_df.to_csv(pose.path.residues)
        trajectory_df.to_csv(pose.path.trajectories)
        pickle_object(entity_sequences, pose.path.design_sequences, out_path='')

    # Create figures
    if job.figures:  # for plotting collapse profile, errat data, contact order
        # Plot: Format the collapse data with residues as index and each design as column
        # collapse_graph_df = pd.DataFrame(per_residue_data['hydrophobic_collapse'])
        collapse_graph_df = per_residue_df.loc[:, idx_slice[:, 'hydrophobic_collapse']].droplevel(-1, axis=1)
        reference_collapse = [entity.hydrophobic_collapse for entity in pose.entities]
        reference_collapse_concatenated_s = \
            pd.Series(np.concatenate(reference_collapse), name=putils.reference_name)
        collapse_graph_df[putils.reference_name] = reference_collapse_concatenated_s
        # collapse_graph_df.columns += 1  # offset index to residue numbering
        # collapse_graph_df.sort_index(axis=1, inplace=True)
        # graph_collapse = sns.lineplot(data=collapse_graph_df)
        # g = sns.FacetGrid(tip_sumstats, col="sex", row="smoker")
        # graph_collapse = sns.relplot(data=collapse_graph_df, kind='line')  # x='Residue Number'

        # Set the base figure aspect ratio for all sequence designs
        figure_aspect_ratio = (pose_length / 25., 20)  # 20 is arbitrary size to fit all information in figure
        color_cycler = cycler(color=large_color_array)
        plt.rc('axes', prop_cycle=color_cycler)
        fig = plt.figure(figsize=figure_aspect_ratio)
        # legend_fill_value = int(15 * pose_length / 100)

        # collapse_ax, contact_ax, errat_ax = fig.subplots(3, 1, sharex=True)
        collapse_ax, errat_ax = fig.subplots(2, 1, sharex=True)
        # add the contact order to a new plot
        contact_ax = collapse_ax.twinx()
        contact_ax.plot(pose_source_contact_order_s, label='Contact Order',
                        color='#fbc0cb', lw=1, linestyle='-')  # pink
        # contact_ax.scatter(residue_indices, pose_source_contact_order_s, color='#fbc0cb', marker='o')  # pink
        # wt_contact_order_concatenated_min_s = pose_source_contact_order_s.min()
        # wt_contact_order_concatenated_max_s = pose_source_contact_order_s.max()
        # wt_contact_order_range = wt_contact_order_concatenated_max_s - wt_contact_order_concatenated_min_s
        # scaled_contact_order = ((pose_source_contact_order_s - wt_contact_order_concatenated_min_s)
        #                         / wt_contact_order_range)  # / wt_contact_order_range)
        # graph_contact_order = sns.relplot(data=errat_graph_df, kind='line')  # x='Residue Number'
        # collapse_ax1.plot(scaled_contact_order)
        # contact_ax.vlines(pose.chain_breaks, 0, 1, transform=contact_ax.get_xaxis_transform(),
        #                   label='Entity Breaks', colors='#cccccc')  # , grey)
        # contact_ax.vlines(index_residues, 0, 0.05, transform=contact_ax.get_xaxis_transform(),
        #                   label='Design Residues', colors='#f89938', lw=2)  # , orange)
        contact_ax.set_ylabel('Contact Order')
        # contact_ax.set_xlim(0, pose_length)
        contact_ax.set_ylim(0, None)
        # contact_ax.figure.savefig(os.path.join(self.data, 'hydrophobic_collapse+contact.png'))
        # collapse_ax1.figure.savefig(os.path.join(self.data, 'hydrophobic_collapse+contact.png'))

        # Get the plot of each collapse profile into a matplotlib axes
        # collapse_ax = collapse_graph_df.plot.line(legend=False, ax=collapse_ax, figsize=figure_aspect_ratio)
        # collapse_ax = collapse_graph_df.plot.line(legend=False, ax=collapse_ax)
        collapse_ax.plot(collapse_graph_df.T.values, label=collapse_graph_df.index)
        # collapse_ax = collapse_graph_df.plot.line(ax=collapse_ax)
        collapse_ax.xaxis.set_major_locator(MultipleLocator(20))
        collapse_ax.xaxis.set_major_formatter('{x:.0f}')
        # For the minor ticks, use no labels; default NullFormatter.
        collapse_ax.xaxis.set_minor_locator(MultipleLocator(5))
        collapse_ax.set_xlim(0, pose_length)
        collapse_ax.set_ylim(0, 1)
        # # CAN'T SET FacetGrid object for most matplotlib elements...
        # ax = graph_collapse.axes
        # ax = plt.gca()  # gca <- get current axis
        # labels = [fill(index, legend_fill_value) for index in collapse_graph_df.index]
        # collapse_ax.legend(labels, loc='lower left', bbox_to_anchor=(0., 1))
        # collapse_ax.legend(loc='lower left', bbox_to_anchor=(0., 1))
        # Plot the chain break(s) and design residues
        # linestyles={'solid', 'dashed', 'dashdot', 'dotted'}
        collapse_ax.vlines(pose.chain_breaks, 0, 1, transform=collapse_ax.get_xaxis_transform(),
                           label='Entity Breaks', colors='#cccccc')  # , grey)
        collapse_ax.vlines(index_residues, 0, 0.05, transform=collapse_ax.get_xaxis_transform(),
                           label='Design Residues', colors='#f89938', lw=2)  # , orange)
        # Plot horizontal significance
        collapse_ax.hlines([collapse_significance_threshold], 0, 1, transform=collapse_ax.get_yaxis_transform(),
                           label='Collapse Threshold', colors='#fc554f', linestyle='dotted')  # tomato
        # collapse_ax.set_xlabel('Residue Number')
        collapse_ax.set_ylabel('Hydrophobic Collapse Index')
        # collapse_ax.set_prop_cycle(color_cycler)
        # ax.autoscale(True)
        # collapse_ax.figure.tight_layout()  # no standardization
        # collapse_ax.figure.savefig(os.path.join(self.data, 'hydrophobic_collapse.png'))  # no standardization

        # Plot: Collapse description of total profile against each design
        entity_collapse_mean, entity_collapse_std = [], []
        for entity in pose.entities:
            if entity.msa:
                collapse = entity.collapse_profile()
                entity_collapse_mean.append(collapse.mean(axis=-2))
                entity_collapse_std.append(collapse.std(axis=-2))
            else:
                break
        else:  # Only execute if we successfully looped
            profile_mean_collapse_concatenated_s = \
                pd.concat([entity_collapse_mean[idx] for idx in range(number_of_entities)], ignore_index=True)
            profile_std_collapse_concatenated_s = \
                pd.concat([entity_collapse_std[idx] for idx in range(number_of_entities)], ignore_index=True)
            profile_mean_collapse_concatenated_s.index += 1  # offset index to residue numbering
            profile_std_collapse_concatenated_s.index += 1  # offset index to residue numbering
            collapse_graph_describe_df = pd.DataFrame({
                'std_min': profile_mean_collapse_concatenated_s - profile_std_collapse_concatenated_s,
                'std_max': profile_mean_collapse_concatenated_s + profile_std_collapse_concatenated_s,
            })
            collapse_graph_describe_df.index += 1  # offset index to residue numbering
            collapse_graph_describe_df['Residue Number'] = collapse_graph_describe_df.index
            collapse_ax.vlines('Residue Number', 'std_min', 'std_max', data=collapse_graph_describe_df,
                               color='#e6e6fa', linestyle='-', lw=1, alpha=0.8)  # lavender
            # collapse_ax.figure.savefig(os.path.join(self.data, 'hydrophobic_collapse_versus_profile.png'))

        # Plot: Errat Accuracy
        # errat_graph_df = pd.DataFrame(per_residue_data['errat_deviation'])
        # errat_graph_df = per_residue_df.loc[:, idx_slice[:, 'errat_deviation']].droplevel(-1, axis=1)
        # errat_graph_df = errat_df
        # wt_errat_concatenated_s = pd.Series(np.concatenate(list(source_errat.values())), name='clean_asu')
        # errat_graph_df[putils.pose_source] = pose_source_errat_s
        # errat_graph_df.columns += 1  # offset index to residue numbering
        errat_df.sort_index(axis=0, inplace=True)
        # errat_ax = errat_graph_df.plot.line(legend=False, ax=errat_ax, figsize=figure_aspect_ratio)
        # errat_ax = errat_graph_df.plot.line(legend=False, ax=errat_ax)
        # errat_ax = errat_graph_df.plot.line(ax=errat_ax)
        errat_ax.plot(errat_df.T.values, label=collapse_graph_df.index)
        errat_ax.xaxis.set_major_locator(MultipleLocator(20))
        errat_ax.xaxis.set_major_formatter('{x:.0f}')
        # For the minor ticks, use no labels; default NullFormatter.
        errat_ax.xaxis.set_minor_locator(MultipleLocator(5))
        # errat_ax.set_xlim(0, pose_length)
        errat_ax.set_ylim(0, None)
        # graph_errat = sns.relplot(data=errat_graph_df, kind='line')  # x='Residue Number'
        # Plot the chain break(s) and design residues
        # labels = [fill(column, legend_fill_value) for column in errat_graph_df.columns]
        # errat_ax.legend(labels, loc='lower left', bbox_to_anchor=(0., 1.))
        # errat_ax.legend(loc='lower center', bbox_to_anchor=(0., 1.))
        errat_ax.vlines(pose.chain_breaks, 0, 1, transform=errat_ax.get_xaxis_transform(),
                        label='Entity Breaks', colors='#cccccc')  # , grey)
        errat_ax.vlines(index_residues, 0, 0.05, transform=errat_ax.get_xaxis_transform(),
                        label='Design Residues', colors='#f89938', lw=2)  # , orange)
        # Plot horizontal significance
        errat_ax.hlines([errat_2_sigma], 0, 1, transform=errat_ax.get_yaxis_transform(),
                        label='Significant Error', colors='#fc554f', linestyle='dotted')  # tomato
        errat_ax.set_xlabel('Residue Number')
        errat_ax.set_ylabel('Errat Score')
        # errat_ax.autoscale(True)
        # errat_ax.figure.tight_layout()
        # errat_ax.figure.savefig(os.path.join(self.data, 'errat.png'))
        collapse_handles, collapse_labels = collapse_ax.get_legend_handles_labels()
        contact_handles, contact_labels = contact_ax.get_legend_handles_labels()
        # errat_handles, errat_labels = errat_ax.get_legend_handles_labels()
        # print(handles, labels)
        handles = collapse_handles + contact_handles
        labels = collapse_labels + contact_labels
        # handles = errat_handles + contact_handles
        # labels = errat_labels + contact_labels
        labels = [label.replace(f'{pose.name}_', '') for label in labels]
        # plt.legend(loc='upper right', bbox_to_anchor=(1, 1))  #, ncol=3, mode='expand')
        # print(labels)
        # plt.legend(handles, labels, loc='upper center', bbox_to_anchor=(0.5, -1.), ncol=3)  # , mode='expand'
        # v Why the hell doesn't this work??
        # fig.legend(handles, labels, loc='upper center', bbox_to_anchor=(0.5, 0.), ncol=3,  # , mode='expand')
        # fig.subplots_adjust(bottom=0.1)
        plt.legend(handles, labels, loc='upper center', bbox_to_anchor=(0.5, -1.), ncol=3)  # , mode='expand')
        #            bbox_transform=plt.gcf().transFigure)  # , bbox_transform=collapse_ax.transAxes)
        fig.tight_layout()
        fig.savefig(os.path.join(pose.path.data, 'DesignMetricsPerResidues.png'))

    # After parsing data sources
    interface_metrics_s = pd.concat([interface_metrics_s], keys=[('dock', 'pose')])

    # CONSTRUCT: Create pose series and format index names
    pose_s = pd.concat([interface_metrics_s, stat_s, divergence_s] + sim_series).swaplevel(0, 1)
    # Remove pose specific metrics from pose_s, sort, and name protocol_mean_df
    pose_s.drop([putils.groups], level=2, inplace=True, errors='ignore')
    pose_s.sort_index(level=2, inplace=True, sort_remaining=False)  # ascending=True, sort_remaining=True)
    pose_s.sort_index(level=1, inplace=True, sort_remaining=False)  # ascending=True, sort_remaining=True)
    pose_s.sort_index(level=0, inplace=True, sort_remaining=False)  # ascending=False
    pose_s.name = str(pose)

    return pose_s<|MERGE_RESOLUTION|>--- conflicted
+++ resolved
@@ -3036,12 +3036,8 @@
             per_residue_df.sort_index(level=0, axis=1, inplace=True, sort_remaining=False)
             per_residue_df[(putils.groups, putils.groups)] = protocol_s
             # per_residue_df.sort_index(inplace=True, key=lambda x: x.str.isdigit())  # put wt entry first
-<<<<<<< HEAD
             putils.make_path(self.job.all_scores)
-            if merge_residue_data:
-=======
             if self.job.merge:
->>>>>>> 48b1895d
                 trajectory_df = pd.concat([trajectory_df], axis=1, keys=['metrics'])
                 trajectory_df = pd.merge(trajectory_df, per_residue_df, left_index=True, right_index=True)
             else:
