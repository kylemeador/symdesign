import os
import subprocess
from copy import copy  # , deepcopy
from collections.abc import Iterable
from random import random, randint

import numpy as np
from numpy.linalg import eigh, LinAlgError
from sklearn.neighbors import BallTree  # , KDTree, NearestNeighbors
from scipy.spatial.transform import Rotation
from Bio.SeqUtils import IUPACData

from PathUtils import free_sasa_exe_path, stride_exe_path
from SymDesignUtils import start_log, null_log, DesignError
from Query.PDB import get_sequence_by_entity_id, get_pdb_info_by_entity  # get_pdb_info_by_entry, query_entity_id
from SequenceProfile import SequenceProfile


# globals
from classes.SymEntry import identity_matrix, get_rot_matrices, RotRangeDict, flip_x_matrix, get_degen_rotmatrices
from utils.GeneralUtils import transform_coordinate_sets

logger = start_log(name=__name__)


class StructureBase:
    """Collect extra keyword arguments such as:
        chains, entities, seqres, multimodel, lazy, solve_discrepancy
    """
    def __init__(self, chains=None, entities=None, seqres=None, multimodel=None, lazy=None, solve_discrepancy=None,
                 **kwargs):
        super().__init__(**kwargs)


class Structure(StructureBase):
    """Structure object handles Atom/Residue/Coords manipulation of all Structure containers.
    Must pass atoms, residues, residue_indices, or coords to use most methods without issues
    to initialize
    """
    def __init__(self, atoms=None, residues=None, residue_indices=None, name=None, coords=None, log=None, **kwargs):
        self._coords = None
        self._atoms = None
        self._atom_indices = None
        self._residues = None
        self._residue_indices = None
        self.name = name
        self.secondary_structure = None
        self.sasa = None
        self.structure_containers = []

        if log:
            self.log = log
        elif log is None:
            self.log = null_log
        else:  # When log is explicitly passed as False, use the module logger
            self.log = logger

        if atoms is not None:
            self.atoms = atoms
            if coords is None:
                try:
                    coords = [atom.coords for atom in atoms]
                except AttributeError:
                    raise DesignError('Can\'t initialize Structure with Atom objects lacking coords if no _coords are '
                                      'passed! Either pass Atom objects with coords or pass _coords.')
                self.coords = coords
        if residues is not None:
            if residue_indices:
                self.residue_indices = residue_indices
                self.set_residues(residues)
                if coords is None:
                    self.coords = self.residues[0]._coords
                #     try:
                #         coords = [atom.coords for residue in residues for atom in residue.atoms]
                #     except AttributeError:
                #         raise DesignError('Can\'t initialize Structure with Atom objects '
                #                           'lacking coords! Either pass Atom objects with coords or pass coords.')
                #     self.reindex_atoms()
                #     self.coords = coords
            else:
                raise DesignError('Without passing residue_indices, can\'t initialize Structure with residue objects '
                                  'lacking coords! Either pass Atom objects with coords or pass coords.')
        if coords is not None:  # must go after Atom containers as atoms don't have any/right coordinate info
            self.coords = coords

        super().__init__(**kwargs)

    @classmethod
    def from_atoms(cls, atoms=None, coords=None, **kwargs):
        return cls(atoms=atoms, coords=coords, **kwargs)

    @classmethod
    def from_residues(cls, residues=None, coords=None, **kwargs):
        return cls(residues=residues, coords=coords, **kwargs)

    @property
    def name(self):
        """Returns: (str)"""
        return self._name

    @name.setter
    def name(self, name):
        self._name = name

    @property
    def coords(self):
        """From the larger array of Coords attached to a PDB object, get the specific Coords for the subset of Atoms
        belonging to the specific Structure instance
        Returns:
            (Numpy.ndarray)
        """
        return self._coords.coords[self._atom_indices]

    @coords.setter
    def coords(self, coords):
        """Replace the Structure, Atom, and Residue coordinates with specified Coords Object or numpy.ndarray"""
        if isinstance(coords, Coords):
            self._coords = coords
        else:
            self._coords = Coords(coords)
        assert len(self.atoms) == len(self.coords), '%s: ERROR number of Atoms (%d) != number of Coords (%d)!' \
                                                    % (self.name, len(self.atoms), len(self.coords))

    def set_coords(self, coords):
        """Set the Atoms Coords for the Structure. Updates all Residues with the Coords object accordingly"""
        self.coords = coords
        # self.set_atoms_attributes(coords=self._coords)  # atoms doesn't have coords now
        self.set_residues_attributes(coords=self._coords)

    @property
    def atom_indices(self):  # In Residue too
        """Returns: (list[int])"""
        return self._atom_indices

    @atom_indices.setter
    def atom_indices(self, indices):
        """Set the Structure atom indices to a list of integers"""
        self._atom_indices = indices

    def start_indices(self, dtype=None, at=0):
        """Modify the Structure container indices by a set integer amount"""
        try:
            indices = getattr(self, '%s_indices' % dtype)
        except AttributeError:
            raise AttributeError('The type %s_indices was not found the Structure object. Possible values of dtype are '
                                 'atom or residue' % dtype)
        first_index = indices[0]
        setattr(self, '%s_indices' % dtype, [at + idx - first_index for idx in indices])
        # setattr(self, '%s_indices' % dtype, [idx + integer for idx in indices])  # modify my integer

    @property
    def atoms(self):
        """Returns: (list[Atom])"""
        return self._atoms.atoms[self._atom_indices].tolist()

    @atoms.setter
    def atoms(self, atoms):
        """Set the Structure atoms to an Atoms object"""
        if isinstance(atoms, Atoms):
            self._atoms = atoms
        else:
            self._atoms = Atoms(atoms)

    def set_atoms(self, atoms):
        """Set the Structure atom indices, atoms to an Atoms object, and create Residue objects"""
        self.atom_indices = list(range(len(atoms)))  # [atom.index for atom in atoms]
        self.atoms = atoms
        # self.atom_indices = list(range(len(atom_list)))  # can't set here as may contain other atoms
        self.create_residues()
        # self.set_residues_attributes(_atoms=atoms)

    @property
    def number_of_atoms(self):
        """Returns: (int)"""
        return len(self._atom_indices)

    @property
    def residue_indices(self):
        """Returns: (list[int])"""
        return self._residue_indices

    @residue_indices.setter
    def residue_indices(self, indices):
        """Set the Structure residue indices to a list of integers"""
        self._residue_indices = indices  # np.array(indices)

    @property
    def residues(self):
        """Returns: (list[Residue])"""
        return self._residues.residues[self._residue_indices].tolist()

    @residues.setter
    def residues(self, residues):
        """Set the Structure atoms to an Residues object"""
        if isinstance(residues, Residues):
            self._residues = residues
        else:
            self._residues = Residues(residues)

    @property
    def number_of_residues(self):
        """Returns: (int)"""
        return len(self._residue_indices)

    @property
    def center_of_mass(self):
        """Returns: (Numpy.ndarray)"""
        divisor = 1 / self.number_of_atoms
        return np.matmul(np.full(self.number_of_atoms, divisor), self.coords)
        # try:
        #     return self._center_of_mass
        # except AttributeError:
        #     self.find_center_of_mass()
        #     return self._center_of_mass

    # def find_center_of_mass(self):
    #     """Retrieve the center of mass for the specified Structure"""
    #     divisor = 1 / self.number_of_atoms
    #     self._center_of_mass = np.matmul(np.full(self.number_of_atoms, divisor), self.coords)

    # def get_coords(self):
    #     """Return a view of the Coords from the Structure
    #
    #     Returns:
    #         (Numpy.ndarray)
    #     """
    #     return self._coords[self.atom_indices]

    def get_backbone_coords(self):
        """Return a view of the Coords from the Structure with only backbone atom coordinates

        Returns:
            (Numpy.ndarray)
        """
        # index_mask = [atom.index for atom in self.atoms if atom.is_backbone()]
        return self._coords.coords[self.get_backbone_indices()]

    def get_backbone_and_cb_coords(self):
        """Return a view of the Coords from the Structure with backbone and CB atom coordinates
        inherently gets all glycine CA's

        Returns:
            (Numpy.ndarray)
        """
        # index_mask = [atom.index for atom in self.atoms if atom.is_backbone() or atom.is_CB()]
        return self._coords.coords[self.get_backbone_and_cb_indices()]

    def get_ca_coords(self):
        """Return a view of the Coords from the Structure with CA atom coordinates

        Returns:
            (Numpy.ndarray)
        """
        # index_mask = [residue.ca.index for residue in self.residues]
        # index_mask = [atom.index for atom in self.atoms if atom.is_CA()]
        return self._coords.coords[self.get_ca_indices()]

    def get_cb_coords(self):  # , InclGlyCA=True):
        """Return a view of the Coords from the Structure with CB atom coordinates

        Returns:
            (Numpy.ndarray)
        """
        # index_mask = [residue.cb.index for residue in self.residues]
        # index_mask = [atom.index for atom in self.atoms if atom.is_CB(InclGlyCA=InclGlyCA)]
        # return self._coords.coords[index_mask]
        return self._coords.coords[self.get_cb_indices()]

    # def atoms(self):
    #     """Retrieve Atoms in structure. Returns all by default. If numbers=(list) selected Atom numbers are returned
    #     Returns:
    #         (list[Atom])
    #     """
    #     if numbers and isinstance(numbers, Iterable):
    #         return [atom for atom in self.atoms if atom.number in numbers]
    #     else:
    #         return self._atoms

    def add_atoms(self, atom_list):
        """Add Atoms in atom_list to the Structure instance"""
        raise DesignError('This function (add_atoms) is currently broken')  # TODO BROKEN
        atoms = self.atoms.tolist()
        atoms.extend(atom_list)
        self.atoms = atoms
        # Todo need to update all referrers
        # Todo need to add the atoms to coords

    def update_attributes(self, **kwargs):
        """Update attributes specified by keyword args for all member containers"""
        for structure_type in self.structure_containers:
            structure = getattr(self, structure_type)
            print('Updating %s attributes %s' % (structure, kwargs))
            self.set_structure_attributes(structure, **kwargs)
        # # self.set_structure_attributes(self.atoms, **kwargs)
        # for kwarg, value in kwargs.items():
        #     setattr(self, kwarg, value)
        # # self.set_structure_attributes(self.residues, **kwargs)

    def set_atoms_attributes(self, **kwargs):  # Same function in Residue
        """Set attributes specified by key, value pairs for all Atoms in the Structure"""
        for atom in self.atoms:
            for kwarg, value in kwargs.items():
                setattr(atom, kwarg, value)

    def set_residues_attributes(self, numbers=None, **kwargs):
        """Set attributes specified by key, value pairs for all Residues in the Structure"""
        for residue in self.get_residues(numbers=numbers, **kwargs):
            for kwarg, value in kwargs.items():
                setattr(residue, kwarg, value)
            # residue.set_atoms_attributes(**kwargs)

    @staticmethod
    def set_structure_attributes(structure, **kwargs):
        """Set structure attributes specified by key, value pairs for all object instances in the structure iterator"""
        for obj in structure:
            for kwarg, value in kwargs.items():
                setattr(obj, kwarg, value)

    # def update_structure(self, atom_list):  # UNUSED
    #     # self.reindex_atoms()
    #     # self.coords = np.append(self.coords, [atom.coords for atom in atom_list])
    #     # self.set_atom_coordinates(self.coords)
    #     # self.create_residues()
    #     # self.set_length()

    # def get_atoms_by_indices(self, indices=None):  # UNUSED
    #     """Retrieve Atoms in the Structure specified by indices. Returns all by default
    #
    #     Returns:
    #         (list[Atom])
    #     """
    #     return [self.atoms[index] for index in indices]

    def get_residue_atom_indices(self, numbers=None, **kwargs):
        """Retrieve Atom indices for Residues in the Structure. Returns all by default. If residue numbers are provided
         the selected Residues are returned

        Returns:
            (list[int])
        """
        # return [atom.index for atom in self.get_residue_atoms(numbers=numbers, **kwargs)]
        atom_indices = []
        for residue in self.get_residues(numbers=numbers, **kwargs):
            atom_indices.extend(residue.atom_indices)
        return atom_indices

    def get_residues_by_atom_indices(self, indices=None):
        """Retrieve Residues in the Structure specified by Atom indices.

        Returns:
            (list[Residue])
        """
        if indices:
            atoms = self._atoms.atoms[indices]
        else:
            atoms = self.atoms
        residue_numbers = [atom.residue_number for atom in atoms if atom.is_CB()]  # Todo update on atom info removal
        if residue_numbers:
            return self.get_residues(numbers=residue_numbers)
        else:
            return None

    def get_backbone_indices(self):
        """Return backbone Atom indices from the Structure

        Returns:
            (list[int])
        """
        indices = []
        for residue in self.residues:
            indices.extend(residue.backbone_indices)
        return indices

    def get_backbone_and_cb_indices(self):
        """Return backbone and CB Atom indices from the Structure. Inherently gets glycine CA's

        Returns:
            (list[int])
        """
        indices = []
        for residue in self.residues:
            indices.extend(residue.backbone_and_cb_indices)
        return indices

    def get_ca_indices(self):
        """Return CB Atom indices from the Structure

        Returns:
            (list[int])
        """
        # return [residue.ca.index for residue in self.residues]
        return [residue.ca_index for residue in self.residues if residue.ca_index]

    def get_cb_indices(self):  # , InclGlyCA=True):
        """Return CB Atom indices from the Structure. Inherently gets glycine CA's

        Returns:
            (list[int])
        """
        # return [residue.cb.index for residue in self.residues]
        return [residue.cb_index for residue in self.residues if residue.cb_index]

    def get_helix_cb_indices(self):
        """Only works on secondary structure assigned structures!

        Returns:
            (list[int])
        """
        h_cb_indices = []
        for idx, residue in enumerate(self.residues):
            if not residue.secondary_structure:
                self.log.error('Secondary Structures must be set before finding helical CB\'s! Error at Residue %s'
                               % residue.number)
                return None
            elif residue.secondary_structure == 'H':
                h_cb_indices.append(residue.cb)

        return h_cb_indices

    def get_ca_atoms(self):
        """Return CA Atoms from the Structure

        Returns:
            (list[Atom])
        """
        return self.atoms[self.get_ca_indices()]

    def get_cb_atoms(self):
        """Return CB Atoms from the Structure

        Returns:
            (list[Atom])
        """
        return self.atoms[self.get_cb_indices()]

    def get_backbone_atoms(self):
        """Return backbone Atoms from the Structure

        Returns:
            (list[Atom])
        """
        return self.atoms[self.get_backbone_indices()]

    def get_backbone_and_cb_atoms(self):
        """Return backbone and CB Atoms from the Structure

        Returns:
            (list[Atom])
        """
        return self.atoms[self.get_backbone_and_cb_indices()]

    def atom(self, atom_number):
        """Retrieve the Atom specified by atom number

        Returns:
            (list[Atom])
        """
        for atom in self.atoms:
            if atom.number == atom_number:
                return atom
        return None

    def renumber_atoms(self):
        """Renumber all atom entries one-indexed according to list order"""
        atoms = self.atoms
        for idx, atom in enumerate(atoms, 1):
            atoms[idx - 1].number = idx

    def reindex_atoms(self, start_at=0, offset=None):
        """Reindex all Atom objects to the current index in the self.atoms attribute"""
        if start_at:
            if offset:
                self.atom_indices = self.atom_indices[:start_at] + [idx - offset for idx in self.atom_indices[start_at:]]
            else:
                raise DesignError('Must include an offset when re-indexing atoms from a start_at position!')
        else:
            # WARNING, this shouldn't be used for a Structure object whose self._atoms is shared with another Structure!
            self.atom_indices = list(range(len(self.atom_indices)))
        # for idx, atom in enumerate(self.atoms):
        #     self.atoms[idx].index = idx

    # def set_atom_coordinates(self, coords):
    #     """Set/Replace all Atom coordinates with coords specified. Must be in the same order to apply correctly!"""
    #     assert len(self.atoms) == coords.shape[0], '%s: ERROR setting Atom coordinates, # Atoms (%d) !=  # Coords (%d)'\
    #                                                % (self.name, len(self.atoms), coords.shape[0])
    #     self.coords = coords
    #     for idx, atom in enumerate(self.get_atoms):
    #         atom.coords = coords[idx]
    #         # atom.x, atom.y, atom.z = coords[idx][0], coords[idx][1], coords[idx][2]

    def get_residues(self, numbers=None, pdb=False, **kwargs):
        """Retrieve Residues in Structure. Returns all by default. If a list of numbers is provided, the selected
        Residues numbers are returned

        Returns:
            (list[Residue])
        """
        if numbers and isinstance(numbers, Iterable):
            if pdb:
                number_source = 'number_pdb'
            else:
                number_source = 'number'
            return [residue for residue in self.residues if getattr(residue, number_source) in numbers]
        else:
            return self.residues

    def set_residues(self, residues):
        """Set the Structure Residues to Residues object. Set the Structure Atoms and atom_indices"""
        self.residues = residues
        # self.atom_indices = [atom.index for residue in self.residues for atom in residue.atoms]
        atom_indices = []
        for residue in self.residues:
            atom_indices.extend(residue.atom_indices)
        self.atom_indices = atom_indices
        self.atoms = self.residues[0]._atoms

    def add_residues(self, residue_list):
        """Add Residue objects in a list to the Structure instance"""
        raise DesignError('This function is broken')  # TODO BROKEN
        residues = self.residues
        residues.extend(residue_list)
        self.set_residues(residues)
        # Todo need to add the residues to coords

    # update_structure():
    #  self.reindex_atoms() -> self.coords = np.append(self.coords, [atom.coords for atom in atoms]) ->
    #  self.set_atom_coordinates(self.coords) -> self.create_residues() -> self.set_length()

    def create_residues(self):
        """For the Structure, create all possible Residue instances. Doesn't allow for alternative atom locations"""
        new_residues = []
        residue_indices, found_types = [], []
        current_residue_number = self.atoms[0].residue_number
        # residue_idx = 0
        for idx, atom in enumerate(self.atoms):
            # if the current residue number is the same as the prior number and the atom.type is not already present
            if atom.residue_number == current_residue_number and atom.type not in found_types:
                residue_indices.append(idx)
                found_types.append(atom.type)
            else:
                new_residues.append(Residue(atom_indices=residue_indices, atoms=self._atoms, coords=self._coords))
                #                           index=residue_idx,
                # residue_idx += 1
                found_types, residue_indices = [atom.type], [idx]
                current_residue_number = atom.residue_number
        # ensure last residue is added after iteration is complete
        new_residues.append(Residue(atom_indices=residue_indices, atoms=self._atoms, coords=self._coords))
        #                           index=residue_idx,
        self.residues = new_residues
        self.residue_indices = list(range(len(new_residues)))

    def residue(self, residue_number, pdb=False):
        """Retrieve the Residue specified

        Returns:
            (Residue)
        """
        if pdb:
            number_source = 'number_pdb'
        else:
            number_source = 'number'

        for residue in self.residues:
            if getattr(residue, number_source) == residue_number:
                return residue
        return None

    def get_terminal_residue(self, termini='c'):
        """Retrieve the Residue from the specified termini

        Returns:
            (Residue)
        """
        if termini.lower() == 'n':
            return self.residues[0]
        elif termini.lower() == 'c':
            return self.residues[-1]
        else:
            self.log.error('%s: N or C are only allowed inputs!' % self.get_terminal_residue.__name__)
            return None

    def get_residue_atoms(self, numbers=None, **kwargs):
        """Return the Atoms contained in the Residue objects matching a set of residue numbers

        Returns:
            (list[Atoms])
        """
        atoms = []
        for residue in self.get_residues(numbers=numbers, **kwargs):
            atoms.extend(residue.atoms)
        return atoms
        # return [residue.get_atoms() for residue in self.get_residues(numbers=residue_numbers)]

    def residue_from_pdb_numbering(self, residue_number):
        """Returns the Residue object from the Structure according to PDB residue number

        Returns:
            (Residue)
        """
        for residue in self.residues:
            if residue.number_pdb == residue_number:
                return residue
        return None

    def residue_number_from_pdb(self, residue_number):
        """Returns the pose residue number from the queried .pdb number

        Returns:
            (int)
        """
        for residue in self.residues:
            if residue.number_pdb == residue_number:
                return residue.number
        return None

    def residue_number_to_pdb(self, residue_number):
        """Returns the .pdb residue number from the queried pose number

        Returns:
            (int)
        """
        for residue in self.residues:
            if residue.number == residue_number:
                return residue.number_pdb
        return None

    def renumber_residues(self):
        """Starts numbering Residues at 1 and number sequentially until last Residue"""
        atoms = self.atoms
        last_atom_index = len(atoms)
        idx = 0  # offset , 1
        for i, residue in enumerate(self.residues, 1):
            # current_res_num = self.atoms[idx].residue_number
            # try:
            current_res_num = residue.number
            # except AttributeError:
            #     print('\n'.join(str(atom) for atom in residue.atoms))
            while atoms[idx].residue_number == current_res_num:  # Todo remove once residue_number is Residue.attribute
                atoms[idx].residue_number = i  # + offset
                idx += 1
                if idx == last_atom_index:
                    break
        # self.renumber_atoms()  # should be unnecessary

    def mutate_residue(self, residue=None, number=None, to='ALA', **kwargs):
        """Mutate specific residue to a new residue type. Type can be 1 or 3 letter format

        Keyword Args:
            residue=None (Residue): A Residue object to mutate
            number=None (int): A Residue number to select the Residue of interest by
            to='ALA' (str): The type of amino acid to mutate to
            pdb=False (bool): Whether to pull the Residue by PDB number
        Returns:
            (list[int]): The indices of the Atoms being removed from the Structure
        """
        # Todo using AA reference, align the backbone + CB atoms of the residue then insert side chain atoms?
        if to.upper() in IUPACData.protein_letters_1to3:
            to = IUPACData.protein_letters_1to3[to.upper()]

        if not residue:
            if not number:
                raise DesignError('Cannot mutate Residue without Residue object or number!')
            else:
                residue = self.residue(number, **kwargs)
        # for idx, atom in zip(residue.backbone_indices, residue.backbone_atoms):
        # for atom in residue.backbone_atoms:
        # residue.type = to.upper()
        for atom in residue.atoms:
            atom.residue_type = to.upper()

        # Find the corresponding Residue Atom indices to delete (side-chain only)
        delete_indices = residue.sidechain_indices
        if not delete_indices:  # there are no indices
            return delete_indices
        # self.log.debug('Deleting indices from Residue: %s' % delete_indices)
        # self.log.debug('Indices in Residue: %s' % delete_indices)
        residue_delete_index = residue._atom_indices.index(delete_indices[0])
        for _ in iter(delete_indices):
            residue._atom_indices.pop(residue_delete_index)
        # must re-index all succeeding residues
        # This applies to all Residue objects, not only Structure Residue objects because modifying Residues object
        self._residues.reindex_residues()  # Todo start_at=residue.index)
        # self.log.debug('Deleting indices from Atoms: %s' % delete_indices)
        # self.log.debug('Range of indices in Atoms: %s' % self._atoms.atoms.shape[0])
        # self.log.debug('Last Residue atom_indices: %s' % self._residues.residues[-1].atom_indices)
        self._atoms.delete(delete_indices)
        self._coords.delete(delete_indices)
        # remove these indices from the Structure atom_indices (If other structures, must update their atom_indices!)
        # try:
        atom_delete_index = self._atom_indices.index(delete_indices[0])
        # except ValueError:
        #     print('Delete has %s:' % delete_indices)
        #     print('length of atom_indices %s:' % len(self._atom_indices))
        #     print('residue is %d%s, chain %s, pdb number %d:' % (residue.number, residue.type, residue.chain,
        #                                                          residue.number_pdb))
        #     print('structure._atom_indices has %s:' % self._atom_indices)
        #     exit()
        for _ in iter(delete_indices):
            self._atom_indices.pop(atom_delete_index)
        # must re-index all succeeding atoms
        # This doesn't apply to all PDB Atoms only Structure Atoms! Need to modify at PDB level
        self.reindex_atoms(start_at=atom_delete_index, offset=len(delete_indices))

        return delete_indices

    def get_structure_sequence(self):
        """Returns the single AA sequence of Residues found in the Structure. Handles odd residues by marking with '-'

        Returns:
            (str): The amino acid sequence of the Structure Residues
        """
        sequence_list = [residue.type for residue in self.residues]
        return ''.join([IUPACData.protein_letters_3to1_extended[k.title()]
                        if k.title() in IUPACData.protein_letters_3to1_extended else '-' for k in sequence_list])

    def translate(self, tx):
        new_coords = self.coords + tx
        self.replace_coords(new_coords)

    def rotate(self, rotation):
        new_coords = np.matmul(self.coords, np.transpose(rotation))
        self.replace_coords(new_coords)

    def transform(self, rotation=None, translation=None):
        if rotation is not None:  # required for np.ndarray or None checks
            new_coords = np.matmul(self.coords, np.transpose(rotation))
        else:
            new_coords = self.coords

        if translation is not None:  # required for np.ndarray or None checks
            new_coords += np.array(translation)
        self.replace_coords(new_coords)

    def return_transformed_copy(self, rotation=None, translation=None, rotation2=None, translation2=None):
        """Make a deepcopy of the Structure object with the coordinates transformed in cartesian space

        Transformation proceeds by matrix multiplication with the order of operations as: rotation, translation,
        rotation2, translation2

        Keyword Args:
            rotation=None (numpy.ndarray): The first rotation to apply, expected general rotation matrix shape (3, 3)
            translation=None (numpy.ndarray): The first translation to apply, expected shape (3)
            rotation2=None (numpy.ndarray): The second rotation to apply, expected general rotation matrix shape (3, 3)
            translation2=None (numpy.ndarray): The second translation to apply, expected shape (3)
        Returns:
            (Structure)
        """
        if rotation is not None:  # required for np.ndarray or None checks
            new_coords = np.matmul(self.coords, np.transpose(rotation))
        else:
            new_coords = self.coords

        if translation is not None:  # required for np.ndarray or None checks
            new_coords += np.array(translation)

        if rotation2 is not None:  # required for np.ndarray or None checks
            new_coords = np.matmul(new_coords, np.transpose(rotation2))

        if translation2 is not None:  # required for np.ndarray or None checks
            new_coords += np.array(translation2)

        # print(new_coords)
        new_structure = self.__copy__()
        # print('BEFORE', new_structure.coords)
        # this v should replace the actual numpy array located at coords after the _coords object has been copied
        new_structure.replace_coords(new_coords)
        # print('AFTER', new_structure.coords)
        # where as this v will set the _coords object to a new Coords object thus requiring all other _coords be updated
        # new_structure.set_coords(new_coords)
        return new_structure

    def replace_coords(self, new_coords):
        self._coords.coords = new_coords
        # self.set_atoms_attributes(coords=self._coords)
        # self.reindex_atoms()
        # self.set_residues_attributes(coords=self._coords)
        # self.renumber_atoms()

    def is_clash(self, distance=2.1):
        """Check if the Structure contains any self clashes. If clashes occur with the Backbone, return True. Reports
        the Residue where the clash occurred and the clashing Atoms

        Keyword Args:
            distance=2.1 (float): The distance which clashes should be checked
        Returns:
            (bool)
        """
        # all_atom_tree = KDTree(self.coords)  # slower 134 msec/loop
        all_atom_tree = BallTree(self.coords)  # faster 131 msec/loop
        # all_atom_tree = NearestNeighbors(algorithm='brute', radius=distance)  # slowest 267 msec/loop
        # all_atom_tree.fit(self.coords)
        # residue_query = all_atom_tree.radius_neighbors(residue.backbone_and_cb_coords,  # distance,
        #                                                return_distance=False)
        number_residues = self.number_of_residues
        backbone_clashes, side_chain_clashes = [], []
        for prior_idx, residue in enumerate(self.residues, -1):
            # return a np.array((residue length, all_atom coords))
            # try:
            residue_query = all_atom_tree.query_radius(residue.backbone_and_cb_coords, distance)
            # except ValueError:
            #     print(residue.backbone_indices, residue.cb_index, residue.backbone_and_cb_indices)
            #     print(residue._bb_indices, residue._bb_cb_indices)  # residue._cb,
            #     print('There were no atoms found for %s at residue %d backbone atoms' % (self.name, residue.number))
            #     print('Check %s for details' % self.filepath)
            #     residue_query = np.array([])
            # reduce the dimensions and format as a single array
            # all_contacts = np.concatenate(residue_query).ravel()  # .reshape(-1)
            all_contacts = set(np.concatenate(residue_query).ravel().tolist())
            # We must subtract the N and C atoms from the adjacent residues for each residue as these are within a bond
            # For the edge cases (N- & C-term), use other termini C & N atoms.
            # We might miss a clash here! It would be peculiar for the C-terminal C clashing with the N-terminus atoms
            # and vice-versa. This also allows a PDB with permuted sequence to be handled properly!
            residue_indices_and_bonded_c_and_n = \
                residue.atom_indices + [self.residues[prior_idx].c_index, self.residues[prior_idx].o_index,
                                        self.residues[-number_residues + prior_idx + 2].n_index]

            # clashes = np.setdiff1d(all_contacts, residue_indices_and_bonded_c_and_n)
            # clashes = set(all_contacts) - set(residue_indices_and_bonded_c_and_n)
            clashes = all_contacts - set(residue_indices_and_bonded_c_and_n)
            if any(clashes):
                # print(
                #     'Residue indices: %s\nFound clashes at indices: %s' % (residue_indices_and_bonded_c_and_n, clashes))
                # self.log.info('Residue indices: %s\nFound clashes at indices: %s' % (residue_indices_and_bonded_c_and_n, clashes))
                for clash_idx in clashes:
                    if self.atoms[clash_idx].is_backbone() or self.atoms[clash_idx].is_CB():
                        backbone_clashes.append((residue, self.atoms[clash_idx], clash_idx))
                    else:
                        side_chain_clashes.append((residue, self.atoms[clash_idx], clash_idx))

        if side_chain_clashes:
            self.log.warning('%s contains %d side-chain clashes at the following Residues!\n\t%s'
                             % (self.name, len(side_chain_clashes),
                                '\n\t'.join('Residue %d: %s' % (residue.number, atom)
                                            % '{:8.3f}{:8.3f}{:8.3f}'.format(*tuple(self.coords[idx]))
                                            for residue, atom, idx in side_chain_clashes)))
        if backbone_clashes:
            self.log.critical('%s contains %d backbone clashes at the following Residues!\n\t%s'
                              % (self.name, len(backbone_clashes),
                                 '\n\t'.join('Residue %d: %s' % (residue.number, atom)
                                             % '{:8.3f}{:8.3f}{:8.3f}'.format(*tuple(self.coords[idx]))
                                             for residue, atom, idx in backbone_clashes)))
            return True
        else:
            return False

    def get_sasa(self, probe_radius=1.4):  # , sasa_thresh=0):
        """Use FreeSASA to calculate the surface area of residues in the Structure object.
        Entities/chains could have this, but don't currently"""
        # SEQ A    1 MET :   74.46
        # SEQ A    2 LYS :   96.30
        # SEQ A    3 VAL :    0.00
        # SEQ A    4 VAL :    0.00
        # SEQ A    5 VAL :    0.00
        # SEQ A    6 GLN :    0.00
        # SEQ A    7 ILE :    0.00
        # SEQ A    8 LYS :    0.87
        # SEQ A    9 ASP :    1.30
        # SEQ A   10 PHE :   64.55
        p = subprocess.Popen([free_sasa_exe_path, '--format=seq', '--probe-radius', str(probe_radius)],
                             stdout=subprocess.PIPE, stdin=subprocess.PIPE)
        out, err = p.communicate(input=self.return_atom_string().encode('utf-8'))

        # self.sasa = [float(line[16:]) for line in out.decode('utf-8').split('\n') if line[:3] == 'SEQ']
        residues = self.residues
        idx = 0
        for line in out.decode('utf-8').split('\n'):
            if line[:3] == 'SEQ':
                residues[idx].sasa = float(line[16:])
                idx += 1

        self.sasa = sum([residue.sasa for residue in self.residues])
        # for line in out.decode('utf-8').split('\n'):
        #     if line[:3] == 'SEQ':
        #         self.sasa_chain.append(line[4:5])
        #         self.sasa_residues.append(int(line[5:10]))
        #         self.sasa.append(float(line[16:]))

    def get_surface_residues(self, probe_radius=2.2, sasa_thresh=0):
        """Get the residues who reside on the surface of the molecule

        Returns:
            (list[int]): The surface residue numbers
        """
        if not self.sasa:
            self.get_sasa(probe_radius=probe_radius)  # , sasa_thresh=sasa_thresh)

        # Todo make dynamic based on relative threshold seen with Levy 2010
        # return [residue.number for residue, sasa in zip(self.residues, self.sasa) if sasa > sasa_thresh]
        return [residue.number for residue in self.residues if residue.sasa > sasa_thresh]

    # def get_residue_surface_area(self, residue_number, probe_radius=2.2):
    #     """Get the surface area for specified residues
    #
    #     Returns:
    #         (float): Angstrom^2 of surface area
    #     """
    #     if not self.sasa:
    #         self.get_sasa(probe_radius=probe_radius)
    #
    #     # return self.sasa[self.residues.index(residue_number)]
    #     return self.sasa[self.residues.index(residue_number)]

    def get_surface_area_residues(self, numbers, probe_radius=2.2):
        """Get the surface area for specified residues

        Returns:
            (float): Angstrom^2 of surface area
        """
        if not self.sasa:
            self.get_sasa(probe_radius=probe_radius)

        # return sum([sasa for residue_number, sasa in zip(self.sasa_residues, self.sasa) if residue_number in numbers])
        return sum([residue.sasa for residue in self.residues if residue.number in numbers])

    def stride(self, to_file=None):
        """Use Stride to calculate the secondary structure of a PDB.

        Keyword Args
            to_file=None (str): The location of a file to save the Stride output
        Sets:
            Residue.secondary_structure
        """
        # REM  -------------------- Secondary structure summary -------------------  XXXX
        # REM                .         .         .         .         .               XXXX
        # SEQ  1    IVQQQNNLLRAIEAQQHLLQLTVWGIKQLQAGGWMEWDREINNYTSLIHS   50          XXXX
        # STR       HHHHHHHHHHHHHHHHHHHHHHHHHHHHHHH  HHHHHHHHHHHHHHHHH               XXXX
        # REM                                                                        XXXX
        # SEQ  51   LIEESQN                                              57          XXXX
        # STR       HHHHHH                                                           XXXX
        # REM                                                                        XXXX
        # LOC  AlphaHelix   ILE     3 A      ALA     33 A                            XXXX
        # LOC  AlphaHelix   TRP    41 A      GLN     63 A                            XXXX
        # REM                                                                        XXXX
        # REM  --------------- Detailed secondary structure assignment-------------  XXXX
        # REM                                                                        XXXX
        # REM  |---Residue---|    |--Structure--|   |-Phi-|   |-Psi-|  |-Area-|      XXXX
        # ASG  ILE A    3    1    H    AlphaHelix    360.00    -29.07     180.4      XXXX
        # ASG  VAL A    4    2    H    AlphaHelix    -64.02    -45.93      99.8      XXXX
        # ASG  GLN A    5    3    H    AlphaHelix    -61.99    -39.37      82.2      XXXX

        # ASG    Detailed secondary structure assignment
        #    Format:  6-8  Residue name
        #       10-10 Protein chain identifier
        #       12-15 PDB	residue	number
        #       17-20 Ordinal residue number
        #       25-25 One	letter secondary structure code	**)
        #       27-39 Full secondary structure name
        #       43-49 Phi	angle
        #       53-59 Psi	angle
        #       65-69 Residue solvent accessible area
        #
        #   -rId1Id2..  Read only Chains Id1, Id2 ...
        #   -cId1Id2..  Process only Chains Id1, Id2 ...
        # if chain:
        #     stride_cmd = [stride_exe_path, current_structure_file]
        #     stride_cmd.append('-c%s' % chain)

        current_struc_file = self.write(out_path='stride_input-%s-%d.pdb' % (self.name, random() * 100000))
        p = subprocess.Popen([stride_exe_path, current_struc_file], stdout=subprocess.PIPE, stderr=subprocess.DEVNULL)
        out, err = p.communicate()
        os.system('rm %s' % current_struc_file)

        if out:
            if to_file:
                with open(to_file, 'wb') as f:
                    f.write(out)
            stride_output = out.decode('utf-8').split('\n')
        else:
            self.log.warning('%s: No secondary structure assignment found with Stride' % self.name)
            return None
        # except:
        #     stride_out = None

        # if stride_out is not None:
        #     lines = stride_out.split('\n')
        residue_idx = 0
        residues = self.residues
        for line in stride_output:
            # residue_idx = int(line[10:15])
            if line[0:3] == 'ASG':
                # residue_idx = int(line[15:20])  # one-indexed, use in Structure version...
                # line[10:15].strip().isdigit():  # residue number -> line[10:15].strip().isdigit():
                # self.chain(line[9:10]).residue(int(line[10:15].strip())).secondary_structure = line[24:25]
                residues[residue_idx].secondary_structure = line[24:25]
                residue_idx += 1
        self.secondary_structure = ''.join(residue.secondary_structure for residue in residues)

    def parse_stride(self, stride_file):
        """From a Stride file, parse information for residue level secondary structure assignment

        Sets:
            self.secondary_structure
        """
        with open(stride_file, 'r') as f:
            stride_output = f.readlines()

        # residue_idx = 0
        # residues = self.residues
        for line in stride_output:
            # residue_idx = int(line[10:15])
            if line[0:3] == 'ASG':
                # residue_idx = int(line[15:20])  # one-indexed, use in Structure version...
                # line[10:15].strip().isdigit():  # residue number -> line[10:15].strip().isdigit():
                self.residue(int(line[10:15].strip()), pdb=True).secondary_structure = line[24:25]
                # residues[residue_idx].secondary_structure = line[24:25]
                # residue_idx += 1
        self.secondary_structure = ''.join(residue.secondary_structure for residue in self.residues)

    def is_n_term_helical(self, window=5):
        """Using assigned secondary structure, probe for a helical N-termini using a segment of 'window' residues

        Keyword Args:
            window=5 (int): The segment size to search
        Returns:
            (bool): Whether the termini has a stretch of helical residues with length of the window
        """
        # if self.secondary_structure and len(self.secondary_structure) >= 2 * window:
            # for idx, residue_secondary_structure in enumerate(self.secondary_structure):
            # for idx, residue in enumerate(self.residues[:window * 2]):
            #     temp_window = ''.join(self.secondary_structure[idx + j] for j in range(window))
            #     # res_number = self.secondary_structure[0 + i:5 + i][0][0]
        n_term_window = [residue.secondary_structure for residue in self.residues[:window * 2]]
        if 'H' * window in n_term_window:
            return True
        else:
            return False

    def is_c_term_helical(self, window=5):
        """Using assigned secondary structure, probe for a helical C-termini using a segment of 'window' residues

        Keyword Args:
            window=5 (int): The segment size to search
        Returns:
            (bool): Whether the termini has a stretch of helical residues with length of the window
        """
        # if self.secondary_structure and len(self.secondary_structure) >= 2 * window:
        #     # for i in range(5):
        #     # for idx, residue_secondary_structure in enumerate(reversed(self.secondary_structure)):
        #     for idx, residue in enumerate(reversed(self.residues)):
        #         # reverse_ss_asg = self.secondary_structure[::-1]
        #         temp_window = ''.join(self.secondary_structure[idx + j] for j in range(-window + 1, 1))
        #         # res_number = reverse_ss_asg[0+i:5+i][4][0]
        c_term_window = [residue.secondary_structure for residue in list(reversed(self.residues))[:window * 2]]
        if 'H' * window in c_term_window:
            return True
        else:
            return False

    def get_secondary_structure(self):
        if self.secondary_structure:
            return self.secondary_structure
        else:
            self.fill_secondary_structure()
            if self.secondary_structure:  # check if there is at least 1 secondary struc assignment
                return self.secondary_structure
            else:
                return None

    def fill_secondary_structure(self, secondary_structure=None):
        if secondary_structure:
            self.secondary_structure = secondary_structure
        else:
            if self.residues[0].secondary_structure:
                self.secondary_structure = ''.join(residue.secondary_structure for residue in self.residues)
            else:
                self.stride()

    def terminal_residue_orientation_from_reference(self, termini='n', reference=None):
        """From an Entity, find the orientation of the termini from the origin (default) or from a reference point

        Keyword Args:
            termini='n' (str): Either n or c terminus should be specified
            reference=None (numpy.ndarray): The reference where the point should be measured from
        Returns:
            (float): The distance from the reference point to the furthest point
        """
        # if termini.lower() == 'n':
        #     residue1, residue2 = self.residues[0], self.residues[1]
        # elif termini.lower() == 'c':
        #     residue1, residue2 = self.residues[-1], self.residues[-2]
        # else:
        #     raise DesignError('Termini must be either \'n\' or \'c\', not \'%s\'!' % termini)
        #
        # if reference:
        #     term, plus1 = np.linalg.norm(residue1.ca_coords - reference), np.linalg.norm(residue2.ca_coords - reference)
        # else:
        #     term, plus1 = np.linalg.norm(residue1.ca_coords), np.linalg.norm(residue2.ca_coords)
        #
        # if term > plus1:
        #     return 1  # vector is pointing away from the reference
        # else:
        #     return -1  # vector is pointing toward the reference

        if termini.lower() == 'n':
            residue_coords = self.residues[0].n_coords
        elif termini.lower() == 'c':
            residue_coords = self.residues[-1].c_coords
        else:
            raise DesignError('Termini must be either \'n\' or \'c\', not \'%s\'!' % termini)

        if reference:
            coord_distance = np.linalg.norm(residue_coords - reference)
        else:
            coord_distance = np.linalg.norm(residue_coords)

        max_distance = self.furthest_point_from_reference(reference=reference)
        min_distance = self.closest_point_to_reference(reference=reference)
        if abs(coord_distance - max_distance) < abs(coord_distance - min_distance):
            return 1  # termini is further from the reference
        else:
            return -1  # termini is closer to the reference

    def furthest_point_from_reference(self, reference=None):  # Todo move to entity
        """From an Entity, find the furthest coordinate from the origin (default) or from a reference.

        Keyword Args:
            reference=[0,0,0] (numpy.ndarray): The reference where the point should be measured from. Default is origin
        Returns:
            (float): The distance from the reference point to the furthest point
        """
        if reference:
            return np.max(np.linalg.norm(self.coords - reference, axis=1))
        else:
            return np.max(np.linalg.norm(self.coords, axis=1))

    def closest_point_to_reference(self, reference=None):  # Todo move to entity
        """From an Entity, find the furthest coordinate from the origin (default) or from a reference.

        Keyword Args:
            reference=[0,0,0] (numpy.ndarray): The reference where the point should be measured from. Default is origin
        Returns:
            (float): The distance from the reference point to the furthest point
        """
        if reference:
            return np.min(np.linalg.norm(self.coords - reference, axis=1))
        else:
            return np.min(np.linalg.norm(self.coords, axis=1))

    def return_atom_string(self, **kwargs):
        """Provide the Structure Atoms as a PDB file string"""
        # atom_atrings = '\n'.join(str(atom) for atom in self.atoms)
        # '%d, %d, %d' % tuple(element.tolist())
        # '{:6s}{:5d} {:^4s}{:1s}{:3s} {:1s}{:4d}{:1s}   %s{:6.2f}{:6.2f}          {:>2s}{:2s}'
        # atom_atrings = '\n'.join(str(atom) % '{:8.3f}{:8.3f}{:8.3f}'.format(*tuple(coord))
        return '\n'.join(atom.__str__(**kwargs) % '{:8.3f}{:8.3f}{:8.3f}'.format(*tuple(coord))
                         for atom, coord in zip(self.atoms, self.coords.tolist()))

    def write(self, out_path=None, header=None, file_handle=None, **kwargs):
        """Write Structure Atoms to a file specified by out_path or with a passed file_handle. Return the filename if
        one was written

        Keyword Args:
            out_path=None (str):
            header=None (str):
            file_handle=None (FileObject) #todo:
        Returns:
            (str): The name of the written file
        """
        def write_header(location):
            if header and isinstance(header, Iterable):
                if isinstance(header, str):
                    location.write(header)
                # else:  # TODO
                #     location.write('\n'.join(header))

        if file_handle:
            # write_header(file_handle)
            file_handle.write('%s\n' % self.return_atom_string(**kwargs))

        if out_path:
            with open(out_path, 'w') as outfile:
                write_header(outfile)
                outfile.write('%s\n' % self.return_atom_string(**kwargs))

            return out_path

    def get_fragments(self, residue_numbers=None, representatives=None, fragment_length=5):
        """From the Structure, find Residues with a matching fragment type as identified in a fragment library

        Keyword Args:
            residue_numbers=None (list): The specific residue numbers to search for
        Returns:
            (list[MonoFragment]): The MonoFragments found on the Structure
        """
        if not residue_numbers:
            return None

        # residues = self.residues
        # ca_stretches = [[residues[idx + i].ca for i in range(-2, 3)] for idx, residue in enumerate(residues)]
        # compare ca_stretches versus monofrag ca_stretches
        # monofrag_array = repeat([ca_stretch_frag_index1, ca_stretch_frag_index2, ...]
        # monofrag_indices = filter_euler_lookup_by_zvalue(ca_stretches, monofrag_array, z_value_func=fragment_overlap,
        #                                                  max_z_value=rmsd_threshold)

        fragments = []
        for residue_number in residue_numbers:
            frag_residue_numbers = [residue_number + i for i in range(-2, 3)]  # Todo parameterize
            ca_count = 0
            frag_residues = self.get_residues(numbers=frag_residue_numbers)
            for residue in frag_residues:
                # frag_atoms.extend(residue.get_atoms)
                if residue.ca:
                    ca_count += 1

            if ca_count == 5:
                fragment = MonoFragment(residues=frag_residues, fragment_representatives=representatives,
                                        fragment_length=fragment_length)
                if fragment.i_type:
                    fragments.append(fragment)
                # fragments.append(Structure.from_residues(frag_residues, coords=self._coords, log=None))
                # fragments.append(Structure.from_residues(deepcopy(frag_residues), log=None))

        # for structure in fragments:
        #     structure.chain_id_list = [structure.residues[0].chain]

        return fragments

<<<<<<< HEAD
    # def copy_structures(self):
    #     # super().copy_structures([self.chains])
    #     super().copy_structures(self.structure_containers)

    def copy_structures(self):  # this is hybrid of above and below
        for structure_type in self.structure_containers:
            structure = getattr(self, structure_type)
=======
    # def read_secondary_structure(self, filename=None, source='stride'):
    #     if source == 'stride':
    #         secondary_structure = self.parse_stride(filename)
    #     elif source == 'dssp':
    #         secondary_structure = None
    #     else:
    #         raise DesignError('Must pass a source to %s' % Structure.read_secondary_structure.__name__)
    #
    #     return secondary_structure

    @staticmethod
    def copy_structures(structures):
        for structure in structures:
>>>>>>> 20bf5591
            for idx, instance in enumerate(structure):
                structure[idx] = copy(instance)

    # @staticmethod
    # def copy_structures(structures):
    #     for structure in structures:
    #         for idx, instance in enumerate(structure):
    #             structure[idx] = copy(instance)

    def __key(self):
        return (self.name, *self._residue_indices)
        # return (self.name, *tuple(self.center_of_mass))  # , self.number_of_atoms

    def __copy__(self):
        other = self.__class__.__new__(self.__class__)
        other.__dict__ = self.__dict__.copy()
        for attr, value in other.__dict__.items():
            other.__dict__[attr] = copy(value)
        other.set_structure_attributes(other.residues, coords=other._coords)

        return other

    def __eq__(self, other):
        if isinstance(other, Structure):
            return self.__key() == other.__key()
        return NotImplemented

    def __hash__(self):
        return hash(self.__key())

    def __str__(self):
        return self.name


class Chain(Structure):
    def __init__(self, **kwargs):  # name=None, residues=None,  residue_indices=None, coords=None, log=None
        super().__init__(**kwargs)  # name=name, residues=residues, residue_indices=residue_indices, coords=coords,
        # log=log

    @property
    def sequence(self):  # Todo if the chain is mutated, this mechanism will cause errors
        try:
            return self._sequence
        except AttributeError:
            self.sequence = self.get_structure_sequence()
            return self._sequence

    @sequence.setter
    def sequence(self, sequence):
        self._sequence = sequence

    # @property
    # def reference_sequence(self):
    #     return self._ref_sequence
    #
    # @reference_sequence.setter
    # def reference_sequence(self, sequence):
    #     self._ref_sequence = sequence

    # def __key(self):
    #     return (self.name, self._residue_indices)

    # def __copy__(self):
    #     """Overwrite Structure.__copy__() with standard copy() method.
    #     This fails to update any attributes such as .residues or .coords, so these must be provided by another method.
    #     Theoretically, these should be updated regardless.
    #     If the Structure is owned by another Structure (Entity, PDB), the shared object will override the
    #     copy, but not implementing them removes the usability of making a copy for this Structure itself.
    #     """
    #     other = self.__class__.__new__(self.__class__)
    #     other.__dict__ = self.__dict__.copy()
    #     # for attr, value in other.__dict__.items():
    #     #     other.__dict__[attr] = copy(value)
    #
    #     return other


class Entity(Chain, SequenceProfile):
    """Entity
    Initialize with Keyword Args:
        representative=None (Chain): The Chain that should represent the Entity
        chains=None (list): A list of all Chain objects that match the Entity
        uniprot_id=None (str): The unique UniProtID for the Entity
        sequence=None (str): The sequence for the Entity
        name=None (str): The name for the Entity. Typically PDB.name is used to make PDB compatible form
        PDB EntryID_EntityID
    """
    def __init__(self, representative=None, chains=None, sequence=None, uniprot_id=None, **kwargs):
        #                                                                             name=None, coords=None, log=None):

        # assert isinstance(representative, Chain), 'Error: Cannot initiate a Entity without a Chain object! Pass a ' \
        #                                           'Chain object as the representative!'
        # Todo test set up captain chain and mate chain dependency
        self.captain_chain = False
        super().__init__(residues=representative._residues, residue_indices=representative.residue_indices, **kwargs)
        # self.chain_id = representative.name
        self.chains = chains  # [Chain objs]
        self.chain_representative = representative
        # self.structure_containers.append(self.chains)
        self.structure_containers.append('chains')
        self.api_entry = None
        if sequence:
            self.reference_sequence = sequence
        else:
            self.reference_sequence = self.get_structure_sequence()

        if uniprot_id:
            self.uniprot_id = uniprot_id
        else:
            self.uniprot_id = '%s%d' % ('R', randint(10000, 99999))  # Make a pseudo UniProtID

    @classmethod
    def from_representative(cls, representative=None, chains=None, uniprot_id=None, **kwargs):
        #                   name=None, log=None, coords=None
        if isinstance(representative, Structure):
            return cls(representative=representative, chains=chains, uniprot_id=uniprot_id, **kwargs)
        else:
            raise DesignError('When initializing an Entity, you must pass a representative Structure object. This is '
                              'typically a Chain, but could be another collection of residues in a Structure object')

    @Structure.coords.setter
    def coords(self, coords):
        if isinstance(coords, Coords):
            if self.captain_chain:
                # the chain coordinates (mates) are dependent on the representative (captain), transform accordingly
                # if isinstance(coords, Coords):  # Need to prevent bad call upon set...
                rmsd, rot, tx, rescale = superposition3d(coords.coords, self._coords.coords)
                self._coords = coords
                # self.update_attributes(coords=self._coords)
                for chain in self.chains:
                    new_coords = np.matmul(self._coords.coords, np.transpose(rot))
                    new_coords += tx
                    # new_coords = self._coords.coords + tx
                    # new_coords = np.matmul(new_coords, np.transpose(rot))
                    chain.coords = new_coords
            else:
                self._coords = coords
        else:
            raise AttributeError('The supplied coordinates are not of class Coords!, pass a Coords object not a Coords '
                                 'view. To pass the Coords object for a Structure, use the private attribute _coords')

    @property
    def chain_id(self):
        return self.chain_representative.name

    @chain_id.setter
    def chain_id(self, chain_id):
        self.chain_representative.name = chain_id

    @property
    def reference_sequence(self):
        return self._ref_sequence

    @reference_sequence.setter
    def reference_sequence(self, sequence):
        self._ref_sequence = sequence

    def chain(self, chain_id):  # Also in PDB
        for chain in self.chains:
            if chain.name == chain_id:
                return chain
        return None

    def retrieve_sequence_from_api(self, entity_id=None):
        if not entity_id:
            self.log.warning('For Entity method .%s, the entity_id must be passed!'
                             % self.retrieve_sequence_from_api.__name__)
            return None
        self.reference_sequence = get_sequence_by_entity_id(entity_id)
        # self.sequence_source = 'seqres'

    def retrieve_info_from_api(self):
        """Retrieve information from the PDB API about the Entity

        Sets:
            self.api_entry (dict): {chain: db_reference, ...}
        """
        self.api_entry = get_pdb_info_by_entity(self.name)

    def make_oligomer(self, sym=None, rotation=None, translation=None, rotation2=None, translation2=None):
        #                   transform=None):
        """Given a symmetry and an optional transformational mapping, generate oligomeric copies of the Entity as chains

        Assumes that the symmetric system treats the canonical symmetric axis as the Z-axis, transforms the
        Entity to the Z-axis, performs the required oligomeric rotations, then reverses the operations back to original
        reference frame

        Sets:
            self.chains
        """
        # if transform:
        #     translation, rotation, ext_translation, setting_rotation
        origin = np.array([0., 0., 0.])
        if not rotation:
            rotation = identity_matrix
        if not translation:
            translation = origin
        if not rotation2:
            rotation2 = identity_matrix
        if not translation2:
            translation2 = origin

        if 'D' in sym:  # provide a 180 degree rotation along x (all D orient symmetries have axis here)
            rotation_matrices_only = get_rot_matrices(RotRangeDict[sym.replace('D', 'C')], 'z', 360)
            # apparently passing the degeneracy matrix first without any specification towards the row/column major
            # worked for Josh. I am not sure that I understand his degeneracy (rotation) matrices orientation enough to
            # understand if he hardcoded the column "majorness" into situations with rot and degen np.matmul(rot, degen)
            rotation_matrices = get_degen_rotmatrices(flip_x_matrix, rotation_matrices_only)
        else:
            rotation_matrices = get_rot_matrices(RotRangeDict[sym], 'z', 360)
        # this is helpful for dihedral symmetry as entity must be transformed to origin to get canonical dihedral
        inv_rotation = np.linalg.inv(rotation)

        inv_setting = np.linalg.inv(rotation2)
        # entity_inv = entity.return_transformed_copy(rotation=inv_expand_matrix, rotation2=inv_set_matrix[group])
        # need to reverse any external transformation to the entity coords so rotation occurs at the origin...
        # and undo symmetry expansion matrices
        centered_coords = transform_coordinate_sets(self.coords, translation=-translation2, rotation=inv_setting,
                                                    translation2=-translation, rotation2=inv_rotation)

        # inv_entity_coords = transform_coordinate_sets(centered_entity_coords, rotation=inv_expand_matrix,
        #                                               rotation2=inv_set_matrix[group])
        for rot in rotation_matrices[1:]:  # exclude the first rotation matrix as it is identity
            rot_centered_coords = transform_coordinate_sets(centered_coords, rotation=rot)
            new_coords = transform_coordinate_sets(rot_centered_coords, rotation=rotation, translation=translation,
                                                   rotation2=rotation2, translation2=translation2)
            # final_coords = transform_coordinate_sets(temp_coords, rotation=rot_op, translation=translation2)
            # Entity representative stays in the .chains attribute as chain[0] given the iterator slice above
            sub_symmetry_mate_pdb = self.chain_representative.__copy__()
            sub_symmetry_mate_pdb.replace_coords(new_coords)
            self.chains.append(sub_symmetry_mate_pdb)

        self.captain_chain = True
    # def update_attributes(self, **kwargs):
    #     """Update attributes specified by keyword args for all member containers"""
    #     # super().update_attributes(**kwargs)  # this is required to set the base Structure with the kwargs
    #     # self.set_structure_attributes(self.chains, **kwargs)
    #     for structure in self.structure_containers:
    #         self.set_structure_attributes(structure, **kwargs)

    # def copy_structures(self):
    #     # super().copy_structures([self.chains])
    #     super().copy_structures(self.structure_containers)

    def __copy__(self):
        other = super().__copy__()
        # create a copy of all chains
        # structures = [other.chains]
        # other.copy_structures(structures)
        other.copy_structures()  # NEVERMIND uses self.structure_containers... does this use Entity version?
        # these were updated in the super().__copy__, now need to set attributes in copied chains
        # other.update_attributes(residues=copy(self._residues), coords=copy(self._coords))
        # This style v accomplishes the update that the super().__copy__() started using self.structure_containers...
        other.update_attributes(residues=other._residues, coords=other._coords)

        return other

    # def __key(self):
    #     return (self.uniprot_id, *super().__key())  # without uniprot_id, could equal a chain...
    #     # return self.uniprot_id


class Residues:
    def __init__(self, residues):
        self.residues = np.array(residues)

    def reindex_residues(self, start_at=0, offset=None):
        # indices according to new Atoms/Coords index
        if start_at:
            if start_at < self.residues.shape[0]:  # not 0 and in the Residues index range
                if offset:
                    prior_residue = self.residues[start_at - 1]
                    # prior_residue.start_index = start_at
                    for residue in self.residues[start_at:].tolist():
                        residue.start_index = prior_residue._atom_indices[-1] + 1
                        prior_residue = residue
                else:
                    raise DesignError('Must include an offset when re-indexing Residues from a start_at position!')
            else:
                raise DesignError('%s - Starting index is outside of the allowable indices in the Residues object!'
                                  % self.reindex_residues.__name__)
        else:  # start_at is 0
            prior_residue = self.residues[start_at]
            prior_residue.start_index = start_at
            for residue in self.residues[start_at + 1:].tolist():
                residue.start_index = prior_residue._atom_indices[-1] + 1
                prior_residue = residue

    def __copy__(self):
        other = self.__class__.__new__(self.__class__)
        # other.__dict__ = self.__dict__.copy()
        other.residues = self.residues.copy()
        for idx, residue in enumerate(other.residues):
            other.residues[idx] = copy(residue)

        return other


class Residue:
    def __init__(self, atom_indices=None, index=None, atoms=None, coords=None):
        # self.index = index
        self.atom_indices = atom_indices
        self.atoms = atoms
        if coords:
            self.coords = coords
        self.secondary_structure = None

    @property
    def start_index(self):
        return self._start_index

    @start_index.setter
    def start_index(self, index):
        self._start_index = index
        self._atom_indices = list(range(index, index + self.number_of_atoms))

    @property
    def atom_indices(self):  # in structure too
        """Returns: (list[int])"""
        return self._atom_indices

    @atom_indices.setter
    def atom_indices(self, indices):  # in structure too
        """Set the Structure atom indices to a list of integers"""
        self._atom_indices = indices
        self._start_index = indices[0]

    @property
    def atoms(self):
        return self._atoms.atoms[self._atom_indices].tolist()

    @atoms.setter
    def atoms(self, atoms):
        if isinstance(atoms, Atoms):
            self._atoms = atoms
        else:
            raise AttributeError('The passed atoms are not of the class Atoms! Pass the member variable _atoms instead')
        # self._n = None
        # self._h = None
        # self._ca = None
        # self._cb = None
        # self._c = None
        # self._o = None

        side_chain = []
        for idx, atom in enumerate(self.atoms):
            if atom.type == 'N':
                self.n = idx
                # self.n = atom.index
            elif atom.type == 'CA':
                self.ca = idx
                # self.ca = atom.index
                if atom.residue_type == 'GLY':
                    self.cb = idx
                    # self.cb = atom.index
            elif atom.type == 'CB':  # atom.is_CB(InclGlyCA=True):
                self.cb = idx
                # self.cb = atom.index
            elif atom.type == 'C':
                self.c = idx
                # self.c = atom.index
            elif atom.type == 'O':
                self.o = idx
                # self.o = atom.index
            elif atom.type == 'H':
                self.h = idx
                # self.h = atom.index
            else:
                side_chain.append(idx)
        self.backbone_indices = [getattr(self, index, None) for index in ['_n', '_ca', '_c', '_o']]
        self.backbone_and_cb_indices = getattr(self, '_cb', None)
        self.sidechain_indices = side_chain
    # # This is the setter for all atom properties available above
    # def set_atoms_attributes(self, **kwargs):
    #     """Set attributes specified by key, value pairs for all atoms in the Residue"""
    #     for kwarg, value in kwargs.items():
    #         for atom in self.atoms:
    #             setattr(atom, kwarg, value)

    @property
    def backbone_indices(self):
        """Returns: (list[int])"""
        return [self._atom_indices[index] for index in self._bb_indices]

    @backbone_indices.setter
    def backbone_indices(self, indices):
        """Returns: (list[int])"""
        self._bb_indices = [index for index in indices if index]

    @property
    def backbone_and_cb_indices(self):
        """Returns: (list[int])"""
        return [self._atom_indices[index] for index in self._bb_cb_indices]

    @backbone_and_cb_indices.setter
    def backbone_and_cb_indices(self, index):
        """Returns: (list[int])"""
        self._bb_cb_indices = self._bb_indices + ([index] if index else [])

    @property
    def sidechain_indices(self):
        """Returns: (list[int])"""
        return [self._atom_indices[index] for index in self._sc_indices if index < len(self._atom_indices)]

    @sidechain_indices.setter
    def sidechain_indices(self, indices):
        """Returns: (list[int])"""
        self._sc_indices = indices

    @property
    def coords(self):  # in structure too
        """The Residue atomic coords. Provides a view from the Structure that the Residue belongs too"""
        # return self.Coords.coords(which returns a np.array)[slicing that by the atom.index]
        return self._coords.coords[self._atom_indices]

    @property
    def backbone_coords(self):
        """The backbone atomic coords. Provides a view from the Structure that the Residue belongs too"""
        return self._coords.coords[[self._atom_indices[index] for index in self._bb_indices]]

    @property
    def backbone_and_cb_coords(self):  # in structure too
        """The backbone and CB atomic coords. Provides a view from the Structure that the Residue belongs too"""
        return self._coords.coords[[self._atom_indices[index] for index in self._bb_cb_indices]]

    @property
    def sidechain_coords(self):
        """The backbone and CB atomic coords. Provides a view from the Structure that the Residue belongs too"""
        return self._coords.coords[[self._atom_indices[index] for index in self._sc_indices]]

    @coords.setter
    def coords(self, coords):  # in structure too
        if isinstance(coords, Coords):
            self._coords = coords
        else:
            raise AttributeError('The supplied coordinates are not of class Coords!, pass a Coords object not a Coords '
                                 'view. To pass the Coords object for a Structure, use the private attribute _coords')

    @property
    def backbone_atoms(self):
        """Returns: (list[int])"""
        return self._atoms.atoms[[self._atom_indices[index] for index in self._bb_indices]]

    @property
    def backbone_and_cb_atoms(self):
        """Returns: (list[int])"""
        return self._atoms.atoms[[self._atom_indices[index] for index in self._bb_cb_indices]]

    @property
    def sidechain_atoms(self):
        """Returns: (list[int])"""
        return self._atoms.atoms[[self._atom_indices[index] for index in self._sc_indices]]

    @property
    def n_coords(self):
        try:
            return self._coords.coords[self._atom_indices[self._n]]
        except AttributeError:
            return None

    @property
    def n(self):
        try:
            return self._atoms.atoms[self._atom_indices[self._n]]
        except AttributeError:
            return None

    @property
    def n_index(self):
        try:
            return self._atom_indices[self._n]
        except AttributeError:
            return None

    @n.setter
    def n(self, index):
        self._n = index

    @property
    def h(self):
        try:
            return self._atoms.atoms[self._atom_indices[self._h]]
        except AttributeError:
            return None

    @property
    def h_index(self):
        try:
            return self._atom_indices[self._h]
        except AttributeError:
            return None

    @h.setter
    def h(self, index):
        self._h = index

    @property
    def ca_coords(self):
        try:
            return self._coords.coords[self._atom_indices[self._ca]]
        except AttributeError:
            return None

    @property
    def ca_index(self):
        try:
            return self._atom_indices[self._ca]
        except AttributeError:
            return None

    @property
    def ca(self):
        try:
            return self._atoms.atoms[self._atom_indices[self._ca]]
        except AttributeError:
            return None

    @ca.setter
    def ca(self, index):
        self._ca = index

    @property
    def cb_coords(self):
        try:
            return self._coords.coords[self._atom_indices[self._cb]]
        except AttributeError:
            return None

    @property
    def cb_index(self):
        try:
            return self._atom_indices[self._cb]
        except AttributeError:
            return None

    @property
    def cb(self):
        try:
            return self._atoms.atoms[self._atom_indices[self._cb]]
        except AttributeError:
            return None

    @cb.setter
    def cb(self, index):
        self._cb = index

    @property
    def c_coords(self):
        try:
            return self._coords.coords[self._atom_indices[self._c]]
        except AttributeError:
            return None

    @property
    def c(self):
        try:
            return self._atoms.atoms[self._atom_indices[self._c]]
        except AttributeError:
            return None

    @property
    def c_index(self):
        try:
            return self._atom_indices[self._c]
        except AttributeError:
            return None

    @c.setter
    def c(self, index):
        self._c = index

    @property
    def o(self):
        try:
            return self._atoms.atoms[self._atom_indices[self._o]]
        except AttributeError:
            return None

    @property
    def o_index(self):
        try:
            return self._atom_indices[self._o]
        except AttributeError:
            return None

    @o.setter
    def o(self, index):
        self._o = index

    @property
    def number(self):  # Todo make property of residue
        try:
            return self.ca.residue_number
        except AttributeError:
            return self.n.residue_number

    @property
    def number_pdb(self):  # Todo make property of residue
        try:
            return self.ca.pdb_residue_number
        except AttributeError:
            return self.n.pdb_residue_number

    @property
    def chain(self):  # Todo make property of residue
        try:
            return self.ca.chain
        except AttributeError:
            return self.n.chain

    @property
    def type(self):  # Todo make property of residue
        try:
            return self.ca.residue_type
        except AttributeError:
            return self.n.chain

    @property
    def secondary_structure(self):
        try:
            return self._secondary_structure
        except AttributeError:
            raise DesignError('This residue has no \'.secondary_structure\' attribute! Ensure you call '
                              'Structure.get_secondary_structure() on your Structure before you request Residue '
                              'specific secondary structure information')

    @secondary_structure.setter
    def secondary_structure(self, ss_code):
        self._secondary_structure = ss_code

    @property
    def sasa(self):
        try:
            return self._sasa
        except AttributeError:
            raise DesignError('Residue %d%s has no \'.sasa\' attribute! Ensure you call Structure.get_sasa() on your '
                              'Structure before you request Residue specific sasa information'
                              % (self.number, self.chain))

    @sasa.setter
    def sasa(self, sasa):
        self._sasa = sasa

    @property
    def number_of_atoms(self):
        return len(self._atom_indices)

    def get_ave_b_factor(self):
        return sum(atom.temp_fact for atom in self.atoms) / float(self.number_of_atoms)

    def distance(self, other_residue):  # Todo make for Ca to Ca
        min_dist = float('inf')
        for atom in self.atoms:
            for other_atom in other_residue.atoms:
                d = atom.distance(other_atom, intra=True)
                if d < min_dist:
                    min_dist = d
        return min_dist

    def in_contact(self, other_residue, distance_thresh=4.5, side_chain_only=False):
        if side_chain_only:
            for atom in self.atoms:
                if not atom.is_backbone():
                    for other_atom in other_residue.atoms:
                        if not other_atom.is_backbone():
                            if atom.distance(other_atom, intra=True) < distance_thresh:
                                return True
            return False
        else:
            for atom in self.atoms:
                for other_atom in other_residue.atoms:
                    if atom.distance(other_atom, intra=True) < distance_thresh:
                        return True
            return False

    def in_contact_residuelist(self, residuelist, distance_thresh=4.5, side_chain_only=False):  # UNUSED
        for residue in residuelist:
            if self.in_contact(residue, distance_thresh, side_chain_only):
                return True
        return False

    @staticmethod
    def get_residue(number, chain, residue_type, residuelist):  # UNUSED
        for residue in residuelist:
            if residue.number == number and residue.chain == chain and residue.type == residue_type:
                return residue
        return None

    def __key(self):
        return self._start_index, self.number_of_atoms, self.type  # self.ca  # Uses CA atom.

    def __eq__(self, other):
        if isinstance(other, Residue):
            return self.__key() == other.__key()
        return NotImplemented

    def __str__(self, pdb=False, chain=None, **kwargs):  # type=None, number=None, **kwargs
        residue_strings = '{:3s}'.format(self.type), (chain or self.chain), \
                          '{:4d}'.format(getattr(self, 'number%s' % ('_pdb' if pdb else '')))
        return '\n'.join(str(atom) % ('{:5d}'.format(idx + 1), *residue_strings,
                                      '{:8.3f}{:8.3f}{:8.3f}'.format(*tuple(coord)))
                         for atom, idx, coord in zip(self.atoms, self._atom_indices, self.coords.tolist()))

    def __hash__(self):
        return hash(self.__key())


class GhostFragment:
    def __init__(self, structure, i_type, j_type, k_type, ijk_rmsd, aligned_fragment):
        #        aligned_chain_residue_tuple, guide_coords=None):
        self.structure = structure
        self.i_type = i_type
        self.j_type = j_type
        self.k_type = k_type
        self.rmsd = ijk_rmsd
        self.aligned_fragment = aligned_fragment
        # self.aligned_surf_frag_central_res_tup = aligned_chain_residue_tuple

        # if not guide_coords:
        self.guide_coords = self.structure.chain('9').coords
        # else:
        #     self.guide_coords = guide_coords

    def get_ijk(self):
        """Return the fragments corresponding cluster index information

        Returns:
            (tuple[int, int, int]): I cluster index, J cluster index, K cluster index
        """
        return self.i_type, self.j_type, self.k_type

    def get_aligned_fragment(self):
        """Return the fragment information the GhostFragment instance is aligned to
        Returns:
            (tuple[str,int]): aligned chain, aligned residue_number"""
        return self.aligned_fragment

    def get_aligned_chain_and_residue(self):
        """Return the fragment information the GhostFragment instance is aligned to
        Returns:
            (tuple[str,int]): aligned chain, aligned residue_number"""
        return self.aligned_fragment.central_residue.chain, self.aligned_fragment.central_residue.number
        # return self.aligned_surf_frag_central_res_tup

    def get_i_type(self):
        return self.i_type

    def get_j_type(self):
        return self.j_type

    def get_k_type(self):
        return self.k_type

    def get_rmsd(self):
        return self.rmsd

    @property
    def structure(self):
        return self._structure

    @structure.setter
    def structure(self, structure):
        self._structure = structure

    def get_guide_coords(self):
        return self.guide_coords

    # def get_center_of_mass(self):  # UNUSED
    #     return np.matmul(np.array([0.33333, 0.33333, 0.33333]), self.guide_coords)


class MonoFragment:
    def __init__(self, residues, fragment_representatives=None, fragment_type=None, guide_coords=None,
                 fragment_length=5, rmsd_thresh=0.75):
        self.i_type = fragment_type
        self.guide_coords = guide_coords
        self.central_residue = residues[int(fragment_length/2)]

        if residues and fragment_representatives:
            frag_ca_coords = np.array([residue.ca_coords for residue in residues])
            min_rmsd = float('inf')
            for cluster_type, cluster_rep in fragment_representatives.items():
                rmsd, rot, tx, rescale = superposition3d(frag_ca_coords, cluster_rep.get_ca_coords())
                if rmsd <= rmsd_thresh and rmsd <= min_rmsd:
                    self.i_type = cluster_type
                    min_rmsd, self.rot, self.tx = rmsd, rot, tx

            if self.i_type:
                guide_coords = np.array([[0.0, 0.0, 0.0], [3.0, 0.0, 0.0], [0.0, 3.0, 0.0]])
                self.guide_coords = np.matmul(guide_coords, np.transpose(self.rot)) + self.tx

    # @classmethod
    # def from_residue(cls):
    #     return cls()

    # @classmethod
    # def from_database(cls, residues=None, representatives=None):
    #     return cls(residues=residues, fragment_representatives=representatives)

    # @classmethod
    # def from_fragment(cls, residues=None, fragment_type=None, guide_coords=None, central_res_num=None,
    #                   central_res_chain_id=None):
    #     return cls(residues=residues, fragment_type=fragment_type, guide_coords=guide_coords,
    #                central_res_num=central_res_num, central_res_chain_id=central_res_chain_id)

    @property
    def coords(self):  # this makes compatible with pose symmetry operations
        return self.guide_coords

    @coords.setter
    def coords(self, coords):
        self.guide_coords = coords

    def get_central_res_tup(self):
        return self.central_residue.chain, self.central_residue.number

    def get_guide_coords(self):
        return self.guide_coords

    # def get_center_of_mass(self):  # UNUSED
    #     if self.guide_coords:
    #         return np.matmul([0.33333, 0.33333, 0.33333], self.guide_coords)
    #     else:
    #         return None

    def get_i_type(self):
        return self.i_type

    # @property
    # def structure(self):
    #     return self._structure

    # @structure.setter
    # def structure(self, structure):
    #     self._structure = structure

    def get_central_res_num(self):  # Todo rename to residue_number?
        return self.central_residue.number

    def get_central_res_chain_id(self):  # Todo rename to chain?
        return self.central_residue.chain

    def return_transformed_copy(self, rotation=None, translation=None, rotation2=None, translation2=None):
        """Make a deepcopy of the Structure object with the coordinates transformed in cartesian space.

        Transformation proceeds by matrix multiplication with the order of operations as: rotation, translation,
        rotation2, translation2

        Keyword Args:
            rotation=None (numpy.ndarray): The first rotation to apply, expected general rotation matrix shape (3, 3)
            translation=None (numpy.ndarray): The first translation to apply, expected shape (3)
            rotation2=None (numpy.ndarray): The second rotation to apply, expected general rotation matrix shape (3, 3)
            translation2=None (numpy.ndarray): The second translation to apply, expected shape (3)
        Returns:
            (Structure)
        """
        if rotation is not None:  # required for np.ndarray or None checks
            new_coords = np.matmul(self.guide_coords, np.transpose(rotation))
        else:
            new_coords = self.guide_coords

        if translation is not None:  # required for np.ndarray or None checks
            new_coords += np.array(translation)

        if rotation2 is not None:  # required for np.ndarray or None checks
            new_coords = np.matmul(new_coords, np.transpose(rotation2))

        if translation2 is not None:  # required for np.ndarray or None checks
            new_coords += np.array(translation2)

        new_structure = copy(self)
        new_structure.guide_coords = new_coords

        return new_structure

    def replace_coords(self, new_coords):  # makes compatible with pose symmetry operations. Same as @coords.setter
        self.guide_coords = new_coords

    def get_ghost_fragments(self, intfrag_cluster_rep, kdtree_oligomer_backbone, intfrag_cluster_info, clash_dist=2.2):
        """Find all the GhostFragments associated with the MonoFragment that don't clash with the original structure
        backbone

        Args:
            intfrag_cluster_rep (dict): The paired fragment database to match to the MonoFragment instance
            kdtree_oligomer_backbone (sklearn.neighbors.KDTree): The backbone of the structure to assign fragments to
            intfrag_cluster_info (dict): The paired fragment database info
        Keyword Args:
            clash_dist=2.2 (float): The distance to check for backbone clashes
        Returns:
            (list[GhostFragment])
        """
        if self.i_type not in intfrag_cluster_rep:
            return []

        ghost_fragments = []
        for j_type, j_dictionary in intfrag_cluster_rep[self.i_type].items():
            for k_type, (frag_pdb, frag_mapped_chain, frag_paired_chain) in j_dictionary.items():
                aligned_ghost_frag_pdb = frag_pdb.return_transformed_copy(rotation=self.rot, translation=self.tx)
                ghost_frag_bb_coords = aligned_ghost_frag_pdb.chain(frag_paired_chain).get_backbone_coords()
                # Only keep ghost fragments that don't clash with oligomer backbone
                cb_clash_count = kdtree_oligomer_backbone.two_point_correlation(ghost_frag_bb_coords, [clash_dist])

                if cb_clash_count[0] == 0:
                    rmsd = intfrag_cluster_info[self.i_type][j_type][k_type].get_rmsd()
                    ghost_fragments.append(GhostFragment(aligned_ghost_frag_pdb, self.i_type, j_type, k_type, rmsd,
                                                         self))

        return ghost_fragments


class Atoms:
    def __init__(self, atoms):
        self.atoms = np.array(atoms)

    def delete(self, indices):
        self.atoms = np.delete(self.atoms, indices)

    def __copy__(self):
        other = self.__class__.__new__(self.__class__)
        # other.__dict__ = self.__dict__.copy()
        other.atoms = self.atoms.copy()
        for idx, atom in enumerate(other.atoms):
            other.atoms[idx] = copy(atom)

        return other

    def __len__(self):
        return self.atoms.shape[0]


class Atom:
    """An Atom container with the full Structure coordinates and the Atom unique data. Pass a reference to the full
    Structure coordinates for Keyword Arg coords=self.coords"""
    def __init__(self, index=None, number=None, atom_type=None, alt_location=None, residue_type=None, chain=None,
                 residue_number=None, code_for_insertion=None, occ=None, temp_fact=None, element_symbol=None,
                 atom_charge=None, coords=None):
        self.index = index
        self.number = number
        self.type = atom_type
        self.alt_location = alt_location
        self.residue_type = residue_type
        self.chain = chain
        self.pdb_residue_number = residue_number
        self.residue_number = residue_number
        self.code_for_insertion = code_for_insertion
        self.occ = occ
        self.temp_fact = temp_fact
        self.element_symbol = element_symbol
        self.atom_charge = atom_charge
        # if coords:
        #     self.coords = coords

    @classmethod
    def from_info(cls, *args):
        # number, atom_type, alt_location, residue_type, chain, residue_number, code_for_insertion, occ, temp_fact,
        # element_symbol, atom_charge
        """Initialize without coordinates"""
        return cls(*args)

    # @property
    # def coords(self):
    #     """This holds the atomic Coords which is a view from the Structure that created them"""
    #     # print(self._coords, len(self._coords.coords), self.index)
    #     # returns self.Coords.coords(which returns a np.array)[slicing that by the atom.index]
    #     return self._coords.coords[self.index]  # [self.x, self.y, self.z]
    #
    # @coords.setter
    # def coords(self, coords):
    #     if isinstance(coords, Coords):
    #         self._coords = coords
    #     else:
    #         raise AttributeError('The supplied coordinates are not of class Coords!, pass a Coords object not a Coords '
    #                              'view. To pass the Coords object for a Structure, use the private attribute _coords')

    def is_backbone(self):
        """Check if the Atom is a backbone Atom
         Returns:
             (bool)"""
        backbone_specific_atom_type = ['N', 'CA', 'C', 'O']
        if self.type in backbone_specific_atom_type:
            return True
        else:
            return False

    def is_CB(self, InclGlyCA=True):
        if InclGlyCA:
            return self.type == 'CB' or (self.residue_type == 'GLY' and self.type == 'CA')
        else:
            #                                    When Rosetta assigns, it is this  v  but PDB assigns as this  v
            return self.type == 'CB' or (self.residue_type == 'GLY' and (self.type == '2HA' or self.type == 'HA3'))

    def is_CA(self):
        return self.type == 'CA'

    # def distance(self, atom, intra=False):
    #     """returns distance (type float) between current instance of Atom and another instance of Atom"""
    #     if self.chain == atom.chain and not intra:  # todo depreciate
    #         # self.log.error('Atoms Are In The Same Chain')
    #         return None
    #     else:
    #         distance = sqrt((self.x - atom.x)**2 + (self.y - atom.y)**2 + (self.z - atom.z)**2)
    #         return distance

    # def distance_squared(self, atom, intra=False):
    #     """returns squared distance (type float) between current instance of Atom and another instance of Atom"""
    #     if self.chain == atom.chain and not intra:
    #         # self.log.error('Atoms Are In The Same Chain')
    #         return None
    #     else:
    #         distance = (self.x - atom.x)**2 + (self.y - atom.y)**2 + (self.z - atom.z)**2
    #         return distance

    def get_index(self):
        return self.index

    def get_number(self):
        return self.number

    def get_type(self):
        return self.type

    def get_alt_location(self):
        return self.alt_location

    def get_residue_type(self):
        return self.residue_type

    def get_chain(self):
        return self.chain

    def get_pdb_residue_number(self):
        return self.pdb_residue_number

    def get_residue_number(self):
        return self.residue_number

    def get_code_for_insertion(self):
        return self.code_for_insertion

    # @property
    # def x(self):
    #     return self.coords[0]  # x
    #
    # @x.setter
    # def x(self, x):
    #     self._coords.coords[self.index][0] = x
    #     # self.coords[0] = x
    #
    # @property
    # def y(self):
    #     return self.coords[1]  # y
    #
    # @y.setter
    # def y(self, y):
    #     self._coords.coords[self.index][1] = y
    #     # self.coords[1] = y
    #
    # @property
    # def z(self):
    #     return self.coords[2]  # z
    #
    # @z.setter
    # def z(self, z):
    #     self._coords.coords[self.index][2] = z
    #     # self.coords[2] = z

    def get_occ(self):
        return self.occ

    def get_temp_fact(self):
        return self.temp_fact

    def get_element_symbol(self):
        return self.element_symbol

    def get_atom_charge(self):
        return self.atom_charge

    def __key(self):
        return self.number, self.type

    def __str__(self, pdb=False, chain=None, **kwargs):  # type=None, number=None, **kwargs
        """Represent Atom in PDB format"""
        # this annoyingly doesn't comply with the PDB format specifications because of the atom type field
        # ATOM     32  CG2 VAL A 132       9.902  -5.550   0.695  1.00 17.48           C  <-- PDB format
        # ATOM     32 CG2  VAL A 132       9.902  -5.550   0.695  1.00 17.48           C  <-- fstring print
        # return '{:6s}{:5d} {:^4s}{:1s}{:3s} {:1s}{:4d}{:1s}   {:8.3f}{:8.3f}{:8.3f}{:6.2f}{:6.2f}          {:>2s}{:2s}'\
        # return '{:6s}%s {:^4s}{:1s}%s %s%s{:1s}   %s{:6.2f}{:6.2f}          {:>2s}{:2s}'\
        # Todo ^ For future implement in residue writes
        return '{:6s}{:5d} {:^4s}{:1s}{:3s} {:1s}{:4d}{:1s}   %s{:6.2f}{:6.2f}          {:>2s}{:2s}'\
               .format('ATOM', self.number, self.type, self.alt_location, self.residue_type, (chain or self.chain),
                       getattr(self, '%sresidue_number' % ('pdb_' if pdb else '')), self.code_for_insertion,
                       self.occ, self.temp_fact, self.element_symbol, self.atom_charge)

    def __eq__(self, other):
        return (self.number == other.number and self.chain == other.chain and self.type == other.type and
                self.residue_type == other.residue_type)

    def __hash__(self):  # Todo current key is mutable so this hash is invalid
        return hash(self.__key())


class Coords:
    def __init__(self, coords=None):
        if coords is not None:
            self.coords = coords
        else:
            self.coords = []

    @property
    def coords(self):
        """This holds the atomic coords which is a view from the Structure that created them"""
        return self._coords

    @coords.setter
    def coords(self, coords):
        self._coords = np.array(coords)

    def delete(self, indices):
        self._coords = np.delete(self._coords, indices, axis=0)

    def __len__(self):
        return self.coords.shape[0]


def superposition3d(fixed_coords, moving_coords, a_weights=None, allow_rescale=False, report_quaternion=False):
    """Takes two arrays of xyz coordinates (same length), and attempts to superimpose them using rotations,translations,
    and (optionally) rescale operations in order to minimize the root-mean-squared-distance (RMSD) between them. These
    operations should be applied to the "moving_coords" argument.

    This function implements a more general variant of the method from:
    R. Diamond, (1988) "A Note on the Rotational Superposition Problem", Acta Cryst. A44, pp. 211-216
    This version has been augmented slightly. The version in the original paper only considers rotation and translation
    and does not allow the coordinates of either object to be rescaled (multiplication by a scalar).
    (Additional documentation can be found at https://pypi.org/project/superpose3d/ )

    The quaternion_matrix has the first row storing cos(θ/2) (where θ is the rotation angle). The following 3 rows
    form a vector (of length sin(θ/2)), pointing along the axis of rotation.
    Details: https://en.wikipedia.org/wiki/Quaternions_and_spatial_rotation

    MIT License. Copyright (c) 2016, Andrew Jewett
    Permission is hereby granted, free of charge, to any person obtaining a copy of this software and associated
    documentation files (the "Software"), to deal in the Software without restriction, including without limitation the
    rights to use, copy, modify, merge, publish, distribute, sublicense, and/or sell copies of the Software, and to
    permit persons to whom the Software is furnished to do so, subject to the following conditions:

    The above copyright notice and this permission notice shall be included in all copies or substantial portions of the
    Software.

    THE SOFTWARE IS PROVIDED "AS IS", WITHOUT WARRANTY OF ANY KIND, EXPRESS OR IMPLIED, INCLUDING BUT NOT LIMITED TO THE
    WARRANTIES OF MERCHANTABILITY, FITNESS FOR A PARTICULAR PURPOSE AND NONINFRINGEMENT. IN NO EVENT SHALL THE AUTHORS
    OR COPYRIGHT HOLDERS BE LIABLE FOR ANY CLAIM, DAMAGES OR OTHER LIABILITY, WHETHER IN AN ACTION OF CONTRACT, TORT OR
    OTHERWISE, ARISING FROM, OUT OF OR IN CONNECTION WITH THE SOFTWARE OR THE USE OR OTHER DEALINGS IN THE SOFTWARE.

    Args:
        fixed_coords (numpy.ndarray): The coordinates for the "frozen" object
        moving_coords (numpy.ndarray): The coordinates for the "mobile" object
    Keyword Args:
        aWeights=None (numpy.ndarray): The optional weights for the calculation of RMSD
        allow_rescale=False (bool): Attempt to rescale the mobile point cloud in addition to translation/rotation?
        report_quaternion=False (bool): Whether to report the rotation angle and axis in typical quaternion fashion
    Returns:
        (tuple[float,numpy.ndarray,numpy.ndarray,float]): rmsd, rotation_matrix/quaternion_matrix, translation_vector,
        scale_factor
    """
    # convert input lists to numpy arrays
    # fixed_coords = np.array(fixed_coords)
    # moving_coords = np.array(moving_coords)

    if fixed_coords.shape[0] != moving_coords.shape[0]:
        raise ValueError("%s: Inputs should have the same size." % superposition3d.__name__)

    number_of_points = fixed_coords.shape[0]
    # Find the center of mass of each object:
    # convert weights into array
    if not a_weights or len(a_weights) == 0:
        a_weights = np.full((number_of_points, 1), 1.0)
    else:
        # reshape aWeights so multiplications are done column-wise
        a_weights = np.array(a_weights).reshape(number_of_points, 1)

    a_center_f = np.sum(fixed_coords * a_weights, axis=0)
    a_center_m = np.sum(moving_coords * a_weights, axis=0)
    sum_weights = np.sum(a_weights, axis=0)

    # Subtract the centers-of-mass from the original coordinates for each object
    if sum_weights != 0:
        a_center_f /= sum_weights
        a_center_m /= sum_weights
    aa_xf = fixed_coords - a_center_f
    aa_xm = moving_coords - a_center_m

    # Calculate the "M" array from the Diamond paper (equation 16)
    m = np.matmul(aa_xm.T, (aa_xf * a_weights))

    # Calculate Q (equation 17)
    q = m + m.T - 2 * np.eye(3) * np.trace(m)

    # Calculate v (equation 18)
    v = np.empty(3)
    v[0] = m[1][2] - m[2][1]
    v[1] = m[2][0] - m[0][2]
    v[2] = m[0][1] - m[1][0]

    # Calculate "P" (equation 22)
    P = np.zeros((4, 4))
    P[:3, :3] = q
    P[3, :3] = v
    P[:3, 3] = v

    # Calculate "p".
    # "p" contains the optimal rotation (in backwards-quaternion format)
    # (Note: A discussion of various quaternion conventions is included below.)
    # First, specify the default value for p:
    p = np.zeros(4)
    p[3] = 1.0           # p = [0,0,0,1]    default value
    pPp = 0.0            # = p^T * P * p    (zero by default)
    singular = (number_of_points < 2)   # (it doesn't make sense to rotate a single point)

    try:
        # http://docs.scipy.org/doc/numpy/reference/generated/numpy.linalg.eigh.html
        a_eigenvals, aa_eigenvects = eigh(P)
    except LinAlgError:
        singular = True  # (I have never seen this happen.)

    if not singular:  # (don't crash if the caller supplies nonsensical input)
        i_eval_max = np.argmax(a_eigenvals)
        pPp = np.max(a_eigenvals)
        p[:] = aa_eigenvects[:, i_eval_max]

    # normalize the vector
    # (It should be normalized already, but just in case it is not, do it again)
    p /= np.linalg.norm(p)

    # Finally, calculate the rotation matrix corresponding to "p"
    # (p is in backwards-quaternion format)
    """

    aa_rotate = np.empty((3, 3))
    aa_rotate[0][0] = (p[0]*p[0])-(p[1]*p[1])-(p[2]*p[2])+(p[3]*p[3])
    aa_rotate[1][1] = -(p[0]*p[0])+(p[1]*p[1])-(p[2]*p[2])+(p[3]*p[3])
    aa_rotate[2][2] = -(p[0]*p[0])-(p[1]*p[1])+(p[2]*p[2])+(p[3]*p[3])
    aa_rotate[0][1] = 2*(p[0]*p[1] - p[2]*p[3])
    aa_rotate[1][0] = 2*(p[0]*p[1] + p[2]*p[3])
    aa_rotate[1][2] = 2*(p[1]*p[2] - p[0]*p[3])
    aa_rotate[2][1] = 2*(p[1]*p[2] + p[0]*p[3])
    aa_rotate[0][2] = 2*(p[0]*p[2] + p[1]*p[3])
    aa_rotate[2][0] = 2*(p[0]*p[2] - p[1]*p[3])

    # Alternatively, in modern python versions, this code also works:
    """
    the_rotation = Rotation.from_quat(p)
    aa_rotate = the_rotation.as_matrix()

    # Optional: Decide the scale factor, c
    c = 1.0   # by default, don't rescale the coordinates
    if allow_rescale and not singular:
        weightaxaixai_moving = np.sum(a_weights * aa_xm ** 2)
        weightaxaixai_fixed = np.sum(a_weights * aa_xf ** 2)

        c = (weightaxaixai_fixed + pPp) / weightaxaixai_moving

    # Finally compute the RMSD between the two coordinate sets:
    # First compute E0 from equation 24 of the paper
    e0 = np.sum((aa_xf - c * aa_xm) ** 2)
    sum_sqr_dist = max(0, e0 - c * 2.0 * pPp)

    rmsd = 0.0
    if sum_weights != 0.0:
        rmsd = np.sqrt(sum_sqr_dist/sum_weights)

    # Lastly, calculate the translational offset:
    # Recall that:
    # RMSD=sqrt((Σ_i  w_i * |X_i - (Σ_j c*R_ij*x_j + T_i))|^2) / (Σ_j w_j))
    #    =sqrt((Σ_i  w_i * |X_i - x_i'|^2) / (Σ_j w_j))
    #  where
    # x_i' = Σ_j c*R_ij*x_j + T_i
    #      = Xcm_i + c*R_ij*(x_j - xcm_j)
    #  and Xcm and xcm = center_of_mass for the frozen and mobile point clouds
    #                  = a_center_f[]       and       a_center_m[],  respectively
    # Hence:
    #  T_i = Xcm_i - Σ_j c*R_ij*xcm_j  =  a_translate[i]

    a_translate = a_center_f - np.matmul(c * aa_rotate, a_center_m).T.reshape(3,)

    if report_quaternion:  # does the caller want the quaternion?
        # The p array is a quaternion that uses this convention:
        # https://docs.scipy.org/doc/scipy/reference/generated/scipy.spatial.transform.Rotation.from_quat.html
        # However it seems that the following convention is much more popular:
        # https://en.wikipedia.org/wiki/Quaternions_and_spatial_rotation
        # https://mathworld.wolfram.com/Quaternion.html
        # So I return "q" (a version of "p" using the more popular convention).
        q = np.empty(4)
        q[0] = p[3]
        q[1] = p[0]
        q[2] = p[1]
        q[3] = p[2]
        return rmsd, q, a_translate, c
    else:
        return rmsd, aa_rotate, a_translate, c<|MERGE_RESOLUTION|>--- conflicted
+++ resolved
@@ -1,3 +1,4 @@
+import os
 import os
 import subprocess
 from copy import copy  # , deepcopy
@@ -14,12 +15,10 @@
 from SymDesignUtils import start_log, null_log, DesignError
 from Query.PDB import get_sequence_by_entity_id, get_pdb_info_by_entity  # get_pdb_info_by_entry, query_entity_id
 from SequenceProfile import SequenceProfile
-
-
-# globals
 from classes.SymEntry import identity_matrix, get_rot_matrices, RotRangeDict, flip_x_matrix, get_degen_rotmatrices
 from utils.GeneralUtils import transform_coordinate_sets
 
+# globals
 logger = start_log(name=__name__)
 
 
@@ -1215,15 +1214,6 @@
 
         return fragments
 
-<<<<<<< HEAD
-    # def copy_structures(self):
-    #     # super().copy_structures([self.chains])
-    #     super().copy_structures(self.structure_containers)
-
-    def copy_structures(self):  # this is hybrid of above and below
-        for structure_type in self.structure_containers:
-            structure = getattr(self, structure_type)
-=======
     # def read_secondary_structure(self, filename=None, source='stride'):
     #     if source == 'stride':
     #         secondary_structure = self.parse_stride(filename)
@@ -1234,10 +1224,13 @@
     #
     #     return secondary_structure
 
-    @staticmethod
-    def copy_structures(structures):
-        for structure in structures:
->>>>>>> 20bf5591
+    # def copy_structures(self):
+    #     # super().copy_structures([self.chains])
+    #     super().copy_structures(self.structure_containers)
+
+    def copy_structures(self):  # this is hybrid of above and below
+        for structure_type in self.structure_containers:
+            structure = getattr(self, structure_type)
             for idx, instance in enumerate(structure):
                 structure[idx] = copy(instance)
 
